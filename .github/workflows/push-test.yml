--- conflicted
+++ resolved
@@ -9,13 +9,10 @@
     - name: Install deps
       run: |
         sudo apt install cmake g++ libaio-dev libgoogle-perftools-dev libunwind-dev clang-format libboost-dev libboost-program-options-dev libmkl-full-dev
-<<<<<<< HEAD
-=======
     - name: Clang Format Check
       run: |
         mkdir build && cd build && cmake ..
         make checkformat
->>>>>>> 4d56d208
     - name: build
       run: |
         cd build && make -j
