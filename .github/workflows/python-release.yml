--- conflicted
+++ resolved
@@ -6,14 +6,11 @@
   python-release-wheels:
     name: Python
     uses: ./.github/workflows/build-python.yml
-<<<<<<< HEAD
-=======
   build-documentation:
     strategy:
       fail-fast: true
     name: DiskANN Build Documentation
     uses: ./.github/workflows/build-python-pdoc.yml
->>>>>>> 4e0eb882
   release:
     permissions:
       contents: write
