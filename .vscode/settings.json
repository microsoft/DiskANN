{
    "files.associations": {
        "chrono": "cpp",
        "shared_mutex": "cpp",
        "cctype": "cpp",
        "clocale": "cpp",
        "cmath": "cpp",
        "cstdarg": "cpp",
        "cstddef": "cpp",
        "cstdio": "cpp",
        "cstdlib": "cpp",
        "cstring": "cpp",
        "ctime": "cpp",
        "cwchar": "cpp",
        "cwctype": "cpp",
        "any": "cpp",
        "array": "cpp",
        "atomic": "cpp",
        "strstream": "cpp",
        "bit": "cpp",
        "*.tcc": "cpp",
        "bitset": "cpp",
        "cinttypes": "cpp",
        "codecvt": "cpp",
        "complex": "cpp",
        "condition_variable": "cpp",
        "cstdint": "cpp",
        "deque": "cpp",
        "list": "cpp",
        "map": "cpp",
        "set": "cpp",
        "unordered_map": "cpp",
        "unordered_set": "cpp",
        "vector": "cpp",
        "exception": "cpp",
        "algorithm": "cpp",
        "functional": "cpp",
        "iterator": "cpp",
        "memory": "cpp",
        "memory_resource": "cpp",
        "numeric": "cpp",
        "optional": "cpp",
        "random": "cpp",
        "ratio": "cpp",
        "string": "cpp",
        "string_view": "cpp",
        "system_error": "cpp",
        "tuple": "cpp",
        "type_traits": "cpp",
        "utility": "cpp",
        "fstream": "cpp",
        "initializer_list": "cpp",
        "iomanip": "cpp",
        "iosfwd": "cpp",
        "iostream": "cpp",
        "istream": "cpp",
        "limits": "cpp",
        "mutex": "cpp",
        "new": "cpp",
        "ostream": "cpp",
        "sstream": "cpp",
        "stdexcept": "cpp",
        "streambuf": "cpp",
        "thread": "cpp",
        "cfenv": "cpp",
        "typeindex": "cpp",
        "typeinfo": "cpp",
        "variant": "cpp",
        "compare": "cpp",
<<<<<<< HEAD
        "concepts": "cpp"
=======
        "concepts": "cpp",
        "future": "cpp",
        "numbers": "cpp",
        "semaphore": "cpp",
        "stop_token": "cpp"
>>>>>>> 573e23c0
    }
}<|MERGE_RESOLUTION|>--- conflicted
+++ resolved
@@ -67,14 +67,10 @@
         "typeinfo": "cpp",
         "variant": "cpp",
         "compare": "cpp",
-<<<<<<< HEAD
-        "concepts": "cpp"
-=======
         "concepts": "cpp",
         "future": "cpp",
         "numbers": "cpp",
         "semaphore": "cpp",
         "stop_token": "cpp"
->>>>>>> 573e23c0
     }
 }