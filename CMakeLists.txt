--- conflicted
+++ resolved
@@ -251,15 +251,6 @@
                    "msbuild.exe ${PROJECT_NAME}.sln /m /nologo /t:Build /p:Configuration=\"Release\" /property:Platform=\"x64\"\n")
 endif()
 
-<<<<<<< HEAD
-include(clang-format.cmake)
-
-
-if(PYBIND)
-    add_subdirectory(python)
-endif()
-
-=======
 if (RESTAPI)
     if (MSVC)
         set(DISKANN_CPPRESTSDK "${DISKANN_MSVC_PACKAGES}/cpprestsdk.v142/build/native")
@@ -271,4 +262,8 @@
 endif()
 
 include(clang-format.cmake)
->>>>>>> da11c5e1
+
+
+if(PYBIND)
+    add_subdirectory(python)
+endif()