--- conflicted
+++ resolved
@@ -253,14 +253,9 @@
 
 add_subdirectory(src)
 if (NOT PYBIND)
-<<<<<<< HEAD
-    add_subdirectory(tests)
-    add_subdirectory(tests/unittests)
-    add_subdirectory(tests/utils)
-=======
     add_subdirectory(apps)
     add_subdirectory(apps/utils)
->>>>>>> c7b2907c
+    add_subdirectory(tests)
 endif()
 
 if (MSVC)
