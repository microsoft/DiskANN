# Copyright (c) Microsoft Corporation. All rights reserved.
# Licensed under the MIT license.

# Parameters:
#
# BOOST_ROOT:
#   Specify root of the Boost library if Boost cannot be auto-detected. On Windows, a fallback to a
#   downloaded nuget version will be used if Boost cannot be found.
#
# DISKANN_RELEASE_UNUSED_TCMALLOC_MEMORY_AT_CHECKPOINTS:
#   This is a work-in-progress feature, not completed yet. The core DiskANN library will be split into
#   build-related and search-related functionality. In build-related functionality, when using tcmalloc,
#   it's possible to release memory that's free but reserved by tcmalloc. Setting this to true enables
#   such behavior.
#   Contact for this feature: gopalrs.


# Some variables like MSVC are defined only after project(), so put that first.
cmake_minimum_required(VERSION 3.20)
project(diskann)

<<<<<<< HEAD
option(PYBIND "Build with Python bindings" ON)

if(PYBIND)
    # Find Python
    find_package(Python 3.6 COMPONENTS Interpreter Development REQUIRED)
    execute_process(
        COMMAND "${Python_EXECUTABLE}" -c "import pybind11; print(pybind11.get_cmake_dir())"
        OUTPUT_VARIABLE pybind11_DIR
        OUTPUT_STRIP_TRAILING_WHITESPACE
    )
    find_package(pybind11 CONFIG REQUIRED)
    
    message(STATUS "Python include dirs: ${Python_INCLUDE_DIRS}")
    message(STATUS "Pybind11 include dirs: ${pybind11_INCLUDE_DIRS}")
    
    # Add pybind11 include directories
    include_directories(SYSTEM ${pybind11_INCLUDE_DIRS} ${Python_INCLUDE_DIRS})
    
    # Add compilation definitions
    add_definitions(-DPYBIND11_EMBEDDED)
    
    # Set visibility flags
    if(NOT MSVC)
        set(CMAKE_CXX_FLAGS "${CMAKE_CXX_FLAGS} -fvisibility=hidden")
    endif()
endif()
=======
#Set option to use tcmalloc
option(USE_TCMALLOC "Use tcmalloc from gperftools" ON)
>>>>>>> 514a7b25

set(CMAKE_STANDARD 17)
set(CMAKE_CXX_STANDARD 17)
set(CMAKE_CXX_STANDARD_REQUIRED ON)

if(NOT MSVC)
	set(CMAKE_CXX_COMPILER g++)
endif()

set(CMAKE_MODULE_PATH "${PROJECT_SOURCE_DIR}/cmake;${CMAKE_MODULE_PATH}")

# Install nuget packages for dependencies.
if (MSVC)
    find_program(NUGET_EXE NAMES nuget)

    if (NOT NUGET_EXE)
        message(FATAL_ERROR "Cannot find nuget command line tool.\nPlease install it from e.g. https://www.nuget.org/downloads")
    endif()

    set(DISKANN_MSVC_PACKAGES_CONFIG ${CMAKE_BINARY_DIR}/packages.config)
    set(DISKANN_MSVC_PACKAGES ${CMAKE_BINARY_DIR}/packages)

    message(STATUS "Invoking nuget to download Boost, OpenMP and MKL dependencies...")
    configure_file(${PROJECT_SOURCE_DIR}/windows/packages.config.in ${DISKANN_MSVC_PACKAGES_CONFIG})
    exec_program(${NUGET_EXE} ARGS install \"${DISKANN_MSVC_PACKAGES_CONFIG}\" -ExcludeVersion -OutputDirectory \"${DISKANN_MSVC_PACKAGES}\")
    if (RESTAPI)
	    set(DISKANN_MSVC_RESTAPI_PACKAGES_CONFIG ${CMAKE_BINARY_DIR}/restapi/packages.config)
	    configure_file(${PROJECT_SOURCE_DIR}/windows/packages_restapi.config.in ${DISKANN_MSVC_RESTAPI_PACKAGES_CONFIG})
        exec_program(${NUGET_EXE} ARGS install \"${DISKANN_MSVC_RESTAPI_PACKAGES_CONFIG}\" -ExcludeVersion -OutputDirectory \"${DISKANN_MSVC_PACKAGES}\")
    endif()
    message(STATUS "Finished setting up nuget dependencies")
endif()

include_directories(${PROJECT_SOURCE_DIR}/include)

<<<<<<< HEAD
if(NOT PYBIND)
    set(DISKANN_RELEASE_UNUSED_TCMALLOC_MEMORY_AT_CHECKPOINTS ON)
endif()
=======
include(FetchContent)

if(USE_TCMALLOC)
    FetchContent_Declare(
        tcmalloc
        GIT_REPOSITORY https://github.com/google/tcmalloc.git
        GIT_TAG        origin/master  # or specify a particular version or commit
    )

    FetchContent_MakeAvailable(tcmalloc)
endif()

>>>>>>> 514a7b25
# It's necessary to include tcmalloc headers only if calling into MallocExtension interface.
# For using tcmalloc in DiskANN tools, it's enough to just link with tcmalloc.
if (DISKANN_RELEASE_UNUSED_TCMALLOC_MEMORY_AT_CHECKPOINTS)
     include_directories(${tcmalloc_SOURCE_DIR}/src)
    if (MSVC)
        include_directories(${tcmalloc_SOURCE_DIR}/src/windows)
    endif()
endif()

#OpenMP
if (MSVC)
    # Do not use find_package here since it would use VisualStudio's built-in OpenMP, but MKL libraries
    # refer to Intel's OpenMP.
    #
    # No extra settings are needed for compilation: it only needs /openmp flag which is set further below,
    # in the common MSVC compiler options block.
    include_directories(BEFORE "${DISKANN_MSVC_PACKAGES}/intelopenmp.devel.win/lib/native/include")
    link_libraries("${DISKANN_MSVC_PACKAGES}/intelopenmp.devel.win/lib/native/win-x64/libiomp5md.lib")

    set(OPENMP_WINDOWS_RUNTIME_FILES
        "${DISKANN_MSVC_PACKAGES}/intelopenmp.redist.win/runtimes/win-x64/native/libiomp5md.dll"
        "${DISKANN_MSVC_PACKAGES}/intelopenmp.redist.win/runtimes/win-x64/native/libiomp5md.pdb")
elseif(APPLE)
    execute_process(
        COMMAND brew --prefix libomp
        OUTPUT_VARIABLE LIBOMP_ROOT
        OUTPUT_STRIP_TRAILING_WHITESPACE
    )

    set(OpenMP_ROOT "${LIBOMP_ROOT}")
    find_package(OpenMP)

    if (OPENMP_FOUND)
        set (CMAKE_C_FLAGS "${CMAKE_C_FLAGS} ${OpenMP_C_FLAGS}")
        set (CMAKE_CXX_FLAGS "${CMAKE_CXX_FLAGS} ${OpenMP_CXX_FLAGS}")
        link_libraries(OpenMP::OpenMP_CXX)
    else()
        message(FATAL_ERROR "No OpenMP support")
    endif()
else()
    find_package(OpenMP)

    if (OPENMP_FOUND)
        set (CMAKE_C_FLAGS "${CMAKE_C_FLAGS} ${OpenMP_C_FLAGS}")
        set (CMAKE_CXX_FLAGS "${CMAKE_CXX_FLAGS} ${OpenMP_CXX_FLAGS}")
    else()
        message(FATAL_ERROR "No OpenMP support")
    endif()
endif()

# DiskANN core uses header-only libraries. Only DiskANN tools need program_options which has a linker library,
# but its size is small. Reduce number of dependent DLLs by linking statically.
if (MSVC)
    set(Boost_USE_STATIC_LIBS ON)
endif()

if(NOT MSVC)
    find_package(Boost COMPONENTS program_options)
endif()

# For Windows, fall back to nuget version if find_package didn't find it.
if (MSVC AND NOT Boost_FOUND)
    set(DISKANN_BOOST_INCLUDE "${DISKANN_MSVC_PACKAGES}/boost/lib/native/include")
    # Multi-threaded static library.
    set(PROGRAM_OPTIONS_LIB_PATTERN "${DISKANN_MSVC_PACKAGES}/boost_program_options-vc${MSVC_TOOLSET_VERSION}/lib/native/libboost_program_options-vc${MSVC_TOOLSET_VERSION}-mt-x64-*.lib")
    file(GLOB DISKANN_BOOST_PROGRAM_OPTIONS_LIB ${PROGRAM_OPTIONS_LIB_PATTERN})

    set(PROGRAM_OPTIONS_DLIB_PATTERN "${DISKANN_MSVC_PACKAGES}/boost_program_options-vc${MSVC_TOOLSET_VERSION}/lib/native/libboost_program_options-vc${MSVC_TOOLSET_VERSION}-mt-gd-x64-*.lib")
    file(GLOB DISKANN_BOOST_PROGRAM_OPTIONS_DLIB ${PROGRAM_OPTIONS_DLIB_PATTERN})

    if (EXISTS ${DISKANN_BOOST_INCLUDE} AND EXISTS ${DISKANN_BOOST_PROGRAM_OPTIONS_LIB} AND EXISTS ${DISKANN_BOOST_PROGRAM_OPTIONS_DLIB})
        set(Boost_FOUND ON)
        set(Boost_INCLUDE_DIR ${DISKANN_BOOST_INCLUDE})
        add_library(Boost::program_options STATIC IMPORTED)
        set_target_properties(Boost::program_options PROPERTIES IMPORTED_LOCATION_RELEASE "${DISKANN_BOOST_PROGRAM_OPTIONS_LIB}")
        set_target_properties(Boost::program_options PROPERTIES IMPORTED_LOCATION_DEBUG "${DISKANN_BOOST_PROGRAM_OPTIONS_DLIB}")
        message(STATUS "Falling back to using Boost from the nuget package")
    else()
        message(WARNING "Couldn't find Boost. Was looking for ${DISKANN_BOOST_INCLUDE} and ${PROGRAM_OPTIONS_LIB_PATTERN}")
    endif()
endif()

if (NOT Boost_FOUND)
    message(FATAL_ERROR "Couldn't find Boost dependency")
endif()

include_directories(${Boost_INCLUDE_DIR})

#MKL Config
if (MSVC)
    # Only the DiskANN DLL and one of the tools need MKL libraries. Additionally, only a small part of MKL is used.
    # Given that and given that MKL DLLs are huge, use static linking to end up with no MKL DLL dependencies and with
    # significantly smaller disk footprint.
    #
    # The compile options are not modified as there's already an unconditional -DMKL_ILP64 define below
    # for all architectures, which is all that's needed.
    set(DISKANN_MKL_INCLUDE_DIRECTORIES "${DISKANN_MSVC_PACKAGES}/intelmkl.static.win-x64/lib/native/include")
    set(DISKANN_MKL_LIB_PATH "${DISKANN_MSVC_PACKAGES}/intelmkl.static.win-x64/lib/native/win-x64")

    set(DISKANN_MKL_LINK_LIBRARIES
        "${DISKANN_MKL_LIB_PATH}/mkl_intel_ilp64.lib"
        "${DISKANN_MKL_LIB_PATH}/mkl_core.lib"
        "${DISKANN_MKL_LIB_PATH}/mkl_intel_thread.lib")
    add_definitions(-DMKL_ILP64)
elseif(APPLE)
    # no mkl on non-intel devices
    find_library(ACCELERATE_LIBRARY Accelerate)
    message(STATUS "Found Accelerate (${ACCELERATE_LIBRARY})")
    set(DISKANN_ACCEL_LINK_OPTIONS ${ACCELERATE_LIBRARY})
    add_compile_definitions(ACCELERATE_NEW_LAPACK)
else()
    # expected path for manual intel mkl installs
    set(POSSIBLE_OMP_PATHS "/opt/intel/oneapi/compiler/2025.0/lib/libiomp5.so;/opt/intel/oneapi/compiler/latest/linux/compiler/lib/intel64_lin/libiomp5.so;/usr/lib/x86_64-linux-gnu/libiomp5.so;/opt/intel/lib/intel64_lin/libiomp5.so")
    foreach(POSSIBLE_OMP_PATH ${POSSIBLE_OMP_PATHS})
        if (EXISTS ${POSSIBLE_OMP_PATH})
            get_filename_component(OMP_PATH ${POSSIBLE_OMP_PATH} DIRECTORY)
        endif()
    endforeach()

    if(NOT OMP_PATH)
        message(FATAL_ERROR "Could not find Intel OMP in standard locations; use -DOMP_PATH to specify the install location for your environment")
    endif()
    link_directories(${OMP_PATH})

    set(POSSIBLE_MKL_LIB_PATHS "/opt/intel/oneapi/mkl/latest/lib/intel64/libmkl_core.so;/usr/lib/x86_64-linux-gnu/libmkl_core.so;/opt/intel/mkl/lib/intel64/libmkl_core.so")
    foreach(POSSIBLE_MKL_LIB_PATH ${POSSIBLE_MKL_LIB_PATHS})
        if (EXISTS ${POSSIBLE_MKL_LIB_PATH})
            get_filename_component(MKL_PATH ${POSSIBLE_MKL_LIB_PATH} DIRECTORY)
        endif()
    endforeach()

    set(POSSIBLE_MKL_INCLUDE_PATHS "/opt/intel/oneapi/mkl/latest/include;/usr/include/mkl;/opt/intel/mkl/include/;")
    foreach(POSSIBLE_MKL_INCLUDE_PATH ${POSSIBLE_MKL_INCLUDE_PATHS})
        if (EXISTS ${POSSIBLE_MKL_INCLUDE_PATH})
            set(MKL_INCLUDE_PATH ${POSSIBLE_MKL_INCLUDE_PATH})
        endif()
    endforeach()
    if(NOT MKL_PATH)
        message(FATAL_ERROR "Could not find Intel MKL in standard locations; use -DMKL_PATH to specify the install location for your environment")
    elseif(NOT MKL_INCLUDE_PATH)
        message(FATAL_ERROR "Could not find Intel MKL in standard locations; use -DMKL_INCLUDE_PATH to specify the install location for headers for your environment")
    endif()
    if (EXISTS ${MKL_PATH}/libmkl_def.so.2)
        set(MKL_DEF_SO ${MKL_PATH}/libmkl_def.so.2)
    elseif(EXISTS ${MKL_PATH}/libmkl_def.so)
        set(MKL_DEF_SO ${MKL_PATH}/libmkl_def.so)
    else()
        message(FATAL_ERROR "Despite finding MKL, libmkl_def.so was not found in expected locations.")
    endif()
    link_directories(${MKL_PATH})
    include_directories(${MKL_INCLUDE_PATH})

    # compile flags and link libraries
  add_compile_options(-m64 -Wl,--no-as-needed)
    if (NOT PYBIND)
        link_libraries(mkl_intel_ilp64 mkl_intel_thread mkl_core iomp5 pthread m dl)
    else()
        # static linking for python so as to minimize customer dependency issues
        if (CMAKE_BUILD_TYPE STREQUAL "Debug")
            # In debug mode, use dynamic linking to ensure all symbols are available
            link_libraries(mkl_intel_ilp64 mkl_intel_thread mkl_core ${MKL_DEF_SO} iomp5 pthread m dl)
        else()
            # In release mode, use static linking to minimize dependencies
            link_libraries(
                    ${MKL_PATH}/libmkl_intel_ilp64.a
                    ${MKL_PATH}/libmkl_intel_thread.a
                    ${MKL_PATH}/libmkl_core.a
                    ${MKL_DEF_SO}
                    iomp5
                    pthread
                    m
                    dl
            )
        endif()
    endif()

    add_definitions(-DMKL_ILP64)
endif()


# Section for tcmalloc. The DiskANN tools are always linked to tcmalloc. For Windows, they also need to
# force-include the _tcmalloc symbol for enabling tcmalloc.
#
# The DLL itself needs to be linked to tcmalloc only if DISKANN_RELEASE_UNUSED_TCMALLOC_MEMORY_AT_CHECKPOINTS
# is enabled.
if(USE_TCMALLOC)
    if (MSVC)
        # Adjust the paths to point to the fetched tcmalloc content

        set(TCMALLOC_LINK_LIBRARY "${tcmalloc_BINARY_DIR}/x64/Release-Patch/libtcmalloc_minimal.lib")
        set(TCMALLOC_WINDOWS_RUNTIME_FILES
            "${tcmalloc_BINARY_DIR}/x64/Release-Patch/libtcmalloc_minimal.dll"
            "${tcmalloc_BINARY_DIR}/x64/Release-Patch/libtcmalloc_minimal.pdb")

        # Tell CMake how to build the tcmalloc linker library.
        add_custom_target(build_libtcmalloc_minimal DEPENDS ${TCMALLOC_LINK_LIBRARY})
        add_custom_command(OUTPUT ${TCMALLOC_LINK_LIBRARY}
                           COMMAND ${CMAKE_VS_MSBUILD_COMMAND} gperftools.sln /m /nologo
                               /t:libtcmalloc_minimal /p:Configuration="Release-Patch"
                               /property:Platform="x64"
                               /p:PlatformToolset=v${MSVC_TOOLSET_VERSION}
                               /p:WindowsTargetPlatformVersion=${CMAKE_VS_WINDOWS_TARGET_PLATFORM_VERSION}
                           WORKING_DIRECTORY ${tcmalloc_SOURCE_DIR})

        add_library(libtcmalloc_minimal_for_exe STATIC IMPORTED)
        add_library(libtcmalloc_minimal_for_dll STATIC IMPORTED)

        set_target_properties(libtcmalloc_minimal_for_dll PROPERTIES
                              IMPORTED_LOCATION "${TCMALLOC_LINK_LIBRARY}")

        set_target_properties(libtcmalloc_minimal_for_exe PROPERTIES
                              IMPORTED_LOCATION "${TCMALLOC_LINK_LIBRARY}"
                              INTERFACE_LINK_OPTIONS /INCLUDE:_tcmalloc)

        # Ensure libtcmalloc_minimal is built before it's being used.
        add_dependencies(libtcmalloc_minimal_for_dll build_libtcmalloc_minimal)
        add_dependencies(libtcmalloc_minimal_for_exe build_libtcmalloc_minimal)

        set(DISKANN_TOOLS_TCMALLOC_LINK_OPTIONS libtcmalloc_minimal_for_exe)
    elseif(NOT PYBIND)
        set(DISKANN_TOOLS_TCMALLOC_LINK_OPTIONS "-ltcmalloc")
    endif()

<<<<<<< HEAD
    set(TCMALLOC_LINK_LIBRARY "${PROJECT_SOURCE_DIR}/gperftools/x64/Release-Patch/libtcmalloc_minimal.lib")
    set(TCMALLOC_WINDOWS_RUNTIME_FILES
        "${PROJECT_SOURCE_DIR}/gperftools/x64/Release-Patch/libtcmalloc_minimal.dll"
        "${PROJECT_SOURCE_DIR}/gperftools/x64/Release-Patch/libtcmalloc_minimal.pdb")

    # Tell CMake how to build the tcmalloc linker library from the submodule.
    add_custom_target(build_libtcmalloc_minimal DEPENDS ${TCMALLOC_LINK_LIBRARY})
    add_custom_command(OUTPUT ${TCMALLOC_LINK_LIBRARY}
                        COMMAND ${CMAKE_VS_MSBUILD_COMMAND} gperftools.sln /m /nologo
                            /t:libtcmalloc_minimal /p:Configuration="Release-Patch"
                            /property:Platform="x64"
                            /p:PlatformToolset=v${MSVC_TOOLSET_VERSION}
                            /p:WindowsTargetPlatformVersion=${CMAKE_VS_WINDOWS_TARGET_PLATFORM_VERSION}
                        WORKING_DIRECTORY ${PROJECT_SOURCE_DIR}/gperftools)
 
    add_library(libtcmalloc_minimal_for_exe STATIC IMPORTED)
    add_library(libtcmalloc_minimal_for_dll STATIC IMPORTED)

    set_target_properties(libtcmalloc_minimal_for_dll PROPERTIES
                          IMPORTED_LOCATION "${TCMALLOC_LINK_LIBRARY}")

    set_target_properties(libtcmalloc_minimal_for_exe PROPERTIES
                          IMPORTED_LOCATION "${TCMALLOC_LINK_LIBRARY}"
                          INTERFACE_LINK_OPTIONS /INCLUDE:_tcmalloc)

    # Ensure libtcmalloc_minimal is built before it's being used.
    add_dependencies(libtcmalloc_minimal_for_dll build_libtcmalloc_minimal)
    add_dependencies(libtcmalloc_minimal_for_exe build_libtcmalloc_minimal)

    set(DISKANN_TOOLS_TCMALLOC_LINK_OPTIONS libtcmalloc_minimal_for_exe)
elseif(APPLE)
    execute_process(
        COMMAND brew --prefix gperftools
        OUTPUT_VARIABLE GPERFTOOLS_PREFIX
        OUTPUT_STRIP_TRAILING_WHITESPACE
    )
    set(DISKANN_TOOLS_TCMALLOC_LINK_OPTIONS "-L${GPERFTOOLS_PREFIX}/lib -ltcmalloc")
elseif(NOT PYBIND AND NOT APPLE)
    set(DISKANN_TOOLS_TCMALLOC_LINK_OPTIONS "-ltcmalloc")
endif()

if (DISKANN_RELEASE_UNUSED_TCMALLOC_MEMORY_AT_CHECKPOINTS)
    add_definitions(-DRELEASE_UNUSED_TCMALLOC_MEMORY_AT_CHECKPOINTS)
=======
    if (DISKANN_RELEASE_UNUSED_TCMALLOC_MEMORY_AT_CHECKPOINTS)
        add_definitions(-DRELEASE_UNUSED_TCMALLOC_MEMORY_AT_CHECKPOINTS)
>>>>>>> 514a7b25

        if (MSVC)
            set(DISKANN_DLL_TCMALLOC_LINK_OPTIONS libtcmalloc_minimal_for_dll)
        endif()
    endif()
endif()

if (NOT MSVC AND NOT APPLE)
    set(DISKANN_ASYNC_LIB aio)
endif()

#Main compiler/linker settings 
if(MSVC)
	#language options
	add_compile_options(/permissive- /openmp:experimental /Zc:twoPhase- /Zc:inline /WX- /std:c++17 /Gd /W3 /MP /Zi /FC /nologo)
	#code generation options
	add_compile_options(/arch:AVX2 /fp:fast /fp:except- /EHsc /GS- /Gy)
	#optimization options
	add_compile_options(/Ot /Oy /Oi)
	#path options
	add_definitions(-DUSE_AVX2 -DUSE_ACCELERATED_PQ -D_WINDOWS -DNOMINMAX -DUNICODE)
    # Linker options. Exclude VCOMP/VCOMPD.LIB which contain VisualStudio's version of OpenMP.
    # MKL was linked against Intel's OpenMP and depends on the corresponding DLL.
    add_link_options(/NODEFAULTLIB:VCOMP.LIB /NODEFAULTLIB:VCOMPD.LIB /DEBUG:FULL /OPT:REF /OPT:ICF)
	
	set(CMAKE_LIBRARY_OUTPUT_DIRECTORY_DEBUG ${PROJECT_SOURCE_DIR}/x64/Debug)
	set(CMAKE_RUNTIME_OUTPUT_DIRECTORY_DEBUG ${PROJECT_SOURCE_DIR}/x64/Debug)
	set(CMAKE_ARCHIVE_OUTPUT_DIRECTORY_DEBUG ${PROJECT_SOURCE_DIR}/x64/Debug)

	set(CMAKE_LIBRARY_OUTPUT_DIRECTORY_RELEASE ${PROJECT_SOURCE_DIR}/x64/Release)
	set(CMAKE_RUNTIME_OUTPUT_DIRECTORY_RELEASE ${PROJECT_SOURCE_DIR}/x64/Release)
	set(CMAKE_ARCHIVE_OUTPUT_DIRECTORY_RELEASE ${PROJECT_SOURCE_DIR}/x64/Release)
elseif(APPLE)
    set(ENV{TCMALLOC_LARGE_ALLOC_REPORT_THRESHOLD} 500000000000)
    set(CMAKE_CXX_FLAGS "${CMAKE_CXX_FLAGS} -ftree-vectorize -fno-builtin-malloc -fno-builtin-calloc -fno-builtin-realloc -fno-builtin-free -Xclang -fopenmp -fopenmp-simd -funroll-loops -Wfatal-errors -Wno-inconsistent-missing-override -Wno-return-type")
    set(CMAKE_CXX_FLAGS_DEBUG "${CMAKE_CXX_FLAGS_DEBUG} -g -DDEBUG")
    set(CMAKE_CXX_FLAGS_RELEASE "${CMAKE_CXX_FLAGS_RELEASE} -Ofast -DNDEBUG -ftree-vectorize")
    if (NOT PYBIND)
        set(CMAKE_CXX_FLAGS_RELEASE "${CMAKE_CXX_FLAGS_RELEASE} -DNDEBUG -Ofast")
        if (NOT PORTABLE)
            set(CMAKE_CXX_FLAGS_RELEASE "${CMAKE_CXX_FLAGS_RELEASE} -mtune=native")
        endif()
    else()
        # -Ofast is not supported in a python extension module
        set(CMAKE_CXX_FLAGS_RELEASE "${CMAKE_CXX_FLAGS_RELEASE} -DNDEBUG -fPIC")
    endif()
else()
    set(ENV{TCMALLOC_LARGE_ALLOC_REPORT_THRESHOLD} 500000000000)
<<<<<<< HEAD
    set(CMAKE_CXX_FLAGS "${CMAKE_CXX_FLAGS} -mavx2 -mfma -msse2 -ftree-vectorize -fno-builtin-malloc -fno-builtin-calloc -fno-builtin-realloc -fno-builtin-free -fopenmp -fopenmp-simd -funroll-loops -Wfatal-errors -DUSE_AVX2 -fPIC")
=======
    set(CMAKE_CXX_FLAGS "${CMAKE_CXX_FLAGS} -mavx2 -mfma -msse2 -ftree-vectorize -fopenmp -fopenmp-simd -funroll-loops -Wfatal-errors -DUSE_AVX2")
    if(USE_TCMALLOC)
        set(CMAKE_CXX_FLAGS "${CMAKE_CXX_FLAGS} -fno-builtin-malloc -fno-builtin-calloc -fno-builtin-realloc -fno-builtin-free")
    endif()
>>>>>>> 514a7b25
    set(CMAKE_CXX_FLAGS_DEBUG "${CMAKE_CXX_FLAGS_DEBUG} -g -DDEBUG")
    if (NOT PYBIND)
        set(CMAKE_CXX_FLAGS_RELEASE "${CMAKE_CXX_FLAGS_RELEASE} -DNDEBUG -Ofast")
        if (NOT PORTABLE)
            set(CMAKE_CXX_FLAGS_RELEASE "${CMAKE_CXX_FLAGS_RELEASE} -march=native -mtune=native")
        endif()
    else()
        # -Ofast is not supported in a python extension module
        set(CMAKE_CXX_FLAGS_RELEASE "${CMAKE_CXX_FLAGS_RELEASE} -DNDEBUG")
    endif()
endif()

add_subdirectory(src)
if (NOT PYBIND)
    add_subdirectory(apps)
    add_subdirectory(apps/utils)
endif()

if (UNIT_TEST)
    enable_testing()
    add_subdirectory(tests)
endif()

if (MSVC)
    message(STATUS "The ${PROJECT_NAME}.sln has been created, opened it from VisualStudio to build Release or Debug configurations.\n"
                   "Alternatively, use MSBuild to build:\n\n"
                   "msbuild.exe ${PROJECT_NAME}.sln /m /nologo /t:Build /p:Configuration=\"Release\" /property:Platform=\"x64\"\n")
endif()

if (RESTAPI)
    if (MSVC)
        set(DISKANN_CPPRESTSDK "${DISKANN_MSVC_PACKAGES}/cpprestsdk.v142/build/native")
        	# expected path for apt packaged intel mkl installs
        link_libraries("${DISKANN_CPPRESTSDK}/x64/lib/cpprest142_2_10.lib")
        include_directories("${DISKANN_CPPRESTSDK}/include")
    endif()
    add_subdirectory(apps/restapi)
endif()

include(clang-format.cmake)

if(PYBIND)
    add_subdirectory(python)
endif()
###############################################################################
# PROTOBUF SECTION - Corrected to use CONFIG mode explicitly
###############################################################################
set(Protobuf_USE_STATIC_LIBS OFF)

find_package(ZLIB REQUIRED)

find_package(Protobuf REQUIRED)

message(STATUS "Protobuf found: ${Protobuf_VERSION}")
message(STATUS "Protobuf include dirs: ${Protobuf_INCLUDE_DIRS}")
message(STATUS "Protobuf libraries: ${Protobuf_LIBRARIES}")
message(STATUS "Protobuf protoc executable: ${Protobuf_PROTOC_EXECUTABLE}")

include_directories(${Protobuf_INCLUDE_DIRS})

protobuf_generate(
    PROTOS ${PROJECT_SOURCE_DIR}/../embedding.proto
    OUT_VAR generated_proto_sources
    IMPORT_DIRS ${PROJECT_SOURCE_DIR}/../
)

add_library(proto_embeddings STATIC ${generated_proto_sources})
target_link_libraries(proto_embeddings PUBLIC protobuf::libprotobuf)
target_include_directories(proto_embeddings PUBLIC 
    ${CMAKE_CURRENT_BINARY_DIR}
    ${Protobuf_INCLUDE_DIRS}
)

target_link_libraries(diskann PRIVATE proto_embeddings protobuf::libprotobuf)
target_include_directories(diskann PRIVATE 
    ${CMAKE_CURRENT_BINARY_DIR}
    ${Protobuf_INCLUDE_DIRS}
)

target_link_libraries(diskann_s PRIVATE proto_embeddings protobuf::libprotobuf)
target_include_directories(diskann_s PRIVATE 
    ${CMAKE_CURRENT_BINARY_DIR}
    ${Protobuf_INCLUDE_DIRS}
)


###############################################################################
# ZEROMQ SECTION - REQUIRED
###############################################################################

find_package(ZeroMQ QUIET)
if(NOT ZeroMQ_FOUND)
    find_path(ZeroMQ_INCLUDE_DIR zmq.h)
    find_library(ZeroMQ_LIBRARY zmq)
    if(ZeroMQ_INCLUDE_DIR AND ZeroMQ_LIBRARY)
        set(ZeroMQ_FOUND TRUE)
    endif()
endif()

if(ZeroMQ_FOUND)
    message(STATUS "Found ZeroMQ: ${ZeroMQ_LIBRARY}")
    include_directories(${ZeroMQ_INCLUDE_DIR})
    target_link_libraries(diskann PRIVATE ${ZeroMQ_LIBRARY})
    target_link_libraries(diskann_s PRIVATE ${ZeroMQ_LIBRARY})
    add_definitions(-DUSE_ZEROMQ)
else()
    message(FATAL_ERROR "ZeroMQ is required but not found. Please install ZeroMQ and try again.")
endif()

target_link_libraries(diskann ${PYBIND11_LIBRARIES})
target_link_libraries(diskann_s ${PYBIND11_LIBRARIES})<|MERGE_RESOLUTION|>--- conflicted
+++ resolved
@@ -19,7 +19,9 @@
 cmake_minimum_required(VERSION 3.20)
 project(diskann)
 
-<<<<<<< HEAD
+#Set option to use tcmalloc
+option(USE_TCMALLOC "Use tcmalloc from gperftools" ON)
+
 option(PYBIND "Build with Python bindings" ON)
 
 if(PYBIND)
@@ -46,10 +48,6 @@
         set(CMAKE_CXX_FLAGS "${CMAKE_CXX_FLAGS} -fvisibility=hidden")
     endif()
 endif()
-=======
-#Set option to use tcmalloc
-option(USE_TCMALLOC "Use tcmalloc from gperftools" ON)
->>>>>>> 514a7b25
 
 set(CMAKE_STANDARD 17)
 set(CMAKE_CXX_STANDARD 17)
@@ -85,11 +83,6 @@
 
 include_directories(${PROJECT_SOURCE_DIR}/include)
 
-<<<<<<< HEAD
-if(NOT PYBIND)
-    set(DISKANN_RELEASE_UNUSED_TCMALLOC_MEMORY_AT_CHECKPOINTS ON)
-endif()
-=======
 include(FetchContent)
 
 if(USE_TCMALLOC)
@@ -102,7 +95,9 @@
     FetchContent_MakeAvailable(tcmalloc)
 endif()
 
->>>>>>> 514a7b25
+if(NOT PYBIND)
+    set(DISKANN_RELEASE_UNUSED_TCMALLOC_MEMORY_AT_CHECKPOINTS ON)
+endif()
 # It's necessary to include tcmalloc headers only if calling into MallocExtension interface.
 # For using tcmalloc in DiskANN tools, it's enough to just link with tcmalloc.
 if (DISKANN_RELEASE_UNUSED_TCMALLOC_MEMORY_AT_CHECKPOINTS)
@@ -309,29 +304,6 @@
 
         add_library(libtcmalloc_minimal_for_exe STATIC IMPORTED)
         add_library(libtcmalloc_minimal_for_dll STATIC IMPORTED)
-
-        set_target_properties(libtcmalloc_minimal_for_dll PROPERTIES
-                              IMPORTED_LOCATION "${TCMALLOC_LINK_LIBRARY}")
-
-        set_target_properties(libtcmalloc_minimal_for_exe PROPERTIES
-                              IMPORTED_LOCATION "${TCMALLOC_LINK_LIBRARY}"
-                              INTERFACE_LINK_OPTIONS /INCLUDE:_tcmalloc)
-
-        # Ensure libtcmalloc_minimal is built before it's being used.
-        add_dependencies(libtcmalloc_minimal_for_dll build_libtcmalloc_minimal)
-        add_dependencies(libtcmalloc_minimal_for_exe build_libtcmalloc_minimal)
-
-        set(DISKANN_TOOLS_TCMALLOC_LINK_OPTIONS libtcmalloc_minimal_for_exe)
-    elseif(NOT PYBIND)
-        set(DISKANN_TOOLS_TCMALLOC_LINK_OPTIONS "-ltcmalloc")
-    endif()
-
-<<<<<<< HEAD
-    set(TCMALLOC_LINK_LIBRARY "${PROJECT_SOURCE_DIR}/gperftools/x64/Release-Patch/libtcmalloc_minimal.lib")
-    set(TCMALLOC_WINDOWS_RUNTIME_FILES
-        "${PROJECT_SOURCE_DIR}/gperftools/x64/Release-Patch/libtcmalloc_minimal.dll"
-        "${PROJECT_SOURCE_DIR}/gperftools/x64/Release-Patch/libtcmalloc_minimal.pdb")
-
     # Tell CMake how to build the tcmalloc linker library from the submodule.
     add_custom_target(build_libtcmalloc_minimal DEPENDS ${TCMALLOC_LINK_LIBRARY})
     add_custom_command(OUTPUT ${TCMALLOC_LINK_LIBRARY}
@@ -345,18 +317,18 @@
     add_library(libtcmalloc_minimal_for_exe STATIC IMPORTED)
     add_library(libtcmalloc_minimal_for_dll STATIC IMPORTED)
 
-    set_target_properties(libtcmalloc_minimal_for_dll PROPERTIES
-                          IMPORTED_LOCATION "${TCMALLOC_LINK_LIBRARY}")
-
-    set_target_properties(libtcmalloc_minimal_for_exe PROPERTIES
-                          IMPORTED_LOCATION "${TCMALLOC_LINK_LIBRARY}"
-                          INTERFACE_LINK_OPTIONS /INCLUDE:_tcmalloc)
-
-    # Ensure libtcmalloc_minimal is built before it's being used.
-    add_dependencies(libtcmalloc_minimal_for_dll build_libtcmalloc_minimal)
-    add_dependencies(libtcmalloc_minimal_for_exe build_libtcmalloc_minimal)
-
-    set(DISKANN_TOOLS_TCMALLOC_LINK_OPTIONS libtcmalloc_minimal_for_exe)
+        set_target_properties(libtcmalloc_minimal_for_dll PROPERTIES
+                              IMPORTED_LOCATION "${TCMALLOC_LINK_LIBRARY}")
+
+        set_target_properties(libtcmalloc_minimal_for_exe PROPERTIES
+                              IMPORTED_LOCATION "${TCMALLOC_LINK_LIBRARY}"
+                              INTERFACE_LINK_OPTIONS /INCLUDE:_tcmalloc)
+
+        # Ensure libtcmalloc_minimal is built before it's being used.
+        add_dependencies(libtcmalloc_minimal_for_dll build_libtcmalloc_minimal)
+        add_dependencies(libtcmalloc_minimal_for_exe build_libtcmalloc_minimal)
+
+        set(DISKANN_TOOLS_TCMALLOC_LINK_OPTIONS libtcmalloc_minimal_for_exe)
 elseif(APPLE)
     execute_process(
         COMMAND brew --prefix gperftools
@@ -368,12 +340,8 @@
     set(DISKANN_TOOLS_TCMALLOC_LINK_OPTIONS "-ltcmalloc")
 endif()
 
-if (DISKANN_RELEASE_UNUSED_TCMALLOC_MEMORY_AT_CHECKPOINTS)
-    add_definitions(-DRELEASE_UNUSED_TCMALLOC_MEMORY_AT_CHECKPOINTS)
-=======
     if (DISKANN_RELEASE_UNUSED_TCMALLOC_MEMORY_AT_CHECKPOINTS)
         add_definitions(-DRELEASE_UNUSED_TCMALLOC_MEMORY_AT_CHECKPOINTS)
->>>>>>> 514a7b25
 
         if (MSVC)
             set(DISKANN_DLL_TCMALLOC_LINK_OPTIONS libtcmalloc_minimal_for_dll)
@@ -422,14 +390,10 @@
     endif()
 else()
     set(ENV{TCMALLOC_LARGE_ALLOC_REPORT_THRESHOLD} 500000000000)
-<<<<<<< HEAD
-    set(CMAKE_CXX_FLAGS "${CMAKE_CXX_FLAGS} -mavx2 -mfma -msse2 -ftree-vectorize -fno-builtin-malloc -fno-builtin-calloc -fno-builtin-realloc -fno-builtin-free -fopenmp -fopenmp-simd -funroll-loops -Wfatal-errors -DUSE_AVX2 -fPIC")
-=======
-    set(CMAKE_CXX_FLAGS "${CMAKE_CXX_FLAGS} -mavx2 -mfma -msse2 -ftree-vectorize -fopenmp -fopenmp-simd -funroll-loops -Wfatal-errors -DUSE_AVX2")
+    set(CMAKE_CXX_FLAGS "${CMAKE_CXX_FLAGS} -mavx2 -mfma -msse2 -ftree-vectorize -fopenmp -fopenmp-simd -funroll-loops -Wfatal-errors -DUSE_AVX2 -fPIC")
     if(USE_TCMALLOC)
         set(CMAKE_CXX_FLAGS "${CMAKE_CXX_FLAGS} -fno-builtin-malloc -fno-builtin-calloc -fno-builtin-realloc -fno-builtin-free")
     endif()
->>>>>>> 514a7b25
     set(CMAKE_CXX_FLAGS_DEBUG "${CMAKE_CXX_FLAGS_DEBUG} -g -DDEBUG")
     if (NOT PYBIND)
         set(CMAKE_CXX_FLAGS_RELEASE "${CMAKE_CXX_FLAGS_RELEASE} -DNDEBUG -Ofast")
