##Linux build and usage (incomplete):

Install the following packages through apt-get, and Intel MKL either by downloading the installer or using [apt](https://software.intel.com/en-us/articles/installing-intel-free-libs-and-python-apt-repo) (we tested with build 2019.4-070).
```
sudo apt install cmake g++ libaio-dev libgoogle-perftools-dev clang-format-4.0
```

Build
```
mkdir build && cd build && cmake .. && make -j 
```

**Usage for SSD-based indices**
To generate an SSD-friendly index, use the `tests/create_disk_index.sh` script. 
For floating point data file SIFT1M, to generate an index with 32 bytes in-
memory fooptrint per vector, you might want to use (assuming `pwd` is project root):
```
export BUILD_PATH=./build
${BUILD_PATH}/tests/utils/fvecs_to_bin data/SIFT1M/sift_base.fvecs data/SIFT1M/sift_base.bin
./tests/create_disk_index.sh -t float -i data/SIFT1M/sift_base.bin -o data/SIFT1M/tmp -L 30 -R 64 -b 32
```

To search the generated index
```
```

**Usage for in-memory indices**



##Windows CMake Build

<<<<<<< HEAD
Install CMAKE (v3.15.2 or later) from https://cmake.org/
=======
The Windows version has been tested with the enterprise editions of Visual Studio 2017 and Visual Studio 2019

Install CMAKE (v3.15.2 or later) from https://cmake.org
>>>>>>> 6dbbc608

Install MKL:
-	Install MKL from https://software.intel.com/en-us/mkl
-	Set a new System environment variable, called INTEL_ROOT to the "windows" folder under your MKL installation
	(For instance, if your install folder is "C:\Program Files (x86)\IntelSWtools", set INTEL_ROOT to "C:\Program Files (x86)\IntelSWtools\compilers_and_libraries\windows")

Build steps:
-	Open a new command prompt
-	Create a "build" directory under nsg
<<<<<<< HEAD
-	Change to the "build" directory and run:

```cmake_path\cmake.exe -B. -A x64 ..
```
	(Do specify the full path to cmake, as VS comes with its own (older) version of cmake, which will not work)

-	This will create a “rand-nsg” solution
-	Open the rand-nsg solution and build the “nsg_lib”, “build_disk_index” and “search_disk_index” projects in order
-	To build from command line, use "msbuild rand-nsg.sln". Check msbuild for options around targets.
=======
-	Change to the "build" directory and run  
```
cmake -B. -A x64 ..
```
	Since VS comes with its own (older) version of cmake, you have to specify the full path to cmake to ensure that the right version is used.
-	This will create a “rand-nsg” solution file.
-	Open the rand-nsg solution and build the “nsg_dll” project first. 
- 	Then build all the other binaries using the ALL_BUILD project that is part of the solution
-	To build from command line, use msbuild to first build the "nsg_dll" project. And then use it to build the entire solution
```
msbuild src\dll\nsg_dll.vcxproj
msbuild rand-nsg.sln
```
	Check msbuild for targets (debug/release).
>>>>>>> 6dbbc608

#Sanity checks (paths specific to nn-z840): 

#Building the index:

First generate the pivots:
```
generate_pq.exe float "E:\sift1m_u8\sift1m_float_harsha\sift_base.bin" E:\cmake-sift\ravi-index 32 0.01
```
Then build the 'regular' index:
```
build_memory_index.exe float E:\sift1m_u8\sift1m_float_harsha\sift_base.bin 50 64 750 2 1.2 E:\cmake-sift\ravi-index_memory.index
```
Optimize for disk search: 
```
create_disk_layout.exe float E:\sift1m_u8\sift1m_float_harsha\sift_base.bin E:\cmake-sift\ravi-index_memory.index E:\cmake-sift\ravi-index_disk.index
```
Run search: 
```
search_disk_index.exe float E:\cmake-sift\ravi-index_pq_pivots.bin E:\cmake-sift\ravi-index_compressed.bin E:\cmake-sift\ravi-index_disk.index null null E:\sift1m_u8\sift1m_float_harsha\sift_query.bin 5 16 4 E:\cmake-sift\ravi-index_results 10 20 30 40
```
Measure recall
```
calculate_recall.exe E:\sift1m_u8\sift1m_float_harsha\sift_gs100_idx.bin E:\cmake-sift\ravi-index_results20_idx_uint32.bin 5
```


<|MERGE_RESOLUTION|>--- conflicted
+++ resolved
@@ -30,72 +30,65 @@
 
 ##Windows CMake Build
 
-<<<<<<< HEAD
-Install CMAKE (v3.15.2 or later) from https://cmake.org/
-=======
 The Windows version has been tested with the enterprise editions of Visual Studio 2017 and Visual Studio 2019
 
 Install CMAKE (v3.15.2 or later) from https://cmake.org
->>>>>>> 6dbbc608
 
 Install MKL:
 -	Install MKL from https://software.intel.com/en-us/mkl
 -	Set a new System environment variable, called INTEL_ROOT to the "windows" folder under your MKL installation
 	(For instance, if your install folder is "C:\Program Files (x86)\IntelSWtools", set INTEL_ROOT to "C:\Program Files (x86)\IntelSWtools\compilers_and_libraries\windows")
 
-Build steps:
--	Open a new command prompt
+**Build steps:**
+-	Open a new developer command prompt
 -	Create a "build" directory under nsg
-<<<<<<< HEAD
--	Change to the "build" directory and run:
-
-```cmake_path\cmake.exe -B. -A x64 ..
-```
-	(Do specify the full path to cmake, as VS comes with its own (older) version of cmake, which will not work)
-
--	This will create a “rand-nsg” solution
--	Open the rand-nsg solution and build the “nsg_lib”, “build_disk_index” and “search_disk_index” projects in order
--	To build from command line, use "msbuild rand-nsg.sln". Check msbuild for options around targets.
-=======
 -	Change to the "build" directory and run  
 ```
 cmake -B. -A x64 ..
 ```
-	Since VS comes with its own (older) version of cmake, you have to specify the full path to cmake to ensure that the right version is used.
+**Note: Since VS comes with its own (older) version of cmake, you have to specify the full path to cmake to ensure that the right version is used.**
 -	This will create a “rand-nsg” solution file.
 -	Open the rand-nsg solution and build the “nsg_dll” project first. 
 - 	Then build all the other binaries using the ALL_BUILD project that is part of the solution
--	To build from command line, use msbuild to first build the "nsg_dll" project. And then use it to build the entire solution
+- 	Generated binaries are stored in the nsg/x64/Debug or nsg/x64/Release directories.
+
+To build from command line, use msbuild to first build the "nsg_dll" project. And then build the entire solution, as shown below.
 ```
 msbuild src\dll\nsg_dll.vcxproj
 msbuild rand-nsg.sln
 ```
-	Check msbuild for targets (debug/release).
->>>>>>> 6dbbc608
+Check msbuild docs for additional options including choosing between debug and release builds.
 
-#Sanity checks (paths specific to nn-z840): 
+###Sanity checks (paths specific to nn-z840): 
 
-#Building the index:
+**Creating the graph**
 
-First generate the pivots:
+1. Generate compressed vectors using Product Quantization
 ```
 generate_pq.exe float "E:\sift1m_u8\sift1m_float_harsha\sift_base.bin" E:\cmake-sift\ravi-index 32 0.01
 ```
-Then build the 'regular' index:
+
+2. Build the graph using the compressed vectors
 ```
 build_memory_index.exe float E:\sift1m_u8\sift1m_float_harsha\sift_base.bin 50 64 750 2 1.2 E:\cmake-sift\ravi-index_memory.index
 ```
-Optimize for disk search: 
+
+3. Optimize for disk layout
 ```
 create_disk_layout.exe float E:\sift1m_u8\sift1m_float_harsha\sift_base.bin E:\cmake-sift\ravi-index_memory.index E:\cmake-sift\ravi-index_disk.index
 ```
-Run search: 
+
+**Search**
+
+At this stage we have a NSG graph on disk optimized for search. To conduct search for vectors given in the file sift_query.bin, 
 ```
 search_disk_index.exe float E:\cmake-sift\ravi-index_pq_pivots.bin E:\cmake-sift\ravi-index_compressed.bin E:\cmake-sift\ravi-index_disk.index null null E:\sift1m_u8\sift1m_float_harsha\sift_query.bin 5 16 4 E:\cmake-sift\ravi-index_results 10 20 30 40
 ```
-Measure recall
+Results of the query are stored in the file ravi-index_resultsXX_idx_uint32.bin where XX is the L-size [10, 20, 30, 40]
+To calculate recall @ 5 for L = 20, 
 ```
 calculate_recall.exe E:\sift1m_u8\sift1m_float_harsha\sift_gs100_idx.bin E:\cmake-sift\ravi-index_results20_idx_uint32.bin 5
 ```
 
+**Note:** You can simply type any of the commands given above by itself to get a description of the command line arguments.
 
