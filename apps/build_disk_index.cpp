// Copyright (c) Microsoft Corporation. All rights reserved.
// Licensed under the MIT license.

#include <omp.h>
#include <boost/program_options.hpp>

#include "utils.h"
#include "disk_utils.h"
#include "math_utils.h"
#include "index.h"
#include "partition.h"
#include "../src/program_options_utils.hpp"

namespace po = boost::program_options;

int main(int argc, char **argv)
{
    std::string data_type, dist_fn, data_path, index_path_prefix, codebook_prefix, label_file, universal_label,
        label_type;
    uint32_t num_threads, R, L, disk_PQ, build_PQ, QD, Lf, filter_threshold;
    float B, M;
    bool append_reorder_data = false;
    bool use_opq = false;

    po::options_description desc{
            program_options_utils::make_program_description("build_disk_index", "Build a disk-based index.")};
    try
    {
        desc.add_options()("help,h", "Print information on arguments");

        // Required parameters
        po::options_description required_configs("Required");
        required_configs.add_options()("data_type", po::value<std::string>(&data_type)->required(),
                                       program_options_utils::DATA_TYPE_DESCRIPTION);
        required_configs.add_options()("dist_fn", po::value<std::string>(&dist_fn)->required(),
                                       program_options_utils::DISTANCE_FUNCTION_DESCRIPTION);
        required_configs.add_options()("index_path_prefix", po::value<std::string>(&index_path_prefix)->required(),
                                       program_options_utils::INDEX_PATH_PREFIX_DESCRIPTION);
        required_configs.add_options()("data_path", po::value<std::string>(&data_path)->required(),
                           program_options_utils::INPUT_DATA_PATH);
        required_configs.add_options()("search_DRAM_budget,B", po::value<float>(&B)->required(),
                           "DRAM budget in GB for searching the index to set the "
                           "compressed level for data while search happens");
        required_configs.add_options()("build_DRAM_budget,M", po::value<float>(&M)->required(),
                           "DRAM budget in GB for building the index");

        // Optional parameters
        po::options_description optional_configs("Optional");
        optional_configs.add_options()("num_threads,T",
                                       po::value<uint32_t>(&num_threads)->default_value(omp_get_num_procs()),
                                       program_options_utils::NUMBER_THREADS_DESCRIPTION);
        optional_configs.add_options()("max_degree,R", po::value<uint32_t>(&R)->default_value(64), program_options_utils::MAX_BUILD_DEGREE);
        optional_configs.add_options()("Lbuild,L", po::value<uint32_t>(&L)->default_value(100),
                                       program_options_utils::GRAPH_BUILD_COMPLEXITY);
        optional_configs.add_options()("QD", po::value<uint32_t>(&QD)->default_value(0), " Quantized Dimension for compression");
        optional_configs.add_options()("codebook_prefix", po::value<std::string>(&codebook_prefix)->default_value(""),
                           "Path prefix for pre-trained codebook");
        optional_configs.add_options()("PQ_disk_bytes", po::value<uint32_t>(&disk_PQ)->default_value(0),
                           "Number of bytes to which vectors should be compressed "
                           "on SSD; 0 for no compression");
        optional_configs.add_options()("append_reorder_data", po::bool_switch()->default_value(false),
                           "Include full precision data in the index. Use only in "
                           "conjuction with compressed data on SSD.");
<<<<<<< HEAD
        optional_configs.add_options()("build_PQ_bytes", po::value<uint32_t>(&build_PQ)->default_value(0),
                           program_options_utils::BUIlD_GRAPH_PQ_BYTES);
        optional_configs.add_options()("use_opq", po::bool_switch()->default_value(false),program_options_utils::USE_OPQ);
        optional_configs.add_options()("label_file", po::value<std::string>(&label_file)->default_value(""),
                           program_options_utils::LABEL_FILE);
        optional_configs.add_options()("universal_label", po::value<std::string>(&universal_label)->default_value(""),
                           program_options_utils::UNIVERSAL_LABEL);
        optional_configs.add_options()("FilteredLbuild,Lf", po::value<uint32_t>(&Lf)->default_value(0),
                           program_options_utils::FILTERED_LBUILD);
        optional_configs.add_options()("filter_threshold,F", po::value<uint32_t>(&filter_threshold)->default_value(0),
=======
        desc.add_options()("build_PQ_bytes", po::value<uint32_t>(&build_PQ)->default_value(0),
                           "Number of PQ bytes to build the index; 0 for full "
                           "precision build");
        desc.add_options()("use_opq", po::bool_switch()->default_value(false),
                           "Use Optimized Product Quantization (OPQ).");
        desc.add_options()("label_file", po::value<std::string>(&label_file)->default_value(""),
                           "Input label file in txt format for Filtered Index build ."
                           "The file should contain comma separated filters for each node "
                           "with each line corresponding to a graph node");
        desc.add_options()("universal_label", po::value<std::string>(&universal_label)->default_value(""),
                           "Universal label, Use only in conjuction with label file for "
                           "filtered "
                           "index build. If a graph node has all the labels against it, we "
                           "can "
                           "assign a special universal filter to the point instead of comma "
                           "separated filters for that point");
        desc.add_options()("FilteredLbuild", po::value<uint32_t>(&Lf)->default_value(0),
                           "Build complexity for filtered points, higher value "
                           "results in better graphs");
        desc.add_options()("filter_threshold,F", po::value<uint32_t>(&filter_threshold)->default_value(0),
>>>>>>> bc167d13
                           "Threshold to break up the existing nodes to generate new graph "
                           "internally where each node has a maximum F labels.");
        optional_configs.add_options()("label_type", po::value<std::string>(&label_type)->default_value("uint"),
                           program_options_utils::LABEL_TYPE_DESCRIPTION);

        // Merge required and optional parameters
        desc.add(required_configs).add(optional_configs);

        po::variables_map vm;
        po::store(po::parse_command_line(argc, argv, desc), vm);
        if (vm.count("help"))
        {
            std::cout << desc;
            return 0;
        }
        po::notify(vm);
        if (vm["append_reorder_data"].as<bool>())
            append_reorder_data = true;
        if (vm["use_opq"].as<bool>())
            use_opq = true;
    }
    catch (const std::exception &ex)
    {
        std::cerr << ex.what() << '\n';
        return -1;
    }

    bool use_filters = (label_file != "") ? true : false;
    diskann::Metric metric;
    if (dist_fn == std::string("l2"))
        metric = diskann::Metric::L2;
    else if (dist_fn == std::string("mips"))
        metric = diskann::Metric::INNER_PRODUCT;
    else
    {
        std::cout << "Error. Only l2 and mips distance functions are supported" << std::endl;
        return -1;
    }

    if (append_reorder_data)
    {
        if (disk_PQ == 0)
        {
            std::cout << "Error: It is not necessary to append data for reordering "
                         "when vectors are not compressed on disk."
                      << std::endl;
            return -1;
        }
        if (data_type != std::string("float"))
        {
            std::cout << "Error: Appending data for reordering currently only "
                         "supported for float data type."
                      << std::endl;
            return -1;
        }
    }

    std::string params = std::string(std::to_string(R)) + " " + std::string(std::to_string(L)) + " " +
                         std::string(std::to_string(B)) + " " + std::string(std::to_string(M)) + " " +
                         std::string(std::to_string(num_threads)) + " " + std::string(std::to_string(disk_PQ)) + " " +
                         std::string(std::to_string(append_reorder_data)) + " " +
                         std::string(std::to_string(build_PQ)) + " " + std::string(std::to_string(QD));

    try
    {
        if (label_file != "" && label_type == "ushort")
        {
            if (data_type == std::string("int8"))
                return diskann::build_disk_index<int8_t>(data_path.c_str(), index_path_prefix.c_str(), params.c_str(),
                                                         metric, use_opq, codebook_prefix, use_filters, label_file,
                                                         universal_label, filter_threshold, Lf);
            else if (data_type == std::string("uint8"))
                return diskann::build_disk_index<uint8_t, uint16_t>(
                    data_path.c_str(), index_path_prefix.c_str(), params.c_str(), metric, use_opq, codebook_prefix,
                    use_filters, label_file, universal_label, filter_threshold, Lf);
            else if (data_type == std::string("float"))
                return diskann::build_disk_index<float, uint16_t>(
                    data_path.c_str(), index_path_prefix.c_str(), params.c_str(), metric, use_opq, codebook_prefix,
                    use_filters, label_file, universal_label, filter_threshold, Lf);
            else
            {
                diskann::cerr << "Error. Unsupported data type" << std::endl;
                return -1;
            }
        }
        else
        {
            if (data_type == std::string("int8"))
                return diskann::build_disk_index<int8_t>(data_path.c_str(), index_path_prefix.c_str(), params.c_str(),
                                                         metric, use_opq, codebook_prefix, use_filters, label_file,
                                                         universal_label, filter_threshold, Lf);
            else if (data_type == std::string("uint8"))
                return diskann::build_disk_index<uint8_t>(data_path.c_str(), index_path_prefix.c_str(), params.c_str(),
                                                          metric, use_opq, codebook_prefix, use_filters, label_file,
                                                          universal_label, filter_threshold, Lf);
            else if (data_type == std::string("float"))
                return diskann::build_disk_index<float>(data_path.c_str(), index_path_prefix.c_str(), params.c_str(),
                                                        metric, use_opq, codebook_prefix, use_filters, label_file,
                                                        universal_label, filter_threshold, Lf);
            else
            {
                diskann::cerr << "Error. Unsupported data type" << std::endl;
                return -1;
            }
        }
    }
    catch (const std::exception &e)
    {
        std::cout << std::string(e.what()) << std::endl;
        diskann::cerr << "Index build failed." << std::endl;
        return -1;
    }
}<|MERGE_RESOLUTION|>--- conflicted
+++ resolved
@@ -61,7 +61,6 @@
         optional_configs.add_options()("append_reorder_data", po::bool_switch()->default_value(false),
                            "Include full precision data in the index. Use only in "
                            "conjuction with compressed data on SSD.");
-<<<<<<< HEAD
         optional_configs.add_options()("build_PQ_bytes", po::value<uint32_t>(&build_PQ)->default_value(0),
                            program_options_utils::BUIlD_GRAPH_PQ_BYTES);
         optional_configs.add_options()("use_opq", po::bool_switch()->default_value(false),program_options_utils::USE_OPQ);
@@ -69,31 +68,9 @@
                            program_options_utils::LABEL_FILE);
         optional_configs.add_options()("universal_label", po::value<std::string>(&universal_label)->default_value(""),
                            program_options_utils::UNIVERSAL_LABEL);
-        optional_configs.add_options()("FilteredLbuild,Lf", po::value<uint32_t>(&Lf)->default_value(0),
+        optional_configs.add_options()("FilteredLbuild", po::value<uint32_t>(&Lf)->default_value(0),
                            program_options_utils::FILTERED_LBUILD);
         optional_configs.add_options()("filter_threshold,F", po::value<uint32_t>(&filter_threshold)->default_value(0),
-=======
-        desc.add_options()("build_PQ_bytes", po::value<uint32_t>(&build_PQ)->default_value(0),
-                           "Number of PQ bytes to build the index; 0 for full "
-                           "precision build");
-        desc.add_options()("use_opq", po::bool_switch()->default_value(false),
-                           "Use Optimized Product Quantization (OPQ).");
-        desc.add_options()("label_file", po::value<std::string>(&label_file)->default_value(""),
-                           "Input label file in txt format for Filtered Index build ."
-                           "The file should contain comma separated filters for each node "
-                           "with each line corresponding to a graph node");
-        desc.add_options()("universal_label", po::value<std::string>(&universal_label)->default_value(""),
-                           "Universal label, Use only in conjuction with label file for "
-                           "filtered "
-                           "index build. If a graph node has all the labels against it, we "
-                           "can "
-                           "assign a special universal filter to the point instead of comma "
-                           "separated filters for that point");
-        desc.add_options()("FilteredLbuild", po::value<uint32_t>(&Lf)->default_value(0),
-                           "Build complexity for filtered points, higher value "
-                           "results in better graphs");
-        desc.add_options()("filter_threshold,F", po::value<uint32_t>(&filter_threshold)->default_value(0),
->>>>>>> bc167d13
                            "Threshold to break up the existing nodes to generate new graph "
                            "internally where each node has a maximum F labels.");
         optional_configs.add_options()("label_type", po::value<std::string>(&label_type)->default_value("uint"),
