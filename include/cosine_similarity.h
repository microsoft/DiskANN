// Copyright (c) Microsoft Corporation. All rights reserved.
// Licensed under the MIT license.

#pragma once

#include <immintrin.h>
#include <smmintrin.h>
#include <tmmintrin.h>
#include <cmath>
#include <cstdint>
#include <cstdlib>
#include <vector>
#include <limits>
#include <algorithm>
#include <stdexcept>

#include "simd_utils.h"

extern bool Avx2SupportedCPU;

#ifdef _WINDOWS
// SIMD implementation of Cosine similarity. Taken from hnsw library.

/**
 * Non-metric Space Library
 *
 * Authors: Bilegsaikhan Naidan (https://github.com/bileg), Leonid Boytsov
 * (http://boytsov.info). With contributions from Lawrence Cayton
 * (http://lcayton.com/) and others.
 *
 * For the complete list of contributors and further details see:
 * https://github.com/searchivarius/NonMetricSpaceLib
 *
 * Copyright (c) 2014
 *
 * This code is released under the
 * Apache License Version 2.0 http://www.apache.org/licenses/.
 *
 */

namespace diskann
{

using namespace std;

#define PORTABLE_ALIGN16 __declspec(align(16))

static float NormScalarProductSIMD2(const int8_t *pVect1, const int8_t *pVect2, uint32_t qty)
{
    if (Avx2SupportedCPU)
    {
        __m256 cos, p1Len, p2Len;
        cos = p1Len = p2Len = _mm256_setzero_ps();
        while (qty >= 32)
        {
            __m256i rx = _mm256_load_si256((__m256i *)pVect1), ry = _mm256_load_si256((__m256i *)pVect2);
            cos = _mm256_add_ps(cos, _mm256_mul_epi8(rx, ry));
            p1Len = _mm256_add_ps(p1Len, _mm256_mul_epi8(rx, rx));
            p2Len = _mm256_add_ps(p2Len, _mm256_mul_epi8(ry, ry));
            pVect1 += 32;
            pVect2 += 32;
            qty -= 32;
        }
        while (qty > 0)
        {
            __m128i rx = _mm_load_si128((__m128i *)pVect1), ry = _mm_load_si128((__m128i *)pVect2);
            cos = _mm256_add_ps(cos, _mm256_mul32_pi8(rx, ry));
            p1Len = _mm256_add_ps(p1Len, _mm256_mul32_pi8(rx, rx));
            p2Len = _mm256_add_ps(p2Len, _mm256_mul32_pi8(ry, ry));
            pVect1 += 4;
            pVect2 += 4;
            qty -= 4;
        }
        cos = _mm256_hadd_ps(_mm256_hadd_ps(cos, cos), cos);
        p1Len = _mm256_hadd_ps(_mm256_hadd_ps(p1Len, p1Len), p1Len);
        p2Len = _mm256_hadd_ps(_mm256_hadd_ps(p2Len, p2Len), p2Len);
        float denominator = max(numeric_limits<float>::min() * 2, sqrt(p1Len.m256_f32[0] + p1Len.m256_f32[4]) *
                                                                      sqrt(p2Len.m256_f32[0] + p2Len.m256_f32[4]));
        float cosine = (cos.m256_f32[0] + cos.m256_f32[4]) / denominator;

        return max(float(-1), min(float(1), cosine));
    }

    __m128 cos, p1Len, p2Len;
    cos = p1Len = p2Len = _mm_setzero_ps();
    __m128i rx, ry;
    while (qty >= 16)
    {
        rx = _mm_load_si128((__m128i *)pVect1);
        ry = _mm_load_si128((__m128i *)pVect2);
        cos = _mm_add_ps(cos, _mm_mul_epi8(rx, ry));
        p1Len = _mm_add_ps(p1Len, _mm_mul_epi8(rx, rx));
        p2Len = _mm_add_ps(p2Len, _mm_mul_epi8(ry, ry));
        pVect1 += 16;
        pVect2 += 16;
        qty -= 16;
    }
    while (qty > 0)
    {
        rx = _mm_load_si128((__m128i *)pVect1);
        ry = _mm_load_si128((__m128i *)pVect2);
        cos = _mm_add_ps(cos, _mm_mul32_pi8(rx, ry));
        p1Len = _mm_add_ps(p1Len, _mm_mul32_pi8(rx, rx));
        p2Len = _mm_add_ps(p2Len, _mm_mul32_pi8(ry, ry));
        pVect1 += 4;
        pVect2 += 4;
        qty -= 4;
    }
    cos = _mm_hadd_ps(_mm_hadd_ps(cos, cos), cos);
    p1Len = _mm_hadd_ps(_mm_hadd_ps(p1Len, p1Len), p1Len);
    p2Len = _mm_hadd_ps(_mm_hadd_ps(p2Len, p2Len), p2Len);
    float norm1 = p1Len.m128_f32[0];
    float norm2 = p2Len.m128_f32[0];

    static const float eps = numeric_limits<float>::min() * 2;

    if (norm1 < eps)
    { /*
       * This shouldn't normally happen for this space, but
       * if it does, we don't want to get NANs
       */
        if (norm2 < eps)
        {
            return 1;
        }
        return 0;
    }
    /*
     * Sometimes due to rounding errors, we get values > 1 or < -1.
     * This throws off other functions that use scalar product, e.g., acos
     */
    return max(float(-1), min(float(1), cos.m128_f32[0] / sqrt(norm1) / sqrt(norm2)));
}

static float NormScalarProductSIMD(const float *pVect1, const float *pVect2, uint32_t qty)
{
    // Didn't get significant performance gain compared with 128bit version.
    static const float eps = numeric_limits<float>::min() * 2;

    if (Avx2SupportedCPU)
    {
        uint32_t qty8 = qty / 8;

        const float *pEnd1 = pVect1 + 8 * qty8;
        const float *pEnd2 = pVect1 + qty;

        __m256 v1, v2;
        __m256 sum_prod = _mm256_set_ps(0, 0, 0, 0, 0, 0, 0, 0);
        __m256 sum_square1 = sum_prod;
        __m256 sum_square2 = sum_prod;

        while (pVect1 < pEnd1)
        {
            v1 = _mm256_loadu_ps(pVect1);
            pVect1 += 8;
            v2 = _mm256_loadu_ps(pVect2);
            pVect2 += 8;
            sum_prod = _mm256_add_ps(sum_prod, _mm256_mul_ps(v1, v2));
            sum_square1 = _mm256_add_ps(sum_square1, _mm256_mul_ps(v1, v1));
            sum_square2 = _mm256_add_ps(sum_square2, _mm256_mul_ps(v2, v2));
        }

        float PORTABLE_ALIGN16 TmpResProd[8];
        float PORTABLE_ALIGN16 TmpResSquare1[8];
        float PORTABLE_ALIGN16 TmpResSquare2[8];

        _mm256_store_ps(TmpResProd, sum_prod);
        _mm256_store_ps(TmpResSquare1, sum_square1);
        _mm256_store_ps(TmpResSquare2, sum_square2);

        float sum = 0.0f;
        float norm1 = 0.0f;
        float norm2 = 0.0f;
        for (uint32_t i = 0; i < 8; ++i)
        {
            sum += TmpResProd[i];
            norm1 += TmpResSquare1[i];
            norm2 += TmpResSquare2[i];
        }

        while (pVect1 < pEnd2)
        {
            sum += (*pVect1) * (*pVect2);
            norm1 += (*pVect1) * (*pVect1);
            norm2 += (*pVect2) * (*pVect2);

            ++pVect1;
            ++pVect2;
        }

        if (norm1 < eps)
        {
            return norm2 < eps ? 1.0f : 0.0f;
        }

        return max(float(-1), min(float(1), sum / sqrt(norm1) / sqrt(norm2)));
    }

    __m128 v1, v2;
    __m128 sum_prod = _mm_set1_ps(0);
    __m128 sum_square1 = sum_prod;
    __m128 sum_square2 = sum_prod;

    while (qty >= 4)
    {
        v1 = _mm_loadu_ps(pVect1);
        pVect1 += 4;
        v2 = _mm_loadu_ps(pVect2);
        pVect2 += 4;
        sum_prod = _mm_add_ps(sum_prod, _mm_mul_ps(v1, v2));
        sum_square1 = _mm_add_ps(sum_square1, _mm_mul_ps(v1, v1));
        sum_square2 = _mm_add_ps(sum_square2, _mm_mul_ps(v2, v2));

        qty -= 4;
    }

    float sum = sum_prod.m128_f32[0] + sum_prod.m128_f32[1] + sum_prod.m128_f32[2] + sum_prod.m128_f32[3];
    float norm1 = sum_square1.m128_f32[0] + sum_square1.m128_f32[1] + sum_square1.m128_f32[2] + sum_square1.m128_f32[3];
    float norm2 = sum_square2.m128_f32[0] + sum_square2.m128_f32[1] + sum_square2.m128_f32[2] + sum_square2.m128_f32[3];

    if (norm1 < eps)
    {
        return norm2 < eps ? 1.0f : 0.0f;
    }

    return max(float(-1), min(float(1), sum / sqrt(norm1) / sqrt(norm2)));
}

static float NormScalarProductSIMD2(const float *pVect1, const float *pVect2, uint32_t qty)
{
    return NormScalarProductSIMD(pVect1, pVect2, qty);
}

template <class T> static float CosineSimilarity2(const T *p1, const T *p2, uint32_t qty)
{
    return std::max(0.0f, 1.0f - NormScalarProductSIMD2(p1, p2, qty));
}

// static template float CosineSimilarity2<__int8>(const __int8* pVect1,
//                                         const __int8* pVect2, size_t qty);

// static template float CosineSimilarity2<float>(const float* pVect1,
//                                        const float* pVect2, size_t qty);

template <class T> static void CosineSimilarityNormalize(T *pVector, uint32_t qty)
{
    T sum = 0;
    for (uint32_t i = 0; i < qty; ++i)
    {
        sum += pVector[i] * pVector[i];
    }
    sum = 1 / sqrt(sum);
    if (sum == 0)
    {
        sum = numeric_limits<T>::min();
    }
    for (uint32_t i = 0; i < qty; ++i)
    {
        pVector[i] *= sum;
    }
<<<<<<< HEAD
  }

  // template static void CosineSimilarityNormalize<float>(float* pVector,
  //                                                      size_t qty);
  // template static void CosineSimilarityNormalize<double>(double* pVector,
  //                                                       size_t  qty);

  template<>
  void CosineSimilarityNormalize(__int8* /*pVector*/, uint32_t /*qty*/) {
    throw std::runtime_error(
        "For int8 type vector, you can not use cosine distance!");
  }

  template<>
  void CosineSimilarityNormalize(__int16* /*pVector*/, uint32_t /*qty*/) {
    throw std::runtime_error(
        "For int16 type vector, you can not use cosine distance!");
  }

  template<>
  void CosineSimilarityNormalize(int* /*pVector*/, uint32_t /*qty*/) {
    throw std::runtime_error(
        "For int type vector, you can not use cosine distance!");
  }
}  // namespace diskann
=======
}

// template static void CosineSimilarityNormalize<float>(float* pVector,
//                                                      size_t qty);
// template static void CosineSimilarityNormalize<double>(double* pVector,
//                                                       size_t  qty);

template <> void CosineSimilarityNormalize(__int8 *pVector, uint32_t qty)
{
    throw std::runtime_error("For int8 type vector, you can not use cosine distance!");
}

template <> void CosineSimilarityNormalize(__int16 *pVector, uint32_t qty)
{
    throw std::runtime_error("For int16 type vector, you can not use cosine distance!");
}

template <> void CosineSimilarityNormalize(int *pVector, uint32_t qty)
{
    throw std::runtime_error("For int type vector, you can not use cosine distance!");
}
} // namespace diskann
>>>>>>> ce0b73e9
#endif<|MERGE_RESOLUTION|>--- conflicted
+++ resolved
@@ -258,33 +258,6 @@
     {
         pVector[i] *= sum;
     }
-<<<<<<< HEAD
-  }
-
-  // template static void CosineSimilarityNormalize<float>(float* pVector,
-  //                                                      size_t qty);
-  // template static void CosineSimilarityNormalize<double>(double* pVector,
-  //                                                       size_t  qty);
-
-  template<>
-  void CosineSimilarityNormalize(__int8* /*pVector*/, uint32_t /*qty*/) {
-    throw std::runtime_error(
-        "For int8 type vector, you can not use cosine distance!");
-  }
-
-  template<>
-  void CosineSimilarityNormalize(__int16* /*pVector*/, uint32_t /*qty*/) {
-    throw std::runtime_error(
-        "For int16 type vector, you can not use cosine distance!");
-  }
-
-  template<>
-  void CosineSimilarityNormalize(int* /*pVector*/, uint32_t /*qty*/) {
-    throw std::runtime_error(
-        "For int type vector, you can not use cosine distance!");
-  }
-}  // namespace diskann
-=======
 }
 
 // template static void CosineSimilarityNormalize<float>(float* pVector,
@@ -292,20 +265,19 @@
 // template static void CosineSimilarityNormalize<double>(double* pVector,
 //                                                       size_t  qty);
 
-template <> void CosineSimilarityNormalize(__int8 *pVector, uint32_t qty)
+template <> void CosineSimilarityNormalize(__int8 */*pVector*/, uint32_t /*qty*/)
 {
     throw std::runtime_error("For int8 type vector, you can not use cosine distance!");
 }
 
-template <> void CosineSimilarityNormalize(__int16 *pVector, uint32_t qty)
+template <> void CosineSimilarityNormalize(__int16 */*pVector*/, uint32_t /*qty*/)
 {
     throw std::runtime_error("For int16 type vector, you can not use cosine distance!");
 }
 
-template <> void CosineSimilarityNormalize(int *pVector, uint32_t qty)
+template <> void CosineSimilarityNormalize(int */*pVector*/, uint32_t /*qty*/)
 {
     throw std::runtime_error("For int type vector, you can not use cosine distance!");
 }
 } // namespace diskann
->>>>>>> ce0b73e9
 #endif