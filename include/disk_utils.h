--- conflicted
+++ resolved
@@ -96,18 +96,12 @@
     diskann::Metric _compareMetric, bool use_opq = false,
     const std::string &codebook_prefix = "", // default is empty for no codebook pass in
     bool use_filters = false,
-<<<<<<< HEAD
     const std::string &label_file =
         std::string(""), // default is empty string for no label_file
     const std::string &universal_label = "",
     const uint32_t filter_threshold = 0,
     const uint32_t Lf = 0, 
     const uint32_t filter_bf_threshold = 0); // default is empty string for no universal label
-=======
-    const std::string &label_file = std::string(""), // default is empty string for no label_file
-    const std::string &universal_label = "", const uint32_t filter_threshold = 0,
-    const uint32_t Lf = 0); // default is empty string for no universal label
->>>>>>> 7ac28915
 
 template <typename T>
 DISKANN_DLLEXPORT void create_disk_layout(const std::string base_file, const std::string mem_index_file,
