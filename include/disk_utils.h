﻿// Copyright (c) Microsoft Corporation. All rights reserved.
// Licensed under the MIT license.

#pragma once
#include <algorithm>
#include <fcntl.h>
#include <cassert>
#include <cstdlib>
#include <cstring>
#include <fstream>
#include <iostream>
#include <memory>
#include <random>
#include <set>
#include <filesystem>
#ifdef __APPLE__
#else
#include <malloc.h>
#endif

#ifdef _WINDOWS
#include <Windows.h>
typedef HANDLE FileHandle;
#else
#include <unistd.h>
typedef int FileHandle;
#endif

#include "cached_io.h"
#include "common_includes.h"

#include "utils.h"
#include "windows_customizations.h"

<<<<<<< HEAD
namespace diskann
{
const size_t MAX_SAMPLE_POINTS_FOR_WARMUP = 100000;
const double PQ_TRAINING_SET_FRACTION = 0.1;
const double SPACE_FOR_CACHED_NODES_IN_GB = 0.25;
const double THRESHOLD_FOR_CACHING_IN_GB = 1.0;
const uint32_t NUM_NODES_TO_CACHE = 250000;
const uint32_t WARMUP_L = 20;
const uint32_t NUM_KMEANS_REPS = 12;

template <typename T, typename LabelT> class PQFlashIndex;

DISKANN_DLLEXPORT double get_memory_budget(const std::string &mem_budget_str);
DISKANN_DLLEXPORT double get_memory_budget(double search_ram_budget_in_gb);
DISKANN_DLLEXPORT void add_new_file_to_single_index(std::string index_file, std::string new_file);

DISKANN_DLLEXPORT size_t calculate_num_pq_chunks(double final_index_ram_limit, size_t points_num, uint32_t dim);

DISKANN_DLLEXPORT void read_idmap(const std::string &fname, std::vector<unsigned> &ivecs);
=======
namespace diskann {
  const size_t   MAX_SAMPLE_POINTS_FOR_WARMUP = 100000;
  const double   PQ_TRAINING_SET_FRACTION = 0.1;
  const double   SPACE_FOR_CACHED_NODES_IN_GB = 0.25;
  const double   THRESHOLD_FOR_CACHING_IN_GB = 1.0;
  const uint32_t NUM_NODES_TO_CACHE = 250000;
  const uint32_t WARMUP_L = 20;
  const uint32_t NUM_KMEANS_REPS = 12;

  template<typename T, typename LabelT>
  class PQFlashIndex;

  DISKANN_DLLEXPORT double get_memory_budget(const std::string &mem_budget_str);
  DISKANN_DLLEXPORT double get_memory_budget(double search_ram_budget_in_gb);
  DISKANN_DLLEXPORT void   add_new_file_to_single_index(std::string index_file,
                                                        std::string new_file);

  DISKANN_DLLEXPORT size_t calculate_num_pq_chunks(double final_index_ram_limit,
                                                   size_t points_num,
                                                   uint32_t dim);

  DISKANN_DLLEXPORT void read_idmap(const std::string     &fname,
                                    std::vector<unsigned> &ivecs);
>>>>>>> ccef064d

#ifdef EXEC_ENV_OLS
template <typename T>
DISKANN_DLLEXPORT T *load_warmup(MemoryMappedFiles &files, const std::string &cache_warmup_file, uint64_t &warmup_num,
                                 uint64_t warmup_dim, uint64_t warmup_aligned_dim);
#else
template <typename T>
DISKANN_DLLEXPORT T *load_warmup(const std::string &cache_warmup_file, uint64_t &warmup_num, uint64_t warmup_dim,
                                 uint64_t warmup_aligned_dim);
#endif

<<<<<<< HEAD
DISKANN_DLLEXPORT int merge_shards(const std::string &vamana_prefix, const std::string &vamana_suffix,
                                   const std::string &idmaps_prefix, const std::string &idmaps_suffix,
                                   const _u64 nshards, unsigned max_degree, const std::string &output_vamana,
                                   const std::string &medoids_file, bool use_filters = false,
                                   const std::string &labels_to_medoids_file = std::string(""));

DISKANN_DLLEXPORT void extract_shard_labels(const std::string &in_label_file, const std::string &shard_ids_bin,
                                            const std::string &shard_label_file);

template <typename T>
DISKANN_DLLEXPORT std::string preprocess_base_file(const std::string &infile, const std::string &indexPrefix,
                                                   diskann::Metric &distMetric);

template <typename T, typename LabelT = uint32_t>
DISKANN_DLLEXPORT int build_merged_vamana_index(std::string base_file, diskann::Metric _compareMetric, unsigned L,
                                                unsigned R, double sampling_rate, double ram_budget,
                                                std::string mem_index_path, std::string medoids_file,
                                                std::string centroids_file, size_t build_pq_bytes, bool use_opq,
                                                bool use_filters = false,
                                                const std::string &label_file = std::string(""),
                                                const std::string &labels_to_medoids_file = std::string(""),
                                                const std::string &universal_label = "", const _u32 Lf = 0);

template <typename T, typename LabelT>
DISKANN_DLLEXPORT uint32_t optimize_beamwidth(std::unique_ptr<diskann::PQFlashIndex<T, LabelT>> &_pFlashIndex,
                                              T *tuning_sample, _u64 tuning_sample_num, _u64 tuning_sample_aligned_dim,
                                              uint32_t L, uint32_t nthreads, uint32_t start_bw = 2);

template <typename T, typename LabelT = uint32_t>
DISKANN_DLLEXPORT int build_disk_index(
    const char *dataFilePath, const char *indexFilePath, const char *indexBuildParameters,
    diskann::Metric _compareMetric, bool use_opq = false, bool use_filters = false,
    const std::string &label_file = std::string(""), // default is empty string for no label_file
    const std::string &universal_label = "", const _u32 filter_threshold = 0,
    const _u32 Lf = 0); // default is empty string for no universal label

template <typename T>
DISKANN_DLLEXPORT void create_disk_layout(const std::string base_file, const std::string mem_index_file,
                                          const std::string output_file,
                                          const std::string reorder_data_file = std::string(""));

} // namespace diskann
=======
  DISKANN_DLLEXPORT int merge_shards(const std::string &vamana_prefix,
                                     const std::string &vamana_suffix,
                                     const std::string &idmaps_prefix,
                                     const std::string &idmaps_suffix,
                                     const _u64 nshards, unsigned max_degree,
                                     const std::string &output_vamana,
                                     const std::string &medoids_file, bool use_filters = false,
                                     const std::string &labels_to_medoids_file = std::string(""));

DISKANN_DLLEXPORT void extract_shard_labels(
      const std::string &in_label_file, const std::string &shard_ids_bin,
      const std::string &shard_label_file);

  template<typename T>
  DISKANN_DLLEXPORT std::string preprocess_base_file(
      const std::string &infile, const std::string &indexPrefix,
      diskann::Metric &distMetric);

  template<typename T, typename LabelT = uint32_t>
  DISKANN_DLLEXPORT int build_merged_vamana_index(
      std::string base_file, diskann::Metric _compareMetric, unsigned L,
      unsigned R, double sampling_rate, double ram_budget,
      std::string mem_index_path, std::string medoids_file,
      std::string centroids_file, size_t build_pq_bytes, bool use_opq, bool use_filters = false,
      const std::string &label_file = std::string(""),
      const std::string &labels_to_medoids_file = std::string(""),
      const std::string &universal_label = "", const _u32 Lf = 0);

  template<typename T, typename LabelT>
  DISKANN_DLLEXPORT uint32_t optimize_beamwidth(
      std::unique_ptr<diskann::PQFlashIndex<T,LabelT>> &_pFlashIndex, T *tuning_sample,
      _u64 tuning_sample_num, _u64 tuning_sample_aligned_dim, uint32_t L,
      uint32_t nthreads, uint32_t start_bw = 2);

  template<typename T, typename LabelT = uint32_t>
  DISKANN_DLLEXPORT int build_disk_index(const char     *dataFilePath,
                                         const char     *indexFilePath,
                                         const char     *indexBuildParameters,
                                         diskann::Metric _compareMetric,
                                         bool            use_opq = false, 
      bool               use_filters = false,
      const std::string &label_file =
          std::string(""),  // default is empty string for no label_file
      const std::string &universal_label = "", const _u32 filter_threshold = 0,
      const _u32 Lf = 0);  // default is empty string for no universal label


  template<typename T>
  DISKANN_DLLEXPORT void create_disk_layout(
      const std::string base_file, const std::string mem_index_file,
      const std::string output_file,
      const std::string reorder_data_file = std::string(""));

}  // namespace diskann
>>>>>>> ccef064d
<|MERGE_RESOLUTION|>--- conflicted
+++ resolved
@@ -32,7 +32,6 @@
 #include "utils.h"
 #include "windows_customizations.h"
 
-<<<<<<< HEAD
 namespace diskann
 {
 const size_t MAX_SAMPLE_POINTS_FOR_WARMUP = 100000;
@@ -52,31 +51,6 @@
 DISKANN_DLLEXPORT size_t calculate_num_pq_chunks(double final_index_ram_limit, size_t points_num, uint32_t dim);
 
 DISKANN_DLLEXPORT void read_idmap(const std::string &fname, std::vector<unsigned> &ivecs);
-=======
-namespace diskann {
-  const size_t   MAX_SAMPLE_POINTS_FOR_WARMUP = 100000;
-  const double   PQ_TRAINING_SET_FRACTION = 0.1;
-  const double   SPACE_FOR_CACHED_NODES_IN_GB = 0.25;
-  const double   THRESHOLD_FOR_CACHING_IN_GB = 1.0;
-  const uint32_t NUM_NODES_TO_CACHE = 250000;
-  const uint32_t WARMUP_L = 20;
-  const uint32_t NUM_KMEANS_REPS = 12;
-
-  template<typename T, typename LabelT>
-  class PQFlashIndex;
-
-  DISKANN_DLLEXPORT double get_memory_budget(const std::string &mem_budget_str);
-  DISKANN_DLLEXPORT double get_memory_budget(double search_ram_budget_in_gb);
-  DISKANN_DLLEXPORT void   add_new_file_to_single_index(std::string index_file,
-                                                        std::string new_file);
-
-  DISKANN_DLLEXPORT size_t calculate_num_pq_chunks(double final_index_ram_limit,
-                                                   size_t points_num,
-                                                   uint32_t dim);
-
-  DISKANN_DLLEXPORT void read_idmap(const std::string     &fname,
-                                    std::vector<unsigned> &ivecs);
->>>>>>> ccef064d
 
 #ifdef EXEC_ENV_OLS
 template <typename T>
@@ -88,7 +62,6 @@
                                  uint64_t warmup_aligned_dim);
 #endif
 
-<<<<<<< HEAD
 DISKANN_DLLEXPORT int merge_shards(const std::string &vamana_prefix, const std::string &vamana_suffix,
                                    const std::string &idmaps_prefix, const std::string &idmaps_suffix,
                                    const _u64 nshards, unsigned max_degree, const std::string &output_vamana,
@@ -130,60 +103,4 @@
                                           const std::string output_file,
                                           const std::string reorder_data_file = std::string(""));
 
-} // namespace diskann
-=======
-  DISKANN_DLLEXPORT int merge_shards(const std::string &vamana_prefix,
-                                     const std::string &vamana_suffix,
-                                     const std::string &idmaps_prefix,
-                                     const std::string &idmaps_suffix,
-                                     const _u64 nshards, unsigned max_degree,
-                                     const std::string &output_vamana,
-                                     const std::string &medoids_file, bool use_filters = false,
-                                     const std::string &labels_to_medoids_file = std::string(""));
-
-DISKANN_DLLEXPORT void extract_shard_labels(
-      const std::string &in_label_file, const std::string &shard_ids_bin,
-      const std::string &shard_label_file);
-
-  template<typename T>
-  DISKANN_DLLEXPORT std::string preprocess_base_file(
-      const std::string &infile, const std::string &indexPrefix,
-      diskann::Metric &distMetric);
-
-  template<typename T, typename LabelT = uint32_t>
-  DISKANN_DLLEXPORT int build_merged_vamana_index(
-      std::string base_file, diskann::Metric _compareMetric, unsigned L,
-      unsigned R, double sampling_rate, double ram_budget,
-      std::string mem_index_path, std::string medoids_file,
-      std::string centroids_file, size_t build_pq_bytes, bool use_opq, bool use_filters = false,
-      const std::string &label_file = std::string(""),
-      const std::string &labels_to_medoids_file = std::string(""),
-      const std::string &universal_label = "", const _u32 Lf = 0);
-
-  template<typename T, typename LabelT>
-  DISKANN_DLLEXPORT uint32_t optimize_beamwidth(
-      std::unique_ptr<diskann::PQFlashIndex<T,LabelT>> &_pFlashIndex, T *tuning_sample,
-      _u64 tuning_sample_num, _u64 tuning_sample_aligned_dim, uint32_t L,
-      uint32_t nthreads, uint32_t start_bw = 2);
-
-  template<typename T, typename LabelT = uint32_t>
-  DISKANN_DLLEXPORT int build_disk_index(const char     *dataFilePath,
-                                         const char     *indexFilePath,
-                                         const char     *indexBuildParameters,
-                                         diskann::Metric _compareMetric,
-                                         bool            use_opq = false, 
-      bool               use_filters = false,
-      const std::string &label_file =
-          std::string(""),  // default is empty string for no label_file
-      const std::string &universal_label = "", const _u32 filter_threshold = 0,
-      const _u32 Lf = 0);  // default is empty string for no universal label
-
-
-  template<typename T>
-  DISKANN_DLLEXPORT void create_disk_layout(
-      const std::string base_file, const std::string mem_index_file,
-      const std::string output_file,
-      const std::string reorder_data_file = std::string(""));
-
-}  // namespace diskann
->>>>>>> ccef064d
+} // namespace diskann