#pragma once

#include <utils.h>
#ifdef _WINDOWS
#include <immintrin.h>
#include <smmintrin.h>
#include <tmmintrin.h>
#include <intrin.h>
#else
#include <immintrin.h>
#endif

#include <cosine_similarity.h>
#include <iostream>

namespace {
  static inline __m128 _mm_mulhi_epi8(__m128i X) {
    __m128i zero = _mm_setzero_si128();
    __m128i sign_x = _mm_cmplt_epi8(X, zero);
    __m128i xhi = _mm_unpackhi_epi8(X, sign_x);

    return _mm_cvtepi32_ps(
        _mm_add_epi32(_mm_setzero_si128(), _mm_madd_epi16(xhi, xhi)));
  }

  static inline __m128 _mm_mulhi_epi8_shift32(__m128i X) {
    __m128i zero = _mm_setzero_si128();
    X = _mm_srli_epi64(X, 32);
    __m128i sign_x = _mm_cmplt_epi8(X, zero);
    __m128i xhi = _mm_unpackhi_epi8(X, sign_x);

    return _mm_cvtepi32_ps(
        _mm_add_epi32(_mm_setzero_si128(), _mm_madd_epi16(xhi, xhi)));
  }
  static inline __m128 _mm_mul_epi8(__m128i X, __m128i Y) {
    __m128i zero = _mm_setzero_si128();

    __m128i sign_x = _mm_cmplt_epi8(X, zero);
    __m128i sign_y = _mm_cmplt_epi8(Y, zero);

    __m128i xlo = _mm_unpacklo_epi8(X, sign_x);
    __m128i xhi = _mm_unpackhi_epi8(X, sign_x);
    __m128i ylo = _mm_unpacklo_epi8(Y, sign_y);
    __m128i yhi = _mm_unpackhi_epi8(Y, sign_y);

    return _mm_cvtepi32_ps(
        _mm_add_epi32(_mm_madd_epi16(xlo, ylo), _mm_madd_epi16(xhi, yhi)));
  }
  static inline __m128 _mm_mul_epi8(__m128i X) {
    __m128i zero = _mm_setzero_si128();
    __m128i sign_x = _mm_cmplt_epi8(X, zero);
    __m128i xlo = _mm_unpacklo_epi8(X, sign_x);
    __m128i xhi = _mm_unpackhi_epi8(X, sign_x);

    return _mm_cvtepi32_ps(
        _mm_add_epi32(_mm_madd_epi16(xlo, xlo), _mm_madd_epi16(xhi, xhi)));
  }

  static inline __m128 _mm_mul32_pi8(__m128i X, __m128i Y) {
    __m128i xlo = _mm_cvtepi8_epi16(X), ylo = _mm_cvtepi8_epi16(Y);
    return _mm_cvtepi32_ps(
        _mm_unpacklo_epi32(_mm_madd_epi16(xlo, ylo), _mm_setzero_si128()));
  }

  static inline __m256 _mm256_mul_epi8(__m256i X, __m256i Y) {
    __m256i zero = _mm256_setzero_si256();

    __m256i sign_x = _mm256_cmpgt_epi8(zero, X);
    __m256i sign_y = _mm256_cmpgt_epi8(zero, Y);

    __m256i xlo = _mm256_unpacklo_epi8(X, sign_x);
    __m256i xhi = _mm256_unpackhi_epi8(X, sign_x);
    __m256i ylo = _mm256_unpacklo_epi8(Y, sign_y);
    __m256i yhi = _mm256_unpackhi_epi8(Y, sign_y);

    return _mm256_cvtepi32_ps(_mm256_add_epi32(_mm256_madd_epi16(xlo, ylo),
                                               _mm256_madd_epi16(xhi, yhi)));
  }

  static inline __m256 _mm256_mul32_pi8(__m128i X, __m128i Y) {
    __m256i xlo = _mm256_cvtepi8_epi16(X), ylo = _mm256_cvtepi8_epi16(Y);
    return _mm256_blend_ps(_mm256_cvtepi32_ps(_mm256_madd_epi16(xlo, ylo)),
                           _mm256_setzero_ps(), 252);
  }

  static inline float _mm256_reduce_add_ps(__m256 x) {
    /* ( x3+x7, x2+x6, x1+x5, x0+x4 ) */
    const __m128 x128 =
        _mm_add_ps(_mm256_extractf128_ps(x, 1), _mm256_castps256_ps128(x));
    /* ( -, -, x1+x3+x5+x7, x0+x2+x4+x6 ) */
    const __m128 x64 = _mm_add_ps(x128, _mm_movehl_ps(x128, x128));
    /* ( -, -, -, x0+x1+x2+x3+x4+x5+x6+x7 ) */
    const __m128 x32 = _mm_add_ss(x64, _mm_shuffle_ps(x64, x64, 0x55));
    /* Conversion to float is a no-op on x86-64 */
    return _mm_cvtss_f32(x32);
  }
}  // namespace

namespace diskann {
  //  enum Metric { L2 = 0, INNER_PRODUCT = 1, FAST_L2 = 2, PQ = 3 };
  template<typename T>
  class Distance {
   public:
    virtual float compare(const T *a, const T *b, unsigned length) const = 0;
    virtual ~Distance() {
    }
  };

  template<typename T>
  class DistanceCosine : public Distance<T> {
    float compare(const T *a, const T *b, unsigned length) const {
      return diskann::compute_cosine_similarity<T>(a, b, length);
    }
  };

  class DistanceL2Int8 : public Distance<int8_t> {
   public:
    float compare(const int8_t *a, const int8_t *b, unsigned size) const {
      int32_t result = 0;

#ifdef _WINDOWS
#ifdef USE_AVX2
      __m256 r = _mm256_setzero_ps();
      char * pX = (char *) a, *pY = (char *) b;
      while (size >= 32) {
        __m256i r1 = _mm256_subs_epi8(_mm256_loadu_si256((__m256i *) pX),
                                      _mm256_loadu_si256((__m256i *) pY));
        r = _mm256_add_ps(r, _mm256_mul_epi8(r1, r1));
        pX += 32;
        pY += 32;
        size -= 32;
      }
      while (size > 0) {
        __m128i r2 = _mm_subs_epi8(_mm_loadu_si128((__m128i *) pX),
                                   _mm_loadu_si128((__m128i *) pY));
        r = _mm256_add_ps(r, _mm256_mul32_pi8(r2, r2));
        pX += 4;
        pY += 4;
        size -= 4;
      }
      r = _mm256_hadd_ps(_mm256_hadd_ps(r, r), r);
      return r.m256_f32[0] + r.m256_f32[4];
#else
#pragma omp simd reduction(+ : result) aligned(a, b : 8)
      for (_s32 i = 0; i < (_s32) size; i++) {
        result += ((int32_t)((int16_t) a[i] - (int16_t) b[i])) *
                  ((int32_t)((int16_t) a[i] - (int16_t) b[i]));
      }
      return (float) result;
#endif
#else
#pragma omp simd reduction(+ : result) aligned(a, b : 8)
      for (_s32 i = 0; i < (_s32) size; i++) {
        result += ((int32_t)((int16_t) a[i] - (int16_t) b[i])) *
                  ((int32_t)((int16_t) a[i] - (int16_t) b[i]));
      }
      return (float) result;
#endif
    }
  };

  class DistanceL2UInt8 : public Distance<uint8_t> {
   public:
    float compare(const uint8_t *a, const uint8_t *b, unsigned size) const {
      uint32_t result = 0;
#ifndef _WINDOWS
#pragma omp simd reduction(+ : result) aligned(a, b : 8)
#endif
      for (_s32 i = 0; i < (_s32) size; i++) {
        result += ((int32_t)((int16_t) a[i] - (int16_t) b[i])) *
                  ((int32_t)((int16_t) a[i] - (int16_t) b[i]));
      }
      return (float) result;
    }
  };

  class DistanceL2 : public Distance<float> {
   public:
#ifndef _WINDOWS
    float compare(const float *a, const float *b, unsigned size) const
        __attribute__((hot)) {
      a = (const float *) __builtin_assume_aligned(a, 32);
      b = (const float *) __builtin_assume_aligned(b, 32);
#else
    float compare(const float *a, const float *b, unsigned size) const {
#endif

      float result = 0;
#ifdef USE_AVX2
      // assume size is divisible by 8
      _u16   niters = size / 8;
      __m256 sum = _mm256_setzero_ps();
      for (_u16 j = 0; j < niters; j++) {
        // scope is a[8j:8j+7], b[8j:8j+7]
        // load a_vec
        if (j < (niters - 1)) {
          _mm_prefetch((char *) (a + 8 * (j + 1)), _MM_HINT_T0);
          _mm_prefetch((char *) (b + 8 * (j + 1)), _MM_HINT_T0);
        }
        __m256 a_vec = _mm256_load_ps(a + 8 * j);
        // load b_vec
        __m256 b_vec = _mm256_load_ps(b + 8 * j);
        // a_vec - b_vec
        __m256 tmp_vec = _mm256_sub_ps(a_vec, b_vec);
        /*
    // (a_vec - b_vec)**2
        __m256 tmp_vec2 = _mm256_mul_ps(tmp_vec, tmp_vec);
    // accumulate sum
        sum = _mm256_add_ps(sum, tmp_vec2);
    */
        // sum = (tmp_vec**2) + sum
        sum = _mm256_fmadd_ps(tmp_vec, tmp_vec, sum);
      }

      // horizontal add sum
      result = _mm256_reduce_add_ps(sum);
#else
#ifndef _WINDOWS
#pragma omp simd reduction(+ : result) aligned(a, b : 32)
#endif
      for (_s32 i = 0; i < (_s32) size; i++) {
        result += (a[i] - b[i]) * (a[i] - b[i]);
      }
#endif
      return result;
    }
  };

  // Gopal. Slow implementations of the distance functions to get diskann to
<<<<<<< HEAD
  // work in v14 machines that do not have AVX2 support. Performance here is not
  // a concern, so we are using the simplest possible implementation.
=======
  // work in
  // v14 machines that do not have AVX2 support. Performance here is not a
  // concern, so
  // we are using the simplest possible implementation.
>>>>>>> 284e5d75
  template<typename T>
  class SlowDistanceL2Int : public Distance<T> {
    virtual float compare(const T *a, const T *b, unsigned length) const {
      uint32_t result = 0;
      for (_u32 i = 0; i < length; i++) {
        result += ((int32_t)((int16_t) a[i] - (int16_t) b[i])) *
                  ((int32_t)((int16_t) a[i] - (int16_t) b[i]));
      }
      return (float) result;
    }
  };

  class SlowDistanceL2Float : public Distance<float> {
    virtual float compare(const float *a, const float *b,
                          unsigned length) const {
      float result = 0.0f;
      for (_u32 i = 0; i < length; i++) {
        result += (a[i] - b[i]) * (a[i] - b[i]);
      }
      return result;
    }
  };

<<<<<<< HEAD
  class AVXDistanceL2Int8 : public Distance<int8_t> {
   public:
    virtual float compare(const int8_t *a, const int8_t *b,
                          unsigned int length) const {
      __m128  r = _mm_setzero_ps();
      __m128i r1;
      while (length >= 16) {
        r1 = _mm_subs_epi8(_mm_load_si128((__m128i *) a),
                           _mm_load_si128((__m128i *) b));
        r = _mm_add_ps(r, _mm_mul_epi8(r1));
        a += 16;
        b += 16;
        length -= 16;
      }
      r = _mm_hadd_ps(_mm_hadd_ps(r, r), r);
      float res = r.m128_f32[0];

      if (length >= 8) {
        __m128  r2 = _mm_setzero_ps();
        __m128i r3 = _mm_subs_epi8(_mm_load_si128((__m128i *) (a - 8)),
                                   _mm_load_si128((__m128i *) (b - 8)));
        r2 = _mm_add_ps(r2, _mm_mulhi_epi8(r3));
        a += 8;
        b += 8;
        length -= 8;
        r2 = _mm_hadd_ps(_mm_hadd_ps(r2, r2), r2);
        res += r2.m128_f32[0];
      }

      if (length >= 4) {
        __m128  r2 = _mm_setzero_ps();
        __m128i r3 = _mm_subs_epi8(_mm_load_si128((__m128i *) (a - 12)),
                                   _mm_load_si128((__m128i *) (b - 12)));
        r2 = _mm_add_ps(r2, _mm_mulhi_epi8_shift32(r3));
        res += r2.m128_f32[0] + r2.m128_f32[1];
      }

      return res;
    }
      
  };

  class AVXDistanceL2Float : public Distance<float> {
   public:
    virtual float compare(const float *a, const float *b,
                          unsigned int length) const {
      __m128 diff, v1, v2;
      __m128 sum = _mm_set1_ps(0);

      while (length >= 4) {
        v1 = _mm_loadu_ps(a);
        a += 4;
        v2 = _mm_loadu_ps(b);
        b += 4;
        diff = _mm_sub_ps(v1, v2);
        sum = _mm_add_ps(sum, _mm_mul_ps(diff, diff));
        length -= 4;
      }

      return sum.m128_f32[0] + sum.m128_f32[1] + sum.m128_f32[2] +
             sum.m128_f32[3];
    }
  };

=======
>>>>>>> 284e5d75
}  // namespace diskann<|MERGE_RESOLUTION|>--- conflicted
+++ resolved
@@ -227,15 +227,8 @@
   };
 
   // Gopal. Slow implementations of the distance functions to get diskann to
-<<<<<<< HEAD
   // work in v14 machines that do not have AVX2 support. Performance here is not
   // a concern, so we are using the simplest possible implementation.
-=======
-  // work in
-  // v14 machines that do not have AVX2 support. Performance here is not a
-  // concern, so
-  // we are using the simplest possible implementation.
->>>>>>> 284e5d75
   template<typename T>
   class SlowDistanceL2Int : public Distance<T> {
     virtual float compare(const T *a, const T *b, unsigned length) const {
@@ -259,7 +252,6 @@
     }
   };
 
-<<<<<<< HEAD
   class AVXDistanceL2Int8 : public Distance<int8_t> {
    public:
     virtual float compare(const int8_t *a, const int8_t *b,
@@ -323,7 +315,4 @@
              sum.m128_f32[3];
     }
   };
-
-=======
->>>>>>> 284e5d75
 }  // namespace diskann