#pragma once

#include "IANNIndex.h"
#include "pq_flash_index.h"
#include "windows_customizations.h"
#include "memory_mapped_files.h"

namespace diskann {
  const char*  INDEX_PATH_PREFIX_PLACEHOLDER = "{0}";
  const size_t PATH_PREFIX_PLACEHOLDER_LEN =
      strlen(INDEX_PATH_PREFIX_PLACEHOLDER);

  // Query time parameter need to be parsed when loading index.
  const char* ParameterCandidateListSize = "CandidateListSize";
  const char* ParameterSearchThreadCount = "SearchThreadCount";
  const char* ParameterBeamWidth = "BeamWidth";

  template<typename T, typename TagT>
  class Index;

  template<typename T>
  class DiskANNInterface : public ANNIndex::IANNIndex {
   public:
    DISKANN_DLLEXPORT DiskANNInterface(
        unsigned __int32 dimension, ANNIndex::DistanceType distanceType,
        std::shared_ptr<ANNIndex::IDiskPriorityIO> diskIO = nullptr);

    DISKANN_DLLEXPORT virtual ~DiskANNInterface();

    // In implementation, the file path can be a file or folder.
    DISKANN_DLLEXPORT virtual bool BuildIndex(const char* dataFilePath,
                                              const char* indexFilePath,
                                              const char* indexBuildParameters);

    // Load index form file.
    DISKANN_DLLEXPORT virtual bool LoadIndex(const char* indexFilePath,
                                             const char* queryParameters);

    // Load index from memory blob.
    DISKANN_DLLEXPORT virtual bool LoadIndex(
        const std::vector<ANNIndex::FileBlob>& files,
        const char*                            queryParameters);

    // Search several vectors, return their neighbors' distance and ids.
    // Both distances & ids are returned arraies of neighborCount elements,
    // And need to be allocated by invoker, which capicity should be greater
    // than queryCount * neighborCount.
    DISKANN_DLLEXPORT virtual void SearchIndex(const char*       vector,
                                               unsigned __int64  queryCount,
                                               unsigned __int64  neighborCount,
                                               float*            distances,
                                               unsigned __int64* ids) const;

   public:
    unsigned __int32 m_aligned_dimension;

   private:
    // Methods
#ifdef EXEC_ENV_OLS
    void addBlobsToMemoryMappedFiles(
        const std::vector<ANNIndex::FileBlob>& files);
    bool writeSharedStoreIniFile(const char* indexPathPrefix);
<<<<<<< HEAD
#endif
    T* loadTuningSample(const std::string& sample_data_file, 
                            uint32_t& tuning_sample_num);
=======
    T* loadTuningSample(const std::string& sample_data_file,
                        uint32_t&          tuning_sample_num);
>>>>>>> 284e5d75
    void warmupIndex(T* sample, uint32_t tuning_sample_num, uint32_t nthreads);
    void optimizeBeamwidth(T* sample, uint32_t tuning_sample_num,
                           uint32_t beamwidth, uint32_t nthreads);

   private:
    std::string                                _nsgPathPrefix;
    std::shared_ptr<AlignedFileReader>         _pReader;
    std::shared_ptr<ANNIndex::IDiskPriorityIO> _pDiskIO;
#ifdef EXEC_ENV_OLS
    MemoryMappedFiles _mmFiles;
#endif
    std::unique_ptr<diskann::Index<T, int>> _pNsgIndex;
    diskann::Metric _compareMetric;

    // flash stuff
    std::unique_ptr<PQFlashIndex<T>> _pFlashIndex;
    _u64                             n_chunks;
    _u64                             chunk_size;
    _u64                             beam_width;
    _u64                             Lsearch;
  };
}  // namespace diskann<|MERGE_RESOLUTION|>--- conflicted
+++ resolved
@@ -60,19 +60,14 @@
     void addBlobsToMemoryMappedFiles(
         const std::vector<ANNIndex::FileBlob>& files);
     bool writeSharedStoreIniFile(const char* indexPathPrefix);
-<<<<<<< HEAD
 #endif
     T* loadTuningSample(const std::string& sample_data_file, 
                             uint32_t& tuning_sample_num);
-=======
-    T* loadTuningSample(const std::string& sample_data_file,
-                        uint32_t&          tuning_sample_num);
->>>>>>> 284e5d75
+
     void warmupIndex(T* sample, uint32_t tuning_sample_num, uint32_t nthreads);
     void optimizeBeamwidth(T* sample, uint32_t tuning_sample_num,
                            uint32_t beamwidth, uint32_t nthreads);
 
-   private:
     std::string                                _nsgPathPrefix;
     std::shared_ptr<AlignedFileReader>         _pReader;
     std::shared_ptr<ANNIndex::IDiskPriorityIO> _pDiskIO;
