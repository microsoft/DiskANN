--- conflicted
+++ resolved
@@ -110,25 +110,10 @@
       result = _mm256_reduce_add_ps(sum);
 #else
 #pragma omp simd reduction(+ : result) aligned(a, b : 32)
-<<<<<<< HEAD
       for (_s32 i = 0; i < size; i++) {
         result += (a[i] - b[i]) * (a[i] - b[i]);
       }
-//			for (_s32 i = 0; i < size; i++) {
-//				float diff = ((float) a[i] - (float) b[i]);
-//				std::cout << "a: " << (float) a[i] << ", b: " << (float) b[i] << ",
-// diff: " << diff << "\n";
-//        result += diff * diff;
-//      }
-
-=======
-    for (_s32 i = 0; i < size; i++) {
-      result += (a[i] - b[i]) * (a[i] - b[i]);
-    }
->>>>>>> f8caca06
-#endif
-      //			std::cout << "a[0] --> " << a[0] << ", a[size] --> " << a[size] <<
-      //", dist: " << result << "\n";
+#endif
       return result;
     }
   };  // namespace NSG
