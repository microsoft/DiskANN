--- conflicted
+++ resolved
@@ -97,7 +97,6 @@
     }
   }
 
-<<<<<<< HEAD
   template <typename T>
   inline T* data_align(T *data_ori, size_t point_num, size_t &dim) 
   {
@@ -105,15 +104,6 @@
 
 	size_t new_dim = ROUND_UP(dim, 8);
 	size_t  allocSize = point_num * new_dim * sizeof(T);
-=======
-  inline float *data_align(float *data_ori, size_t point_num, size_t &dim) {
-#define DATA_ALIGN_FACTOR 8
-     std::cout << "align with : "<<DATA_ALIGN_FACTOR << std::endl;
-    float *data_new = 0;
-    size_t new_dim =
-        (dim + DATA_ALIGN_FACTOR - 1) / DATA_ALIGN_FACTOR * DATA_ALIGN_FACTOR;
->>>>>>> 57fcc96c
-
     std::cout << "Allocating aligned memory, " << allocSize << " bytes...";
     alloc_aligned( ((void **)&data_new), allocSize, 512);
     std::cout << "done" << std::endl;
@@ -129,92 +119,6 @@
 
 	return data_new;
   }
-
-<<<<<<< HEAD
-=======
-
-
-  template<typename T>
-  inline T *data_align_byte(T *data_ori, unsigned point_num, unsigned &dim) {
-#define DATA_ALIGN_FACTOR 32
-     std::cout << "align with : "<<DATA_ALIGN_FACTOR << std::endl;
-    T *      data_new = 0;
-    unsigned new_dim =
-        (dim + DATA_ALIGN_FACTOR - 1) / DATA_ALIGN_FACTOR * DATA_ALIGN_FACTOR;
-// std::cout << "align to new dim: "<<new_dim << std::endl;
-#ifdef __APPLE__
-    data_new = new T[(size_t) new_dim * (size_t) point_num];
-#elif __NSG_WINDOWS__
-    data_new = (T *) _aligned_malloc(
-        (size_t) point_num * (size_t) new_dim * sizeof(T), DATA_ALIGN_FACTOR);
-#else
-    data_new = (T *) memalign(
-        DATA_ALIGN_FACTOR, (size_t) point_num * (size_t) new_dim * sizeof(T));
-#endif
-
-    for (size_t i = 0; i < point_num; i++) {
-      memcpy(data_new + i * (size_t) new_dim, data_ori + i * (size_t) dim,
-             dim * sizeof(T));
-      memset(data_new + i * (size_t) new_dim + dim, 0,
-             (new_dim - dim) * sizeof(T));
-    }
-    dim = new_dim;
-#ifdef __APPLE__
-    delete[] data_ori;
-#else
-    delete[] data_ori;
-#endif
-    return data_new;
-  }
-
-  //  template<typename T>
-  //  inline T *data_align_byte(T *data_ori, unsigned point_num, unsigned &dim)
-  //  {
-  //#define DATA_ALIGN_FACTOR 32
-  //    // std::cout << "align with : "<<DATA_ALIGN_FACTOR << std::endl;
-  //    T *      data_new = 0;
-  //    unsigned new_dim =
-  //        (dim + DATA_ALIGN_FACTOR - 1) / DATA_ALIGN_FACTOR *
-  //        DATA_ALIGN_FACTOR;
-  //// std::cout << "align to new dim: "<<new_dim << std::endl;
-  //#ifdef __APPLE__
-  //    data_new = new T[(size_t) new_dim * (size_t) point_num];
-  //#elif __NSG_WINDOWS__
-  //    data_new = (T *) _aligned_malloc(
-  //        (size_t) point_num * (size_t) new_dim * sizeof(T),
-  //        DATA_ALIGN_FACTOR);
-  //#else
-  //    data_new = (T *) memalign(
-  //        DATA_ALIGN_FACTOR, (size_t) point_num * (size_t) new_dim *
-  //        sizeof(T));
-  //#endif
-  //
-  //    for (size_t i = 0; i < point_num; i++) {
-  //      memcpy(data_new + i * (size_t) new_dim, data_ori + i * (size_t) dim,
-  //             dim * sizeof(T));
-  //      memset(data_new + i * (size_t) new_dim + dim, 0,
-  //             (new_dim - dim) * sizeof(T));
-  //    }
-  //    dim = new_dim;
-  //#ifdef __APPLE__
-  //    delete[] data_ori;
-  //#else
-  //    delete[] data_ori;
-  //#endif
-  //    return data_new;
-  //  }
-
-  inline void alloc_aligned(void **ptr, size_t size, size_t align) {
-    *ptr = nullptr;
-    assert(IS_ALIGNED(size, align));
-#ifndef __NSG_WINDOWS__
-    *ptr = ::aligned_alloc(align, size);
-#else
-    *ptr = ::_aligned_malloc(size, align);  // note the swapped arguments!
-#endif
->>>>>>> 57fcc96c
-
-
 
 
   /********* templated load functions *********/
