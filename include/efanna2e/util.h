//
// Created by 付聪 on 2017/6/21.
//

#pragma once
#include <fcntl.h>

#include <algorithm>
#include <cassert>
#include <cstdlib>
#include <cstring>
#include <fstream>
#include <iostream>
#include <random>
#ifdef __APPLE__
#else
#include <malloc.h>
#endif

#ifdef __NSG_WINDOWS__
#include <Windows.h>
typedef HANDLE FileHandle;
#else
#include <unistd.h>
typedef int FileHandle;
#endif

#include "cached_io.h"

// taken from
// https://github.com/Microsoft/BLAS-on-flash/blob/master/include/utils.h
// round up X to the nearest multiple of Y
#define ROUND_UP(X, Y) \
  ((((uint64_t)(X) / (Y)) + ((uint64_t)(X) % (Y) != 0)) * (Y))

#define DIV_ROUND_UP(X, Y) (((uint64_t)(X) / (Y)) + ((uint64_t)(X) % (Y) != 0))

// round down X to the nearest multiple of Y
#define ROUND_DOWN(X, Y) (((uint64_t)(X) / (Y)) * (Y))

// alignment tests
#define IS_ALIGNED(X, Y) ((uint64_t)(X) % (uint64_t)(Y) == 0)
#define IS_512_ALIGNED(X) IS_ALIGNED(X, 512)
#define IS_4096_ALIGNED(X) IS_ALIGNED(X, 4096)

typedef uint64_t _u64;
typedef int64_t  _s64;
typedef uint32_t _u32;
typedef int32_t  _s32;
typedef uint16_t _u16;
typedef int16_t  _s16;
typedef uint8_t  _u8;
typedef int8_t   _s8;

namespace NSG {

  static void GenRandom(std::mt19937 &rng, unsigned *addr, unsigned size,
                        unsigned N) {
    for (unsigned i = 0; i < size; ++i) {
      addr[i] = rng() % (N - size);
    }

    std::sort(addr, addr + size);
    for (unsigned i = 1; i < size; ++i) {
      if (addr[i] <= addr[i - 1]) {
        addr[i] = addr[i - 1] + 1;
      }
    }
    unsigned off = rng() % N;
    for (unsigned i = 0; i < size; ++i) {
      addr[i] = (addr[i] + off) % N;
    }
  }

  inline float *data_align(float *data_ori, unsigned point_num, unsigned &dim) {
#define DATA_ALIGN_FACTOR 8
    // std::cout << "align with : "<<DATA_ALIGN_FACTOR << std::endl;
    float *  data_new = 0;
    unsigned new_dim =
        (dim + DATA_ALIGN_FACTOR - 1) / DATA_ALIGN_FACTOR * DATA_ALIGN_FACTOR;

// std::cout << "align to new dim: "<<new_dim << std::endl;
#ifdef __APPLE__
    data_new = new float[(size_t) new_dim * (size_t) point_num];
#elif __NSG_WINDOWS__
	size_t allocSize = ((size_t)point_num) * ((size_t)new_dim) * sizeof(float);
	std::cout << "Allocating aligned memory, " << allocSize << " bytes...";
    data_new = (float *) _aligned_malloc(allocSize, DATA_ALIGN_FACTOR * 4);
	std::cout << "done" << std::endl;

#else
    data_new = (float *) memalign(
        DATA_ALIGN_FACTOR * 4,
        (size_t) point_num * (size_t) new_dim * sizeof(float));
#endif
    for (size_t i = 0; i < point_num; i++) {
      memcpy(data_new + i * (size_t) new_dim, data_ori + i * (size_t) dim,
             dim * sizeof(float));
      memset(data_new + i * (size_t) new_dim + dim, 0,
             (new_dim - dim) * sizeof(float));
    }
    dim = new_dim;
#ifdef __APPLE__
    delete[] data_ori;
#elif __NSG_WINDOWS__
	delete[] data_ori;
#else
    delete[] data_ori;
#endif
    return data_new;
  }

  template<typename T>
  inline T *data_align_byte(T *data_ori, unsigned point_num, unsigned &dim) {
#define DATA_ALIGN_FACTOR 32
    // std::cout << "align with : "<<DATA_ALIGN_FACTOR << std::endl;
    T *      data_new = 0;
    unsigned new_dim =
        (dim + DATA_ALIGN_FACTOR - 1) / DATA_ALIGN_FACTOR * DATA_ALIGN_FACTOR;
// std::cout << "align to new dim: "<<new_dim << std::endl;
#ifdef __APPLE__
    data_new = new T[(size_t) new_dim * (size_t) point_num];
#elif __NSG_WINDOWS__
    data_new = (T *) _aligned_malloc(
        (size_t) point_num * (size_t) new_dim * sizeof(T), DATA_ALIGN_FACTOR);
#else
    data_new = (T *) memalign(
        DATA_ALIGN_FACTOR, (size_t) point_num * (size_t) new_dim * sizeof(T));
#endif

    for (size_t i = 0; i < point_num; i++) {
      memcpy(data_new + i * (size_t) new_dim, data_ori + i * (size_t) dim,
             dim * sizeof(T));
      memset(data_new + i * (size_t) new_dim + dim, 0,
             (new_dim - dim) * sizeof(T));
    }
    dim = new_dim;
#ifdef __APPLE__
    delete[] data_ori;
#else
    delete[] data_ori;
#endif
    return data_new;
  }

  inline void alloc_aligned(void **ptr, size_t size, size_t align) {
    *ptr = nullptr;
    assert(IS_ALIGNED(size, align));
#ifndef __NSG_WINDOWS__
    *ptr = ::aligned_alloc(align, size);
#else
    *ptr = ::_aligned_malloc(size, align);  // note the swapped arguments!
#endif

    assert(*ptr != nullptr);
  }

  inline void aligned_free(void *ptr) {
    // Gopal. Must have a check here if the pointer was actually allocated by
    // _alloc_aligned
    if (ptr == nullptr) {
      return;
    }
#ifndef __NSG_WINDOWS__
    free(ptr);
#else
    ::_aligned_free(ptr);
#endif
  }

  /********* templated load functions *********/
  template<typename T>
  void load_Tvecs(const char *filename, T *&data, unsigned &num,
                  unsigned &dim) {
    // check validity of file
    std::ifstream in(filename, std::ios::binary | std::ios::ate);
    if (!in.is_open()) {
      std::cout << "Error opening file: " << filename << std::endl;
      exit(-1);
    }
    _u64 fsize = in.tellg();
    in.seekg(0, std::ios::beg);
    in.read((char *) &dim, sizeof(unsigned));
    in.close();

    _u64 ndims = (_u64) dim;
    _u64 disk_vec_size = ndims * sizeof(T) + sizeof(unsigned);
    _u64 mem_vec_size = ndims * sizeof(T);
    _u64 npts = fsize / disk_vec_size;
    num = (unsigned) npts;
    std::cout << "Tvecs: " << filename << ", npts: " << npts
              << ", ndims: " << ndims << "\n";
    // allocate memory
    data = new T[npts * ndims];

    cached_ifstream reader(std::string(filename), 256 * 1024 * 1024);
    unsigned        dummy_ndims;
    for (_u64 i = 0; i < npts; i++) {
      T *cur_vec = data + (i * ndims);
      // read and ignore dummy ndims
      reader.read((char *) &dummy_ndims, sizeof(unsigned));

      // read vec
      reader.read((char *) cur_vec, mem_vec_size);
    }
    return;
  }

  // each row in returned matrix is aligned to 32-byte boundary
  template<typename T>
  inline void aligned_load_Tvecs(char *filename, T *&data, unsigned &num,
                                 unsigned &dim) {
    // check validity of file
    std::ifstream in(filename, std::ios::binary);
    if (!in.is_open()) {
      std::cout << "Error opening file: " << filename << std::endl;
      exit(-1);
    }

    in.read((char *) &dim, sizeof(unsigned));
    in.seekg(0, std::ios::end);
    std::ios::pos_type ss = in.tellg();
    in.close();

    // calculate vector size
    size_t fsize = (size_t) ss;
    size_t per_row = sizeof(unsigned) + dim * sizeof(T);
    num = fsize / per_row;
    std::cout << "# points = " << num << ", original dimension = " << dim
              << std::endl;

    // create aligned buf
    unsigned aligned_dim = ROUND_UP(dim, 8);
    std::cout << "Aligned dimesion = " << aligned_dim << std::endl;

    // data = new T[(size_t) num * (size_t) dim];
    alloc_aligned((void **) &data,
                  (size_t) num * (size_t) aligned_dim * sizeof(T), 32);

    memset((void *) data, 0, (size_t) num * (size_t) aligned_dim * sizeof(T));

    // open classical fd
    FileHandle fd;
#ifndef __NSG_WINDOWS__
    fd = open(filename, O_RDONLY);
    assert(fd != -1);
#else
    fd = CreateFileA(filename, GENERIC_READ, 0, nullptr, OPEN_EXISTING,
                     FILE_FLAG_RANDOM_ACCESS, nullptr);
#endif

    // parallel read each vector at the desired offset
    // #pragma omp parallel for schedule(static, 32768)
    for (size_t i = 0; i < num; i++) {
      // computed using actual dimension
      uint64_t file_offset = (per_row * i) + sizeof(unsigned);
      // computed using aligned dimension
      T *buf = data + i * aligned_dim;

#ifndef __NSG_WINDOWS__
      int ret = -1;
      ret = pread(fd, (char *) buf, dim * sizeof(T), file_offset);
#else
      DWORD      ret = -1;
      OVERLAPPED overlapped;
      memset(&overlapped, 0, sizeof(overlapped));
      overlapped.OffsetHigh =
          (uint32_t)((file_offset & 0xFFFFFFFF00000000LL) >> 32);
      overlapped.Offset = (uint32_t)(file_offset & 0xFFFFFFFFLL);
      if (!ReadFile(fd, (LPVOID) buf, dim * sizeof(T), &ret, &overlapped)) {
        std::cout << "Read file returned error: " << GetLastError()
                  << std::endl;
      }
#endif

      // std::cout << "ret = " << ret << "\n";
      if (ret != dim * sizeof(T)) {
        std::cout << "read=" << ret << ", expected=" << dim * sizeof(T);
        assert(ret == dim * sizeof(T));
      }
    }
    std::cout << "Finished reading Tvecs" << std::endl;

#ifndef __NSG_WINDOWS__
    close(fd);
#else
    CloseHandle(fd);
#endif
  }

  template<typename T>
  inline void load_bin(const char *filename, T *&data, unsigned &npts,
                       unsigned &ndims) {
    std::ifstream reader(filename, std::ios::binary);
    std::cout << "Reading bin: " << filename << "\n";
    int npts_i32, ndims_i32;
    reader.read((char *) &npts_i32, sizeof(int));
    reader.read((char *) &ndims_i32, sizeof(int));
    npts = (unsigned) npts_i32;
    ndims = (unsigned) ndims_i32;
    _u64 npts_u64 = (_u64) npts;
    _u64 ndims_u64 = (_u64) ndims;
    std::cout << "bin: #pts = " << npts << ", #dims = " << ndims
              << ", size = " << npts_u64 * ndims_u64 * sizeof(T) << "B"
              << std::endl;

    data = new T[npts_u64 * ndims_u64];
    reader.read((char *) data, npts_u64 * ndims_u64 * sizeof(T));
    reader.close();
    std::cout << "Finished reading bin" << std::endl;
  }

  struct OneShotNSG {
    _u64                  medoid, width;
    unsigned *            nsg = nullptr;
    std::vector<unsigned> nnbrs_;
    std::vector<_u64>     offsets;
    _u64                  nnodes;

    void read(char *filename) {
      std::ifstream reader(filename, std::ios::binary | std::ios::ate);
      _u64 nsg_len = reader.tellg() - (std::streamoff)(2 * sizeof(unsigned));
      reader.seekg(0, std::ios::beg);
      unsigned medoid_u32, width_u32;
      reader.read((char *) &width_u32, sizeof(unsigned));
      reader.read((char *) &medoid_u32, sizeof(unsigned));
      medoid = (_u64) medoid_u32;
      width = (_u64) width_u32;
      std::cout << "Medoid: " << medoid << ", width: " << width << std::endl;
      std::cout << "NSG Size: " << nsg_len << "B\n";
      nsg = (unsigned *) (new char[nsg_len]);
      reader.read((char *) nsg, nsg_len);

      // compute # nodes
      nnodes = 0;
      _u64 cur_off = 0;
      while (cur_off * sizeof(unsigned) < nsg_len) {
        nnodes++;
        unsigned cur_nnbrs_ = *(nsg + cur_off);
        // offset to start of node nhood
        offsets.push_back(cur_off + 1);
        // # nbrs in nhood
        nnbrs_.push_back(cur_nnbrs_);
        // offset to start of next node nhood
        cur_off += (cur_nnbrs_ + 1);
      }
      std::cout << "# nodes: " << nnodes << std::endl;
    }

    ~OneShotNSG() {
      if (nsg != nullptr) {
        delete[] nsg;
      }
    }

    unsigned *data(_u64 idx) {
      return (nsg + offsets[idx]);
    }

    _u64 nnbrs(_u64 idx) {
      return nnbrs_[idx];
    }

    _u64 size() {
      return nnodes;
    }
  };

  template<typename Dtype, typename Mtype>
  inline void block_load_convert_Tvecs(const char *filename, Mtype *&data,
                                       _u64 &num, _u64 &dim) {
    // check validity of file
    std::ifstream in(filename, std::ios::binary);
    if (!in.is_open()) {
      std::cout << "Error opening file: " << filename << std::endl;
      exit(-1);
    }
    _u32 dim_u32;
    in.read((char *) &dim_u32, sizeof(unsigned));
    in.seekg(0, std::ios::end);
    std::ios::pos_type ss = in.tellg();
    in.close();
    dim = (_u64) dim_u32;

    // calculate vector size
    _u64 fsize = (_u64) ss;
    _u64 per_row = sizeof(unsigned) + dim * sizeof(Dtype);
    num = fsize / per_row;
    std::cout << "# points = " << num << ", dimensions = " << dim << std::endl;

    // data = new T[(size_t) num * (size_t) dim];
    data = (Mtype *) malloc(num * dim * sizeof(Mtype));
    memset((void *) data, 0, num * dim * sizeof(Mtype));

    // block read buf
    _u64  blk_size = 5 * 1048576;
    char *block_read_buf = new char[per_row * blk_size];
    _u64  n_blks = ROUND_UP(num, blk_size) / blk_size;
    std::cout << "# blks: " << n_blks << ", blk_size: " << blk_size << "\n";

    // open classical fd
    FileHandle fd;
#ifndef __NSG_WINDOWS__
    fd = open(filename, O_RDONLY);
    assert(fd != -1);
#else
    fd = CreateFileA(filename, GENERIC_READ,
                     0,        // no sharing
                     nullptr,  // default security
                     OPEN_EXISTING, FILE_FLAG_RANDOM_ACCESS, nullptr);
    assert(fd != nullptr);
#endif

    for (_u64 blk = 0; blk < n_blks; blk++) {
      // block stats
      _u64 cur_blk_npts = (std::min)(num - blk * blk_size, blk_size);
      _u64 cur_blk_offset = blk * blk_size * per_row;
      _u64 cur_blk_size = cur_blk_npts * per_row;

// read blk into block_read_buf
#ifndef __NSG_WINDOWS__
      int ret = -1;
      ret = pread(fd, block_read_buf, cur_blk_size, cur_blk_offset);
#else
      DWORD      ret = -1;
      OVERLAPPED overlapped;
      memset(&overlapped, 0, sizeof(overlapped));
      overlapped.OffsetHigh =
          (uint32_t)((cur_blk_offset & 0xFFFFFFFF00000000LL) >> 32);
      overlapped.Offset = (uint32_t)(cur_blk_offset & 0xFFFFFFFFLL);
      if (!ReadFile(fd, (LPVOID) block_read_buf, (DWORD) cur_blk_size, &ret,
                    &overlapped)) {
        std::cout << "Read file returned error: " << GetLastError()
                  << std::endl;
      }
#endif
      if ((_u64) ret != cur_blk_size) {
        std::cout << "read=" << ret << ", expected=" << cur_blk_size;
        exit(-1);
      }
#pragma omp parallel for schedule(static, 32768)
      for (_s64 j = 0; j < cur_blk_npts; j++) {
        Mtype *mem_vec = data + dim * (blk_size * blk + j);
        Dtype *disk_vec =
            (Dtype *) (block_read_buf + (per_row * j) + sizeof(unsigned));
        for (_u64 d = 0; d < dim; d++) {
          assert(disk_vec[d] < 32768);
          mem_vec[d] = (Mtype) disk_vec[d];
        }
      }
      std::cout << "Block #" << blk << " read\n";
    }
#ifndef __NSG_WINDOWS__
    close(fd);
#else
    CloseHandle(fd);
#endif
    delete[] block_read_buf;
  }

<<<<<<< HEAD
  // NOTE :: good efficiency when total_vec_size is integral multiple of 64
  inline void prefetch_vector(const char *vec, size_t vecsize) {
    size_t max_prefetch_size = (vecsize / 64) * 64;
    for (size_t d = 0; d < max_prefetch_size; d += 64)
      _mm_prefetch((const char *) vec + d, _MM_HINT_T0);
  }

  // NOTE :: good efficiency when total_vec_size is integral multiple of 64
  inline void prefetch_vector_l2(const char *vec, size_t vecsize) {
    size_t max_prefetch_size = (vecsize / 64) * 64;
    for (size_t d = 0; d < max_prefetch_size; d += 64)
      _mm_prefetch((const char *) vec + d, _MM_HINT_T1);
=======
    // NOTE :: good efficiency when total_vec_size is integral multiple of 64
  inline void prefetch_vector(const float *vec, size_t dim) {
    for (size_t d = 0; d < dim; d += 16)
      _mm_prefetch( (const char *) (vec + d), _MM_HINT_T0);
>>>>>>> f8caca06
  }
}  // namespace NSG<|MERGE_RESOLUTION|>--- conflicted
+++ resolved
@@ -110,38 +110,38 @@
     return data_new;
   }
 
-  template<typename T>
-  inline T *data_align_byte(T *data_ori, unsigned point_num, unsigned &dim) {
-#define DATA_ALIGN_FACTOR 32
-    // std::cout << "align with : "<<DATA_ALIGN_FACTOR << std::endl;
-    T *      data_new = 0;
-    unsigned new_dim =
-        (dim + DATA_ALIGN_FACTOR - 1) / DATA_ALIGN_FACTOR * DATA_ALIGN_FACTOR;
-// std::cout << "align to new dim: "<<new_dim << std::endl;
-#ifdef __APPLE__
-    data_new = new T[(size_t) new_dim * (size_t) point_num];
-#elif __NSG_WINDOWS__
-    data_new = (T *) _aligned_malloc(
-        (size_t) point_num * (size_t) new_dim * sizeof(T), DATA_ALIGN_FACTOR);
-#else
-    data_new = (T *) memalign(
-        DATA_ALIGN_FACTOR, (size_t) point_num * (size_t) new_dim * sizeof(T));
-#endif
-
-    for (size_t i = 0; i < point_num; i++) {
-      memcpy(data_new + i * (size_t) new_dim, data_ori + i * (size_t) dim,
-             dim * sizeof(T));
-      memset(data_new + i * (size_t) new_dim + dim, 0,
-             (new_dim - dim) * sizeof(T));
-    }
-    dim = new_dim;
-#ifdef __APPLE__
-    delete[] data_ori;
-#else
-    delete[] data_ori;
-#endif
-    return data_new;
-  }
+//  template<typename T>
+//  inline T *data_align_byte(T *data_ori, unsigned point_num, unsigned &dim) {
+//#define DATA_ALIGN_FACTOR 32
+//    // std::cout << "align with : "<<DATA_ALIGN_FACTOR << std::endl;
+//    T *      data_new = 0;
+//    unsigned new_dim =
+//        (dim + DATA_ALIGN_FACTOR - 1) / DATA_ALIGN_FACTOR * DATA_ALIGN_FACTOR;
+//// std::cout << "align to new dim: "<<new_dim << std::endl;
+//#ifdef __APPLE__
+//    data_new = new T[(size_t) new_dim * (size_t) point_num];
+//#elif __NSG_WINDOWS__
+//    data_new = (T *) _aligned_malloc(
+//        (size_t) point_num * (size_t) new_dim * sizeof(T), DATA_ALIGN_FACTOR);
+//#else
+//    data_new = (T *) memalign(
+//        DATA_ALIGN_FACTOR, (size_t) point_num * (size_t) new_dim * sizeof(T));
+//#endif
+//
+//    for (size_t i = 0; i < point_num; i++) {
+//      memcpy(data_new + i * (size_t) new_dim, data_ori + i * (size_t) dim,
+//             dim * sizeof(T));
+//      memset(data_new + i * (size_t) new_dim + dim, 0,
+//             (new_dim - dim) * sizeof(T));
+//    }
+//    dim = new_dim;
+//#ifdef __APPLE__
+//    delete[] data_ori;
+//#else
+//    delete[] data_ori;
+//#endif
+//    return data_new;
+//  }
 
   inline void alloc_aligned(void **ptr, size_t size, size_t align) {
     *ptr = nullptr;
@@ -458,7 +458,6 @@
     delete[] block_read_buf;
   }
 
-<<<<<<< HEAD
   // NOTE :: good efficiency when total_vec_size is integral multiple of 64
   inline void prefetch_vector(const char *vec, size_t vecsize) {
     size_t max_prefetch_size = (vecsize / 64) * 64;
@@ -471,11 +470,5 @@
     size_t max_prefetch_size = (vecsize / 64) * 64;
     for (size_t d = 0; d < max_prefetch_size; d += 64)
       _mm_prefetch((const char *) vec + d, _MM_HINT_T1);
-=======
-    // NOTE :: good efficiency when total_vec_size is integral multiple of 64
-  inline void prefetch_vector(const float *vec, size_t dim) {
-    for (size_t d = 0; d < dim; d += 16)
-      _mm_prefetch( (const char *) (vec + d), _MM_HINT_T0);
->>>>>>> f8caca06
   }
 }  // namespace NSG