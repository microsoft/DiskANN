//
// Created by 付聪 on 2017/6/21.
//

#ifndef EFANNA2E_UTIL_H
#define EFANNA2E_UTIL_H
#include <algorithm>
#include <cstring>
#include <iostream>
#include <fstream>
#include <random>
#include <cstdlib>
#include <cassert>
#ifdef __APPLE__
#else
#include <malloc.h>
#endif


// taken from https://github.com/Microsoft/BLAS-on-flash/blob/master/include/utils.h
// round up X to the nearest multiple of Y
#define ROUND_UP(X, Y) \
  ((((uint64_t)(X) / (Y)) + ((uint64_t)(X) % (Y) != 0)) * (Y))

// round down X to the nearest multiple of Y
#define ROUND_DOWN(X, Y) (((uint64_t)(X) / (Y)) * (Y))

// alignment tests
#define IS_ALIGNED(X, Y) ((uint64_t)(X) % (uint64_t) (Y) == 0)
#define IS_512_ALIGNED(X) IS_ALIGNED(X, 512)
#define IS_4096_ALIGNED(X) IS_ALIGNED(X, 4096)

namespace efanna2e {

  static void GenRandom(std::mt19937 &rng, unsigned *addr, unsigned size,
                        unsigned N) {
    for (unsigned i = 0; i < size; ++i) {
      addr[i] = rng() % (N - size);
    }
<<<<<<< HEAD

    inline float* data_align(float* data_ori, unsigned point_num, unsigned& dim){
      #ifdef __GNUC__
      #ifdef __AVX__
        #define DATA_ALIGN_FACTOR 8
      #else
      #ifdef __SSE2__
        #define DATA_ALIGN_FACTOR 4
      #else
        #define DATA_ALIGN_FACTOR 1
      #endif
      #endif
      #endif

      //std::cout << "align with : "<<DATA_ALIGN_FACTOR << std::endl;
      float* data_new=0;
      unsigned new_dim = (dim + DATA_ALIGN_FACTOR - 1) / DATA_ALIGN_FACTOR * DATA_ALIGN_FACTOR;
      //std::cout << "align to new dim: "<<new_dim << std::endl;
      #ifdef __APPLE__
        data_new = new float[new_dim * point_num];
      #else
        data_new = (float*)memalign(DATA_ALIGN_FACTOR * 4, (size_t) point_num * (size_t) new_dim * sizeof(float));
      #endif

      for(unsigned i=0; i<point_num; i++){
        memcpy(data_new + i * new_dim, data_ori + i * dim, dim * sizeof(float));
        memset(data_new + i * new_dim + dim, 0, (new_dim - dim) * sizeof(float));
=======
    std::sort(addr, addr + size);
    for (unsigned i = 1; i < size; ++i) {
      if (addr[i] <= addr[i - 1]) {
        addr[i] = addr[i - 1] + 1;
>>>>>>> c61aca25
      }
    }
    unsigned off = rng() % N;
    for (unsigned i = 0; i < size; ++i) {
      addr[i] = (addr[i] + off) % N;
    }
  }

  inline float *data_align(float *data_ori, unsigned point_num, unsigned &dim) {
#ifdef __GNUC__
#ifdef __AVX__
#define DATA_ALIGN_FACTOR 8
#else
#ifdef __SSE2__
#define DATA_ALIGN_FACTOR 4
#else
#define DATA_ALIGN_FACTOR 1
#endif
#endif
#endif

    // std::cout << "align with : "<<DATA_ALIGN_FACTOR << std::endl;
    float *  data_new = 0;
    unsigned new_dim =
        (dim + DATA_ALIGN_FACTOR - 1) / DATA_ALIGN_FACTOR * DATA_ALIGN_FACTOR;
// std::cout << "align to new dim: "<<new_dim << std::endl;
#ifdef __APPLE__
    data_new = new float[new_dim * point_num];
#else
    data_new = (float *) memalign(DATA_ALIGN_FACTOR * 4,
                                  point_num * new_dim * sizeof(float));
#endif

    for (unsigned i = 0; i < point_num; i++) {
      memcpy(data_new + i * new_dim, data_ori + i * dim, dim * sizeof(float));
      memset(data_new + i * new_dim + dim, 0, (new_dim - dim) * sizeof(float));
    }
    dim = new_dim;
#ifdef __APPLE__
    delete[] data_ori;
#else
    delete[] data_ori;
#endif
    return data_new;
  }

  template<typename T>
  inline void load_Tvecs(char *filename, T *&data, unsigned &num, unsigned &dim) {
    // check validity of file
    std::ifstream in(filename, std::ios::binary);
    if (!in.is_open()) {
      std::cout << "open file error" << std::endl;
      exit(-1);
    }

    in.read((char *) &dim, sizeof(unsigned));
    in.seekg(0, std::ios::end);
    std::ios::pos_type ss = in.tellg();
    size_t             fsize = (size_t) ss;
    size_t             per_row = sizeof(unsigned) + dim * sizeof(T);
    num = fsize / per_row;
    data = new T[(size_t) num * (size_t) dim];

    in.seekg(0, std::ios::beg);
    for (size_t i = 0; i < num; i++) {
      in.seekg(4, std::ios::cur);
      in.read((char *) (data + i * dim), dim * sizeof(T));
    }

    in.close();
  }

  inline void alloc_aligned(void** ptr, size_t size, size_t align) {
    *ptr = nullptr;
    assert(IS_ALIGNED(size, align));
    *ptr = ::aligned_alloc(align, size);
    assert(*ptr != nullptr);
    // std::cout << "ALLOC_ALIGNED:: " << ptr << "->" << *ptr << "\n";
  }
}

#endif  // EFANNA2E_UTIL_H<|MERGE_RESOLUTION|>--- conflicted
+++ resolved
@@ -37,40 +37,11 @@
     for (unsigned i = 0; i < size; ++i) {
       addr[i] = rng() % (N - size);
     }
-<<<<<<< HEAD
 
-    inline float* data_align(float* data_ori, unsigned point_num, unsigned& dim){
-      #ifdef __GNUC__
-      #ifdef __AVX__
-        #define DATA_ALIGN_FACTOR 8
-      #else
-      #ifdef __SSE2__
-        #define DATA_ALIGN_FACTOR 4
-      #else
-        #define DATA_ALIGN_FACTOR 1
-      #endif
-      #endif
-      #endif
-
-      //std::cout << "align with : "<<DATA_ALIGN_FACTOR << std::endl;
-      float* data_new=0;
-      unsigned new_dim = (dim + DATA_ALIGN_FACTOR - 1) / DATA_ALIGN_FACTOR * DATA_ALIGN_FACTOR;
-      //std::cout << "align to new dim: "<<new_dim << std::endl;
-      #ifdef __APPLE__
-        data_new = new float[new_dim * point_num];
-      #else
-        data_new = (float*)memalign(DATA_ALIGN_FACTOR * 4, (size_t) point_num * (size_t) new_dim * sizeof(float));
-      #endif
-
-      for(unsigned i=0; i<point_num; i++){
-        memcpy(data_new + i * new_dim, data_ori + i * dim, dim * sizeof(float));
-        memset(data_new + i * new_dim + dim, 0, (new_dim - dim) * sizeof(float));
-=======
     std::sort(addr, addr + size);
     for (unsigned i = 1; i < size; ++i) {
       if (addr[i] <= addr[i - 1]) {
         addr[i] = addr[i - 1] + 1;
->>>>>>> c61aca25
       }
     }
     unsigned off = rng() % N;
