--- conflicted
+++ resolved
@@ -349,11 +349,7 @@
     // needed for a dynamic index. The frozen points have consecutive locations.
     // See also _start below.
     size_t _num_frozen_pts = 0;
-<<<<<<< HEAD
     size_t _frozen_pts_used = 0;
-    size_t _max_range_of_loaded_graph = 0;
-=======
->>>>>>> 881d8dbc
     size_t _node_size;
     size_t _data_len;
     size_t _neighbor_len;
