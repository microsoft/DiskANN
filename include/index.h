// Copyright (c) Microsoft Corporation. All rights reserved.
// Licensed under the MIT license.

#pragma once

#include "common_includes.h"

#ifdef EXEC_ENV_OLS
#include "aligned_file_reader.h"
#endif

#include "distance.h"
#include "locking.h"
#include "natural_number_map.h"
#include "natural_number_set.h"
#include "neighbor.h"
#include "parameters.h"
#include "utils.h"
#include "windows_customizations.h"
#include "scratch.h"

#define OVERHEAD_FACTOR 1.1
#define EXPAND_IF_FULL 0
#define DEFAULT_MAXC 750

namespace diskann
{

inline double estimate_ram_usage(size_t size, uint32_t dim, uint32_t datasize, uint32_t degree)
{
    double size_of_data = ((double)size) * ROUND_UP(dim, 8) * datasize;
    double size_of_graph = ((double)size) * degree * sizeof(uint32_t) * GRAPH_SLACK_FACTOR;
    double size_of_locks = ((double)size) * sizeof(non_recursive_mutex);
    double size_of_outer_vector = ((double)size) * sizeof(ptrdiff_t);

    return OVERHEAD_FACTOR * (size_of_data + size_of_graph + size_of_locks + size_of_outer_vector);
}

struct consolidation_report
{
    enum status_code
    {
        SUCCESS = 0,
        FAIL = 1,
        LOCK_FAIL = 2,
        INCONSISTENT_COUNT_ERROR = 3
    };
    status_code _status;
    size_t _active_points, _max_points, _empty_slots, _slots_released, _delete_set_size, _num_calls_to_process_delete;
    double _time;

    consolidation_report(status_code status, size_t active_points, size_t max_points, size_t empty_slots,
                         size_t slots_released, size_t delete_set_size, size_t num_calls_to_process_delete,
                         double time_secs)
        : _status(status), _active_points(active_points), _max_points(max_points), _empty_slots(empty_slots),
          _slots_released(slots_released), _delete_set_size(delete_set_size),
          _num_calls_to_process_delete(num_calls_to_process_delete), _time(time_secs)
    {
    }
};

template <typename T, typename TagT = uint32_t, typename LabelT = uint32_t> class Index
{
    /**************************************************************************
     *
     * Public functions acquire one or more of _update_lock, _consolidate_lock,
     * _tag_lock, _delete_lock before calling protected functions which DO NOT
     * acquire these locks. They might acquire locks on _locks[i]
     *
     **************************************************************************/

  public:
    // Constructor for Bulk operations and for creating the index object solely
    // for loading a prexisting index.
    DISKANN_DLLEXPORT Index(Metric m, const size_t dim, const size_t max_points = 1, const bool dynamic_index = false,
                            const bool enable_tags = false, const bool concurrent_consolidate = false,
                            const bool pq_dist_build = false, const size_t num_pq_chunks = 0,
                            const bool use_opq = false, const size_t num_frozen_pts = 0);

    // Constructor for incremental index
    DISKANN_DLLEXPORT Index(Metric m, const size_t dim, const size_t max_points, const bool dynamic_index,
                            const IndexWriteParameters &indexParameters, const uint32_t initial_search_list_size,
                            const uint32_t search_threads, const bool enable_tags = false,
                            const bool concurrent_consolidate = false, const bool pq_dist_build = false,
                            const size_t num_pq_chunks = 0, const bool use_opq = false);

    DISKANN_DLLEXPORT ~Index();

    // Saves graph, data, metadata and associated tags.
    DISKANN_DLLEXPORT void save(const char *filename, bool compact_before_save = false);

    // Load functions
#ifdef EXEC_ENV_OLS
    DISKANN_DLLEXPORT void load(AlignedFileReader &reader, uint32_t num_threads, uint32_t search_l);
#else
    // Reads the number of frozen points from graph's metadata file section.
    DISKANN_DLLEXPORT static size_t get_graph_num_frozen_points(const std::string &graph_file);

    DISKANN_DLLEXPORT void load(const char *index_file, uint32_t num_threads, uint32_t search_l);
#endif

    // get some private variables
    DISKANN_DLLEXPORT size_t get_num_points();
    DISKANN_DLLEXPORT size_t get_max_points();

    // Batch build from a file. Optionally pass tags vector.
    DISKANN_DLLEXPORT void build(const char *filename, const size_t num_points_to_load,
                                 IndexWriteParameters &parameters, const std::vector<TagT> &tags = std::vector<TagT>());

    DISKANN_DLLEXPORT void build(
        const char *filename, const size_t num_points_to_load,
        const char              *query_filename, 
        const size_t             num_query,
        const std::string       &nnids_filename,
        const size_t             max_num_query_per_base,
        Parameters              &parameters,
        const std::vector<TagT> &tags = std::vector<TagT>());

    // Batch build from a file. Optionally pass tags file.
    DISKANN_DLLEXPORT void build(const char *filename, const size_t num_points_to_load,
                                 IndexWriteParameters &parameters, const char *tag_filename);

    DISKANN_DLLEXPORT void build(const char  *filename,
                                 const size_t num_points_to_load,
                                 const char  *query_filename, 
                                 const size_t num_query,
                                 const std::string &nnids_filename,
                                 const size_t max_num_query_per_base,
                                 Parameters  &parameters,
                                 const char *tag_filename);

    // Batch build from a data array, which must pad vectors to aligned_dim
    DISKANN_DLLEXPORT void build(const T *data, const size_t num_points_to_load, IndexWriteParameters &parameters,
                                 const std::vector<TagT> &tags);

    // Filtered Support
    DISKANN_DLLEXPORT void build_filtered_index(const char *filename, const std::string &label_file,
                                                const size_t num_points_to_load, IndexWriteParameters &parameters,
                                                const std::vector<TagT> &tags = std::vector<TagT>());

    DISKANN_DLLEXPORT void set_universal_label(const LabelT &label);

    // Get converted integer label from string to int map (_label_map)
    DISKANN_DLLEXPORT LabelT get_converted_label(const std::string &raw_label);

    // Set starting point of an index before inserting any points incrementally.
    // The data count should be equal to _num_frozen_pts * _aligned_dim.
    DISKANN_DLLEXPORT void set_start_points(const T *data, size_t data_count);
    // Set starting points to random points on a sphere of certain radius.
    // A fixed random seed can be specified for scenarios where it's important
    // to have higher consistency between index builds.
    DISKANN_DLLEXPORT void set_start_points_at_random(T radius, uint32_t random_seed = 0);

    // For FastL2 search on a static index, we interleave the data with graph
    DISKANN_DLLEXPORT void optimize_index_layout();

    // For FastL2 search on optimized layout
    DISKANN_DLLEXPORT void search_with_optimized_layout(const T *query, size_t K, size_t L, uint32_t *indices);

    // Added search overload that takes L as parameter, so that we
    // can customize L on a per-query basis without tampering with "Parameters"
    template <typename IDType>
    DISKANN_DLLEXPORT std::pair<uint32_t, uint32_t> search(const T *query, const size_t K, const uint32_t L,
                                                           IDType *indices, float *distances = nullptr);

    // Initialize space for res_vectors before calling.
    DISKANN_DLLEXPORT size_t search_with_tags(const T *query, const uint64_t K, const uint32_t L, TagT *tags,
                                              float *distances, std::vector<T *> &res_vectors);

    // Filter support search
    template <typename IndexType>
    DISKANN_DLLEXPORT std::pair<uint32_t, uint32_t> search_with_filters(const T *query, const LabelT &filter_label,
                                                                        const size_t K, const uint32_t L,
                                                                        IndexType *indices, float *distances);

    // Will fail if tag already in the index or if tag=0.
    DISKANN_DLLEXPORT int insert_point(const T *point, const TagT tag);

    // call this before issuing deletions to sets relevant flags
    DISKANN_DLLEXPORT int enable_delete();

    // Record deleted point now and restructure graph later. Return -1 if tag
    // not found, 0 if OK.
    DISKANN_DLLEXPORT int lazy_delete(const TagT &tag);

    // Record deleted points now and restructure graph later. Add to failed_tags
    // if tag not found.
    DISKANN_DLLEXPORT void lazy_delete(const std::vector<TagT> &tags, std::vector<TagT> &failed_tags);

    // Call after a series of lazy deletions
    // Returns number of live points left after consolidation
    // If _conc_consolidates is set in the ctor, then this call can be invoked
    // alongside inserts and lazy deletes, else it acquires _update_lock
    DISKANN_DLLEXPORT consolidation_report consolidate_deletes(const IndexWriteParameters &parameters);

    DISKANN_DLLEXPORT void prune_all_neighbors(const uint32_t max_degree, const uint32_t max_occlusion,
                                               const float alpha);

    DISKANN_DLLEXPORT bool is_index_saved();

    // repositions frozen points to the end of _data - if they have been moved
    // during deletion
    DISKANN_DLLEXPORT void reposition_frozen_point_to_end();
    DISKANN_DLLEXPORT void reposition_points(uint32_t old_location_start, uint32_t new_location_start,
                                             uint32_t num_locations);

    // DISKANN_DLLEXPORT void save_index_as_one_file(bool flag);

    DISKANN_DLLEXPORT void get_active_tags(tsl::robin_set<TagT> &active_tags);

    // memory should be allocated for vec before calling this function
    DISKANN_DLLEXPORT int get_vector_by_tag(TagT &tag, T *vec);

    DISKANN_DLLEXPORT void print_status();

    DISKANN_DLLEXPORT void count_nodes_at_bfs_levels();

    // This variable MUST be updated if the number of entries in the metadata
    // change.
    DISKANN_DLLEXPORT static const int METADATA_ROWS = 5;

    // ********************************
    //
    // Internals of the library
    //
    // ********************************

  protected:
    // No copy/assign.
    Index(const Index<T, TagT, LabelT> &) = delete;
    Index<T, TagT, LabelT> &operator=(const Index<T, TagT, LabelT> &) = delete;

    // Use after _data and _nd have been populated
    // Acquire exclusive _update_lock before calling
    void build_with_data_populated(IndexWriteParameters &parameters, const std::vector<TagT> &tags);

    // generates 1 frozen point that will never be deleted from the graph
    // This is not visible to the user
    void generate_frozen_point();

    // determines navigating node of the graph by calculating medoid of datafopt
    uint32_t calculate_entry_point();

    void parse_label_file(const std::string &label_file, size_t &num_pts_labels);

<<<<<<< HEAD
    float compute_distance(const T* x, const T* y,
                        const unsigned* qids, const size_t num_query);

    std::pair<uint32_t, uint32_t> iterate_to_fixed_point_with_query(
        const T *node_coords, const unsigned Lindex,
        const std::vector<unsigned> &init_ids, InMemQueryScratch<T> *scratch,
        const unsigned *qids = nullptr, const size_t num_query = 0,
        bool ret_frozen = true, bool search_invocation = false);

    std::pair<uint32_t, uint32_t> iterate_to_fixed_point(
        const T *node_coords, const unsigned Lindex,
        const std::vector<unsigned> &init_ids, InMemQueryScratch<T> *scratch,
        bool ret_frozen = true, bool search_invocation = false);

    void search_for_point_and_prune(int location, _u32 Lindex,
                                    std::vector<unsigned> &pruned_list,
                                    InMemQueryScratch<T>  *scratch,
                                    const unsigned* qids = nullptr, const size_t num_query = 0);
=======
    std::unordered_map<std::string, LabelT> load_label_map(const std::string &map_file);

    // Returns the locations of start point and frozen points suitable for use
    // with iterate_to_fixed_point.
    std::vector<uint32_t> get_init_ids();
>>>>>>> 8ec06fa9

    std::pair<uint32_t, uint32_t> iterate_to_fixed_point(const T *node_coords, const uint32_t Lindex,
                                                         const std::vector<uint32_t> &init_ids,
                                                         InMemQueryScratch<T> *scratch, bool use_filter,
                                                         const std::vector<LabelT> &filters, bool search_invocation);

    void search_for_point_and_prune(int location, uint32_t Lindex, std::vector<uint32_t> &pruned_list,
                                    InMemQueryScratch<T> *scratch, bool use_filter = false,
                                    uint32_t filteredLindex = 0);

    void prune_neighbors(const uint32_t location, std::vector<Neighbor> &pool, std::vector<uint32_t> &pruned_list,
                         InMemQueryScratch<T> *scratch);

    void prune_neighbors(const uint32_t location, std::vector<Neighbor> &pool, const uint32_t range,
                         const uint32_t max_candidate_size, const float alpha, std::vector<uint32_t> &pruned_list,
                         InMemQueryScratch<T> *scratch);

    // Prunes candidates in @pool to a shorter list @result
    // @pool must be sorted before calling
    void occlude_list(const uint32_t location, std::vector<Neighbor> &pool, const float alpha, const uint32_t degree,
                      const uint32_t maxc, std::vector<uint32_t> &result, InMemQueryScratch<T> *scratch,
                      const tsl::robin_set<uint32_t> *const delete_set_ptr = nullptr);

    // add reverse links from all the visited nodes to node n.
    void inter_insert(uint32_t n, std::vector<uint32_t> &pruned_list, const uint32_t range,
                      InMemQueryScratch<T> *scratch);

    void inter_insert(uint32_t n, std::vector<uint32_t> &pruned_list, InMemQueryScratch<T> *scratch);

    // Acquire exclusive _update_lock before calling
    void link(IndexWriteParameters &parameters);

    // Acquire exclusive _tag_lock and _delete_lock before calling
    int reserve_location();

    // Acquire exclusive _tag_lock before calling
    size_t release_location(int location);
    size_t release_locations(const tsl::robin_set<uint32_t> &locations);

    // Resize the index when no slots are left for insertion.
    // Acquire exclusive _update_lock and _tag_lock before calling.
    void resize(size_t new_max_points);

    // Acquire unique lock on _update_lock, _consolidate_lock, _tag_lock
    // and _delete_lock before calling these functions.
    // Renumber nodes, update tag and location maps and compact the
    // graph, mode = _consolidated_order in case of lazy deletion and
    // _compacted_order in case of eager deletion
    DISKANN_DLLEXPORT void compact_data();
    DISKANN_DLLEXPORT void compact_frozen_point();

    // Remove deleted nodes from adjacency list of node loc
    // Replace removed neighbors with second order neighbors.
    // Also acquires _locks[i] for i = loc and out-neighbors of loc.
    void process_delete(const tsl::robin_set<uint32_t> &old_delete_set, size_t loc, const uint32_t range,
                        const uint32_t maxc, const float alpha, InMemQueryScratch<T> *scratch);

    void initialize_query_scratch(uint32_t num_threads, uint32_t search_l, uint32_t indexing_l, uint32_t r,
                                  uint32_t maxc, size_t dim);

    // Do not call without acquiring appropriate locks
    // call public member functions save and load to invoke these.
    DISKANN_DLLEXPORT size_t save_graph(std::string filename);
    DISKANN_DLLEXPORT size_t save_data(std::string filename);
    DISKANN_DLLEXPORT size_t save_tags(std::string filename);
    DISKANN_DLLEXPORT size_t save_delete_list(const std::string &filename);
#ifdef EXEC_ENV_OLS
    DISKANN_DLLEXPORT size_t load_graph(AlignedFileReader &reader, size_t expected_num_points);
    DISKANN_DLLEXPORT size_t load_data(AlignedFileReader &reader);
    DISKANN_DLLEXPORT size_t load_tags(AlignedFileReader &reader);
    DISKANN_DLLEXPORT size_t load_delete_set(AlignedFileReader &reader);
#else
    DISKANN_DLLEXPORT size_t load_graph(const std::string filename, size_t expected_num_points);
    DISKANN_DLLEXPORT size_t load_data(std::string filename0);
    DISKANN_DLLEXPORT size_t load_tags(const std::string tag_file_name);
    DISKANN_DLLEXPORT size_t load_delete_set(const std::string &filename);
#endif

  private:
    // Distance functions
    Metric _dist_metric = diskann::L2;
    Distance<T> *_distance = nullptr;

    // Data
    T *_data = nullptr;
    char *_opt_graph = nullptr;

    // Query data
    T    *_query_data = nullptr;   
    std::vector<std::vector<unsigned>> _qids;

    // Graph related data structures
    std::vector<std::vector<uint32_t>> _final_graph;

    // Dimensions
    size_t _dim = 0;
    size_t _aligned_dim = 0;
    size_t _nd = 0;         // number of active points i.e. existing in the graph
    size_t _max_points = 0; // total number of points in given data set
    // Number of points which are used as initial candidates when iterating to
    // closest point(s). These are not visible externally and won't be returned
    // by search. DiskANN forces at least 1 frozen point for dynamic index.
    // The frozen points have consecutive locations. See also _start below.
    size_t _num_frozen_pts = 0;
    size_t _max_range_of_loaded_graph = 0;
    size_t _node_size;
    size_t _data_len;
    size_t _neighbor_len;
    size_t _nq = 0;
    size_t _max_nq_per_node = 0;

    uint32_t _max_observed_degree = 0;
    // Start point of the search. When _num_frozen_pts is greater than zero,
    // this is the location of the first frozen point. Otherwise, this is a
    // location of one of the points in index.
    uint32_t _start = 0;

    bool _has_built = false;
    bool _saturate_graph = false;
    bool _save_as_one_file = false; // plan to support in next version
    bool _dynamic_index = false;
    bool _enable_tags = false;
    bool _normalize_vecs = false; // Using normalied L2 for cosine.

    // Filter Support

    bool _filtered_index = false;
    std::vector<std::vector<LabelT>> _pts_to_labels;
    tsl::robin_set<LabelT> _labels;
    std::string _labels_file;
    std::unordered_map<LabelT, uint32_t> _label_to_medoid_id;
    std::unordered_map<uint32_t, uint32_t> _medoid_counts;
    bool _use_universal_label = false;
    LabelT _universal_label = 0;
    uint32_t _filterIndexingQueueSize;
    std::unordered_map<std::string, LabelT> _label_map;

    // Indexing parameters
    uint32_t _indexingQueueSize;
    uint32_t _indexingRange;
    uint32_t _indexingMaxC;
    float _indexingAlpha;

    // query-based building params
    float _lambda = 0.75;

    // Query scratch data structures
    ConcurrentQueue<InMemQueryScratch<T> *> _query_scratch;

    // Flags for PQ based distance calculation
    bool _pq_dist = false;
    bool _use_opq = false;
    size_t _num_pq_chunks = 0;
    uint8_t *_pq_data = nullptr;
    bool _pq_generated = false;
    FixedChunkPQTable _pq_table;

    //
    // Data structures, locks and flags for dynamic indexing and tags
    //

    // lazy_delete removes entry from _location_to_tag and _tag_to_location. If
    // _location_to_tag does not resolve a location, infer that it was deleted.
    tsl::sparse_map<TagT, uint32_t> _tag_to_location;
    natural_number_map<uint32_t, TagT> _location_to_tag;

    // _empty_slots has unallocated slots and those freed by consolidate_delete.
    // _delete_set has locations marked deleted by lazy_delete. Will not be
    // immediately available for insert. consolidate_delete will release these
    // slots to _empty_slots.
    natural_number_set<uint32_t> _empty_slots;
    std::unique_ptr<tsl::robin_set<uint32_t>> _delete_set;

    bool _data_compacted = true;    // true if data has been compacted
    bool _is_saved = false;         // Gopal. Checking if the index is already saved.
    bool _conc_consolidate = false; // use _lock while searching

    // Acquire locks in the order below when acquiring multiple locks
    std::shared_timed_mutex // RW mutex between save/load (exclusive lock) and
        _update_lock;       // search/inserts/deletes/consolidate (shared lock)
    std::shared_timed_mutex // Ensure only one consolidate or compact_data is
        _consolidate_lock;  // ever active
    std::shared_timed_mutex // RW lock for _tag_to_location,
        _tag_lock;          // _location_to_tag, _empty_slots, _nd, _max_points
    std::shared_timed_mutex // RW Lock on _delete_set and _data_compacted
        _delete_lock;       // variable

    // Per node lock, cardinality=_max_points
    std::vector<non_recursive_mutex> _locks;

    static const float INDEX_GROWTH_FACTOR;
};
} // namespace diskann<|MERGE_RESOLUTION|>--- conflicted
+++ resolved
@@ -107,27 +107,19 @@
     DISKANN_DLLEXPORT void build(const char *filename, const size_t num_points_to_load,
                                  IndexWriteParameters &parameters, const std::vector<TagT> &tags = std::vector<TagT>());
 
-    DISKANN_DLLEXPORT void build(
-        const char *filename, const size_t num_points_to_load,
-        const char              *query_filename, 
-        const size_t             num_query,
-        const std::string       &nnids_filename,
-        const size_t             max_num_query_per_base,
-        Parameters              &parameters,
-        const std::vector<TagT> &tags = std::vector<TagT>());
+    DISKANN_DLLEXPORT void build(const char *filename, const size_t num_points_to_load,
+                                 const char *query_filename, const size_t num_query,
+                                 const std::string  &nnids_filename, const size_t max_num_query_per_base,
+                                 IndexWriteParameters &parameters, const std::vector<TagT> &tags = std::vector<TagT>());
 
     // Batch build from a file. Optionally pass tags file.
     DISKANN_DLLEXPORT void build(const char *filename, const size_t num_points_to_load,
                                  IndexWriteParameters &parameters, const char *tag_filename);
 
-    DISKANN_DLLEXPORT void build(const char  *filename,
-                                 const size_t num_points_to_load,
-                                 const char  *query_filename, 
-                                 const size_t num_query,
-                                 const std::string &nnids_filename,
-                                 const size_t max_num_query_per_base,
-                                 Parameters  &parameters,
-                                 const char *tag_filename);
+    DISKANN_DLLEXPORT void build(const char *filename, const size_t num_points_to_load,
+                                 const char *query_filename, const size_t num_query,
+                                 const std::string  &nnids_filename, const size_t max_num_query_per_base,
+                                 IndexWriteParameters &parameters, const char *tag_filename);
 
     // Batch build from a data array, which must pad vectors to aligned_dim
     DISKANN_DLLEXPORT void build(const T *data, const size_t num_points_to_load, IndexWriteParameters &parameters,
@@ -241,43 +233,30 @@
     // determines navigating node of the graph by calculating medoid of datafopt
     uint32_t calculate_entry_point();
 
-    void parse_label_file(const std::string &label_file, size_t &num_pts_labels);
-
-<<<<<<< HEAD
     float compute_distance(const T* x, const T* y,
                         const unsigned* qids, const size_t num_query);
-
-    std::pair<uint32_t, uint32_t> iterate_to_fixed_point_with_query(
-        const T *node_coords, const unsigned Lindex,
-        const std::vector<unsigned> &init_ids, InMemQueryScratch<T> *scratch,
-        const unsigned *qids = nullptr, const size_t num_query = 0,
-        bool ret_frozen = true, bool search_invocation = false);
-
-    std::pair<uint32_t, uint32_t> iterate_to_fixed_point(
-        const T *node_coords, const unsigned Lindex,
-        const std::vector<unsigned> &init_ids, InMemQueryScratch<T> *scratch,
-        bool ret_frozen = true, bool search_invocation = false);
-
-    void search_for_point_and_prune(int location, _u32 Lindex,
-                                    std::vector<unsigned> &pruned_list,
-                                    InMemQueryScratch<T>  *scratch,
-                                    const unsigned* qids = nullptr, const size_t num_query = 0);
-=======
-    std::unordered_map<std::string, LabelT> load_label_map(const std::string &map_file);
 
     // Returns the locations of start point and frozen points suitable for use
     // with iterate_to_fixed_point.
     std::vector<uint32_t> get_init_ids();
->>>>>>> 8ec06fa9
-
-    std::pair<uint32_t, uint32_t> iterate_to_fixed_point(const T *node_coords, const uint32_t Lindex,
-                                                         const std::vector<uint32_t> &init_ids,
-                                                         InMemQueryScratch<T> *scratch, bool use_filter,
-                                                         const std::vector<LabelT> &filters, bool search_invocation);
+
+    std::pair<uint32_t, uint32_t> iterate_to_fixed_point(const T *node_coords, const unsigned Lindex,
+                                                        const std::vector<unsigned> &init_ids, InMemQueryScratch<T> *scratch,
+                                                        bool use_filter, const std::vector<LabelT> &filters, bool search_invocation,
+                                                        const unsigned *qids = nullptr, const size_t num_query = 0);
+
+    void parse_label_file(const std::string &label_file, size_t &num_pts_labels);
+
+    std::unordered_map<std::string, LabelT> load_label_map(const std::string &map_file);
 
     void search_for_point_and_prune(int location, uint32_t Lindex, std::vector<uint32_t> &pruned_list,
                                     InMemQueryScratch<T> *scratch, bool use_filter = false,
                                     uint32_t filteredLindex = 0);
+
+    void search_for_point_and_prune(int location, uint32_t Lindex, std::vector<uint32_t> &pruned_list,
+                                    InMemQueryScratch<T> *scratch,
+                                    const unsigned* qids, const size_t num_query, 
+                                    bool use_filter = false, uint32_t filteredLindex = 0);
 
     void prune_neighbors(const uint32_t location, std::vector<Neighbor> &pool, std::vector<uint32_t> &pruned_list,
                          InMemQueryScratch<T> *scratch);
@@ -413,7 +392,7 @@
     float _indexingAlpha;
 
     // query-based building params
-    float _lambda = 0.75;
+    float _indexingLambda = 0.75;
 
     // Query scratch data structures
     ConcurrentQueue<InMemQueryScratch<T> *> _query_scratch;
