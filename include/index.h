--- conflicted
+++ resolved
@@ -33,14 +33,9 @@
                                 const char *tag_filename = NULL);
     // generates one or more frozen points that will never get deleted from the
     // graph
-<<<<<<< HEAD
-    DISKANN_DLLEXPORT int generate_random_frozen_points(const char *filename = NULL);
-    void init_random_graph(unsigned k);
-=======
     DISKANN_DLLEXPORT int generate_random_frozen_points(
         const char *filename = NULL);
     DISKANN_DLLEXPORT void init_random_graph(unsigned k);
->>>>>>> 4fd76ae0
 
     DISKANN_DLLEXPORT void build(
         Parameters &             parameters,
@@ -56,14 +51,11 @@
         const T *query, const uint64_t K, const uint64_t L, unsigned beam_width,
         std::vector<unsigned> init_ids, uint64_t *indices, float *distances);
 
-<<<<<<< HEAD
-=======
     DISKANN_DLLEXPORT std::pair<uint32_t, uint32_t> beam_search_tags(
         const T *query, const size_t K, const size_t L, TagT *tags,
         unsigned beam_width, std::vector<unsigned> start_points,
         unsigned frozen_pts, unsigned *indices_buffer = NULL);
 
->>>>>>> 4fd76ae0
     // repositions frozen points to the end of _data - if they have been moved
     // during deletion
     DISKANN_DLLEXPORT void readjust_data(unsigned _num_frozen_pts);
