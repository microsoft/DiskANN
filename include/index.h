--- conflicted
+++ resolved
@@ -23,7 +23,6 @@
 #define EXPAND_IF_FULL 0
 #define DEFAULT_MAXC 750
 
-<<<<<<< HEAD
 namespace diskann
 {
 
@@ -45,28 +44,6 @@
         FAIL = 1,
         LOCK_FAIL = 2,
         INCONSISTENT_COUNT_ERROR = 3
-=======
-namespace diskann {
-
-  inline double estimate_ram_usage(_u64 size, _u32 dim, _u32 datasize,
-                                   _u32 degree) {
-    double size_of_data = ((double) size) * ROUND_UP(dim, 8) * datasize;
-    double size_of_graph =
-        ((double) size) * degree * sizeof(unsigned) * GRAPH_SLACK_FACTOR;
-    double size_of_locks = ((double) size) * sizeof(non_recursive_mutex);
-    double size_of_outer_vector = ((double) size) * sizeof(ptrdiff_t);
-
-    return OVERHEAD_FACTOR * (size_of_data + size_of_graph + size_of_locks +
-                              size_of_outer_vector);
-  }
-
-  struct consolidation_report {
-    enum status_code {
-      SUCCESS = 0,
-      FAIL = 1,
-      LOCK_FAIL = 2,
-      INCONSISTENT_COUNT_ERROR = 3
->>>>>>> ccef064d
     };
     status_code _status;
     size_t _active_points, _max_points, _empty_slots, _slots_released, _delete_set_size, _num_calls_to_process_delete;
@@ -82,13 +59,8 @@
     }
 };
 
-<<<<<<< HEAD
 template <typename T, typename TagT = uint32_t, typename LabelT = uint32_t> class Index
 {
-=======
-  template<typename T, typename TagT = uint32_t, typename LabelT = uint32_t>
-  class Index {
->>>>>>> ccef064d
     /**************************************************************************
      *
      * Public functions acquire one or more of _update_lock, _consolidate_lock,
@@ -129,7 +101,6 @@
     DISKANN_DLLEXPORT size_t get_max_points();
 
     // Batch build from a file. Optionally pass tags vector.
-<<<<<<< HEAD
     DISKANN_DLLEXPORT void build(const char *filename, const size_t num_points_to_load, Parameters &parameters,
                                  const std::vector<TagT> &tags = std::vector<TagT>());
 
@@ -149,33 +120,6 @@
     DISKANN_DLLEXPORT void set_universal_label(const LabelT &label);
 
     // Get converted integer label from string to int map (_label_map)
-=======
-    DISKANN_DLLEXPORT void build(
-        const char *filename, const size_t num_points_to_load,
-        Parameters &             parameters,
-        const std::vector<TagT> &tags = std::vector<TagT>());
-
-    // Batch build from a file. Optionally pass tags file.
-    DISKANN_DLLEXPORT void build(const char * filename,
-                                 const size_t num_points_to_load,
-                                 Parameters & parameters,
-                                 const char * tag_filename);
-
-    // Batch build from a data array, which must pad vectors to aligned_dim
-    DISKANN_DLLEXPORT void build(const T *data, const size_t num_points_to_load,
-                                 Parameters &             parameters,
-                                 const std::vector<TagT> &tags);
-
-    // Filtered Support
-    DISKANN_DLLEXPORT void build_filtered_index(
-        const char *filename, const std::string &label_file,
-        const size_t num_points_to_load, Parameters &parameters,
-        const std::vector<TagT> &tags = std::vector<TagT>());
-
-    DISKANN_DLLEXPORT void set_universal_label(const LabelT &label);
-
-    //Get converted integer label from string to int map (_label_map)
->>>>>>> ccef064d
     DISKANN_DLLEXPORT LabelT get_converted_label(const std::string &raw_label);
 
     // Set starting point of an index before inserting any points incrementally
@@ -196,7 +140,6 @@
                                                            IDType *indices, float *distances = nullptr);
 
     // Initialize space for res_vectors before calling.
-<<<<<<< HEAD
     DISKANN_DLLEXPORT size_t search_with_tags(const T *query, const uint64_t K, const unsigned L, TagT *tags,
                                               float *distances, std::vector<T *> &res_vectors);
 
@@ -205,18 +148,6 @@
     DISKANN_DLLEXPORT std::pair<uint32_t, uint32_t> search_with_filters(const T *query, const LabelT &filter_label,
                                                                         const size_t K, const unsigned L,
                                                                         IndexType *indices, float *distances);
-=======
-    DISKANN_DLLEXPORT size_t search_with_tags(const T *query, const uint64_t K,
-                                              const unsigned L, TagT *tags,
-                                              float *           distances,
-                                              std::vector<T *> &res_vectors);
->>>>>>> ccef064d
-
-    // Filter support search
-    template<typename IndexType>
-    DISKANN_DLLEXPORT std::pair<uint32_t, uint32_t> search_with_filters(
-        const T *query, const LabelT &filter_label, const size_t K,
-        const unsigned L, IndexType *indices, float *distances);
 
     // Will fail if tag already in the index or if tag=0.
     DISKANN_DLLEXPORT int insert_point(const T *point, const TagT tag);
@@ -230,12 +161,7 @@
 
     // Record deleted points now and restructure graph later. Add to failed_tags
     // if tag not found.
-<<<<<<< HEAD
     DISKANN_DLLEXPORT void lazy_delete(const std::vector<TagT> &tags, std::vector<TagT> &failed_tags);
-=======
-    DISKANN_DLLEXPORT void lazy_delete(const std::vector<TagT> &tags,
-                                       std::vector<TagT> &      failed_tags);
->>>>>>> ccef064d
 
     // Call after a series of lazy deletions
     // Returns number of live points left after consolidation
@@ -282,12 +208,7 @@
 
     // Use after _data and _nd have been populated
     // Acquire exclusive _update_lock before calling
-<<<<<<< HEAD
     void build_with_data_populated(Parameters &parameters, const std::vector<TagT> &tags);
-=======
-    void build_with_data_populated(Parameters &             parameters,
-                                   const std::vector<TagT> &tags);
->>>>>>> ccef064d
 
     // generates 1 frozen point that will never be deleted from the graph
     // This is not visible to the user
@@ -297,7 +218,6 @@
     unsigned calculate_entry_point();
 
     void parse_label_file(const std::string &label_file, size_t &num_pts_labels);
-<<<<<<< HEAD
 
     std::unordered_map<std::string, LabelT> load_label_map(const std::string &map_file);
 
@@ -306,25 +226,6 @@
                                                          InMemQueryScratch<T> *scratch, bool use_filter,
                                                          const std::vector<LabelT> &filters, bool ret_frozen = true,
                                                          bool search_invocation = false);
-=======
-
-    std::unordered_map<std::string, LabelT> load_label_map(const std::string &map_file);
-
-    std::pair<uint32_t, uint32_t> iterate_to_fixed_point(
-        const T *node_coords, const unsigned Lindex,
-        const std::vector<unsigned> &init_ids, InMemQueryScratch<T> *scratch,
-        bool use_filter, const std::vector<LabelT> &filters,
-        bool ret_frozen = true, bool search_invocation = false);
-
-    void search_for_point_and_prune(
-        int location, _u32 Lindex, std::vector<unsigned> &pruned_list,
-        InMemQueryScratch<T> *scratch, bool use_filter = false,
-        _u32                      filteredLindex = 0);
-
-    void prune_neighbors(const unsigned location, std::vector<Neighbor> &pool,
-                         std::vector<unsigned> &pruned_list,
-                         InMemQueryScratch<T> * scratch);
->>>>>>> ccef064d
 
     void search_for_point_and_prune(int location, _u32 Lindex, std::vector<unsigned> &pruned_list,
                                     InMemQueryScratch<T> *scratch, bool use_filter = false, _u32 filteredLindex = 0);
@@ -402,11 +303,7 @@
     Distance<T> *_distance = nullptr;
 
     // Data
-<<<<<<< HEAD
     T *_data = nullptr;
-=======
-    T *   _data = nullptr;
->>>>>>> ccef064d
     char *_opt_graph = nullptr;
 
     // Graph related data structures
@@ -470,19 +367,11 @@
     ConcurrentQueue<InMemQueryScratch<T> *> _query_scratch;
 
     // Flags for PQ based distance calculation
-<<<<<<< HEAD
     bool _pq_dist = false;
     bool _use_opq = false;
     size_t _num_pq_chunks = 0;
     _u8 *_pq_data = nullptr;
     bool _pq_generated = false;
-=======
-    bool              _pq_dist = false;
-    bool              _use_opq = false;
-    size_t            _num_pq_chunks = 0;
-    _u8 *             _pq_data = nullptr;
-    bool              _pq_generated = false;
->>>>>>> ccef064d
     FixedChunkPQTable _pq_table;
 
     //
