#include "common_includes.h"
#include "parameters.h"

namespace diskann
{
enum class DataStoreStrategy
{
    MEMORY
};

enum class GraphStoreStrategy
{
    MEMORY
};

struct IndexConfig
{
    DataStoreStrategy data_strategy;
    GraphStoreStrategy graph_strategy;

    Metric metric;
    size_t dimension;
    size_t max_points;

    bool dynamic_index;
    bool enable_tags;
    bool pq_dist_build;
    bool concurrent_consolidate;
    bool use_opq;

    size_t num_pq_chunks;
    size_t num_frozen_pts;

    std::string label_type;
    std::string tag_type;
    std::string data_type;

    // Params for building index
    std::shared_ptr<IndexWriteParameters> index_write_params;
    // Params for searching index
    std::shared_ptr<IndexSearchParams> index_search_params;

  private:
    IndexConfig(DataStoreStrategy data_strategy, GraphStoreStrategy graph_strategy, Metric metric, size_t dimension,
                size_t max_points, size_t num_pq_chunks, size_t num_frozen_points, bool dynamic_index, bool enable_tags,
                bool pq_dist_build, bool concurrent_consolidate, bool use_opq, const std::string &data_type,
                const std::string &tag_type, const std::string &label_type,
                std::shared_ptr<IndexWriteParameters> index_write_params,
                std::shared_ptr<IndexSearchParams> index_search_params)
        : data_strategy(data_strategy), graph_strategy(graph_strategy), metric(metric), dimension(dimension),
          max_points(max_points), dynamic_index(dynamic_index), enable_tags(enable_tags), pq_dist_build(pq_dist_build),
          concurrent_consolidate(concurrent_consolidate), use_opq(use_opq), num_pq_chunks(num_pq_chunks),
          num_frozen_pts(num_frozen_points), label_type(label_type), tag_type(tag_type), data_type(data_type),
          index_write_params(index_write_params), index_search_params(index_search_params)
    {
    }

    friend class IndexConfigBuilder;
};

class IndexConfigBuilder
{
  public:
    IndexConfigBuilder() = default;

    IndexConfigBuilder &with_metric(Metric m)
    {
        this->_metric = m;
        return *this;
    }

    IndexConfigBuilder &with_graph_load_store_strategy(GraphStoreStrategy graph_strategy)
    {
        this->_graph_strategy = graph_strategy;
        return *this;
    }

    IndexConfigBuilder &with_data_load_store_strategy(DataStoreStrategy data_strategy)
    {
        this->_data_strategy = data_strategy;
        return *this;
    }

    IndexConfigBuilder &with_dimension(size_t dimension)
    {
        this->_dimension = dimension;
        return *this;
    }

    IndexConfigBuilder &with_max_points(size_t max_points)
    {
        this->_max_points = max_points;
        return *this;
    }

    IndexConfigBuilder &is_dynamic_index(bool dynamic_index)
    {
        this->_dynamic_index = dynamic_index;
        return *this;
    }

    IndexConfigBuilder &is_enable_tags(bool enable_tags)
    {
        this->_enable_tags = enable_tags;
        return *this;
    }

    IndexConfigBuilder &is_pq_dist_build(bool pq_dist_build)
    {
        this->_pq_dist_build = pq_dist_build;
        return *this;
    }

    IndexConfigBuilder &is_concurrent_consolidate(bool concurrent_consolidate)
    {
        this->_concurrent_consolidate = concurrent_consolidate;
        return *this;
    }

    IndexConfigBuilder &is_use_opq(bool use_opq)
    {
        this->_use_opq = use_opq;
        return *this;
    }

    IndexConfigBuilder &with_num_pq_chunks(size_t num_pq_chunks)
    {
        this->_num_pq_chunks = num_pq_chunks;
        return *this;
    }

    IndexConfigBuilder &with_num_frozen_pts(size_t num_frozen_pts)
    {
        this->_num_frozen_pts = num_frozen_pts;
        return *this;
    }

    IndexConfigBuilder &with_label_type(const std::string &label_type)
    {
        this->_label_type = label_type;
        return *this;
    }

    IndexConfigBuilder &with_tag_type(const std::string &tag_type)
    {
        this->_tag_type = tag_type;
        return *this;
    }

    IndexConfigBuilder &with_data_type(const std::string &data_type)
    {
        this->_data_type = data_type;
        return *this;
    }

    IndexConfigBuilder &with_index_write_params(IndexWriteParameters &index_write_params)
    {
        this->_index_write_params = std::make_shared<IndexWriteParameters>(index_write_params);
        return *this;
    }

    IndexConfigBuilder &with_index_write_params(std::shared_ptr<IndexWriteParameters> index_write_params_ptr)
<<<<<<< HEAD
    {
        if (index_write_params_ptr == nullptr)
        {
            diskann::cout << "Passed, empty build_params while creating index config" << std::endl;
            return *this;
        }
        this->_index_write_params = index_write_params_ptr;
        return *this;
    }

    IndexConfigBuilder &with_index_search_params(IndexSearchParams &search_params)
    {
        this->_index_search_params = std::make_shared<IndexSearchParams>(search_params);
        return *this;
    }

    IndexConfigBuilder &with_index_search_params(std::shared_ptr<IndexSearchParams> search_params_ptr)
    {
=======
    {
        if (index_write_params_ptr == nullptr)
        {
            diskann::cout << "Passed, empty build_params while creating index config" << std::endl;
            return *this;
        }
        this->_index_write_params = index_write_params_ptr;
        return *this;
    }

    IndexConfigBuilder &with_index_search_params(IndexSearchParams &search_params)
    {
        this->_index_search_params = std::make_shared<IndexSearchParams>(search_params);
        return *this;
    }

    IndexConfigBuilder &with_index_search_params(std::shared_ptr<IndexSearchParams> search_params_ptr)
    {
>>>>>>> 6d4e2bfa
        if (search_params_ptr == nullptr)
        {
            diskann::cout << "Passed, empty search_params while creating index config" << std::endl;
            return *this;
        }
        this->_index_search_params = search_params_ptr;
        return *this;
    }

    IndexConfig build()
    {
        if (_data_type == "" || _data_type.empty())
            throw ANNException("Error: data_type can not be empty", -1);

        if (_dynamic_index && _num_frozen_pts == 0)
        {
            _num_frozen_pts = 1;
        }

<<<<<<< HEAD
        if (_dynamic_index && _index_search_params != nullptr)
        {
            if (_index_search_params->initial_search_list_size == 0)
=======
        if (_dynamic_index)
        {
            if (_index_search_params != nullptr && _index_search_params->initial_search_list_size == 0)
>>>>>>> 6d4e2bfa
                throw ANNException("Error: please pass initial_search_list_size for building dynamic index.", -1);
        }

        // sanity check
        if (_dynamic_index && _num_frozen_pts == 0)
        {
            diskann::cout << "_num_frozen_pts passed as 0 for dynamic_index. Setting it to 1 for safety." << std::endl;
            _num_frozen_pts = 1;
        }

        return IndexConfig(_data_strategy, _graph_strategy, _metric, _dimension, _max_points, _num_pq_chunks,
                           _num_frozen_pts, _dynamic_index, _enable_tags, _pq_dist_build, _concurrent_consolidate,
                           _use_opq, _data_type, _tag_type, _label_type, _index_write_params, _index_search_params);
    }

    IndexConfigBuilder(const IndexConfigBuilder &) = delete;
    IndexConfigBuilder &operator=(const IndexConfigBuilder &) = delete;

  private:
    DataStoreStrategy _data_strategy;
    GraphStoreStrategy _graph_strategy;

    Metric _metric;
    size_t _dimension;
    size_t _max_points;

    bool _dynamic_index = false;
    bool _enable_tags = false;
    bool _pq_dist_build = false;
    bool _concurrent_consolidate = false;
    bool _use_opq = false;

    size_t _num_pq_chunks = 0;
    size_t _num_frozen_pts = 0;

    std::string _label_type = "uint32";
    std::string _tag_type = "uint32";
    std::string _data_type;

    std::shared_ptr<IndexWriteParameters> _index_write_params;
    std::shared_ptr<IndexSearchParams> _index_search_params;
};
} // namespace diskann<|MERGE_RESOLUTION|>--- conflicted
+++ resolved
@@ -160,7 +160,6 @@
     }
 
     IndexConfigBuilder &with_index_write_params(std::shared_ptr<IndexWriteParameters> index_write_params_ptr)
-<<<<<<< HEAD
     {
         if (index_write_params_ptr == nullptr)
         {
@@ -179,26 +178,6 @@
 
     IndexConfigBuilder &with_index_search_params(std::shared_ptr<IndexSearchParams> search_params_ptr)
     {
-=======
-    {
-        if (index_write_params_ptr == nullptr)
-        {
-            diskann::cout << "Passed, empty build_params while creating index config" << std::endl;
-            return *this;
-        }
-        this->_index_write_params = index_write_params_ptr;
-        return *this;
-    }
-
-    IndexConfigBuilder &with_index_search_params(IndexSearchParams &search_params)
-    {
-        this->_index_search_params = std::make_shared<IndexSearchParams>(search_params);
-        return *this;
-    }
-
-    IndexConfigBuilder &with_index_search_params(std::shared_ptr<IndexSearchParams> search_params_ptr)
-    {
->>>>>>> 6d4e2bfa
         if (search_params_ptr == nullptr)
         {
             diskann::cout << "Passed, empty search_params while creating index config" << std::endl;
@@ -218,15 +197,9 @@
             _num_frozen_pts = 1;
         }
 
-<<<<<<< HEAD
-        if (_dynamic_index && _index_search_params != nullptr)
-        {
-            if (_index_search_params->initial_search_list_size == 0)
-=======
         if (_dynamic_index)
         {
             if (_index_search_params != nullptr && _index_search_params->initial_search_list_size == 0)
->>>>>>> 6d4e2bfa
                 throw ANNException("Error: please pass initial_search_list_size for building dynamic index.", -1);
         }
 
