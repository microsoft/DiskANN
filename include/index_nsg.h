--- conflicted
+++ resolved
@@ -16,83 +16,49 @@
   template<typename T, typename TagT = unsigned>
   class IndexNSG {
    public:
-<<<<<<< HEAD
-    IndexNSG(const size_t dimension, const size_t n, Metric m,
+    IndexNSG(Metric m, const char *filename, const size_t nd = 0,
              const size_t max_points = 0, const bool enable_tags = false,
-             const bool store_data = false);
-=======
-    IndexNSG(Metric m, const char *filename, const size_t max_points = 0,
-             const size_t nd = 0, const bool enable_tags = false);
->>>>>>> 35b5aef8
-
+             const bool store_data = true, const size_t num_frozen_pts = 1,
+             const bool maintain_in_graph = false);
     ~IndexNSG();
 
     void save(const char *filename);
     void load(const char *filename, const bool load_tags = false);
-    void gen_fake_point(unsigned fake_points, T *data);
     void init_random_graph(size_t num_points, unsigned k,
                            std::vector<size_t> mapping = std::vector<size_t>());
-<<<<<<< HEAD
-    void update_in_graph();
-    void build(const T *data, Parameters &parameters,
-=======
 
     void build(Parameters &             parameters,
->>>>>>> 35b5aef8
                const std::vector<TagT> &tags = std::vector<TagT>());
-    typedef std::vector<SimpleNeighbor> vecNgh;
-
+    
     void populate_start_points_ep(std::vector<unsigned> &start_points);
     void populate_start_points_bfs(std::vector<unsigned> &start_points);
-
-<<<<<<< HEAD
-    // Gopal. Added beam_search overload that takes L as parameter, so that we
-    // can customize L on a per-query basis without tampering with "Parameters"
-    std::pair<int, int> beam_search(const T *query, const T *x, const size_t K,
-                                    const unsigned int L, unsigned *indices,
-                                    int                          beam_width,
-                                    const std::vector<unsigned> &start_points,
-                                    unsigned                     fake_points);
-
-    std::pair<int, int> beam_search(const T *query, const T *x, const size_t K,
-                                    const Parameters &parameters,
-                                    unsigned *indices, int beam_width,
-                                    const std::vector<unsigned> start_points,
-                                    unsigned                    fake_points);
-
-    std::pair<int, int> beam_search_tags(
-        const T *query, const T *x, const size_t K,
-        const Parameters &parameters, TagT *tags, int beam_width,
-        const std::vector<unsigned> &start_points, unsigned fake_points,
-        unsigned *indices_buffer = NULL);
-
-    void prefetch_vector(unsigned id);
-
-    void save_disk_opt_graph(const char *diskopt_path);
-=======
-    std::pair<int, int> beam_search_tags(const T *query, const size_t K,
-                                         const size_t L, TagT *tags,
-                                         int                   beam_width,
-                                         std::vector<unsigned> start_points,
-                                         unsigned *indices_buffer = NULL);
-
-    void prefetch_vector(unsigned id);
 
     // Gopal. Added beam_search overload that takes L as parameter, so that we
     // can customize L on a per-query basis without tampering with "Parameters"
     std::pair<int, int> beam_search(const T *query, const size_t K,
-                                    const size_t L, unsigned *indices,
-                                    int                   beam_width,
-                                    std::vector<unsigned> start_points);
->>>>>>> 35b5aef8
+                                    const unsigned int L, unsigned *indices,
+                                    int                          beam_width,
+                                    const std::vector<unsigned> &start_points);
 
-/* Methods for inserting and deleting points from the databases*/
-#define NULL_TAG (TagT(-1))
+    std::pair<int, int> beam_search(const T *query, const size_t K,
+                                    const Parameters &parameters,
+                                    unsigned *indices, int beam_width,
+                                    const std::vector<unsigned> start_points);
+
+    std::pair<int, int> beam_search_tags(
+        const T *query, const size_t K, const Parameters &parameters,
+        TagT *tags, int beam_width, const std::vector<unsigned> &start_points,
+        unsigned *indices_buffer=NULL);
+
+    void prefetch_vector(unsigned id);
+
+    /* describe valid interleaving of inserts/deletes
+    Methods for inserting and deleting points from the databases*/
 
     int insert_point(const T *point, const Parameters &parameter,
                      std::vector<Neighbor> &pool, std::vector<Neighbor> &tmp,
                      tsl::robin_set<unsigned> &visited, vecNgh &cut_graph,
-                     const TagT tag = NULL_TAG);
+                     const TagT tag);
 
     int enable_delete();
     int disable_delete(const Parameters &parameters,
@@ -101,18 +67,12 @@
     // Return -1 if tag not found, 0 if OK.
     int delete_point(const TagT tag);
 
-<<<<<<< HEAD
+    // delete point from graph and restructure it immediately
     int eager_delete(const TagT tag, const Parameters &parameters);
 
     /*  Internals of the library */
-    void set_data(const T *data);
-
-    // print in_degree of points
-    void report_in_degree(tsl::robin_set<unsigned> delete_list);
-
-=======
->>>>>>> 35b5aef8
    protected:
+    typedef std::vector<SimpleNeighbor> vecNgh;
     typedef std::vector<std::vector<unsigned>> CompactGraph;
     CompactGraph                               _final_graph;
     CompactGraph                               _in_graph;
@@ -123,6 +83,9 @@
 
     // entry point is centroid based on all-to-centroid distance computation
     unsigned calculate_entry_point();
+    int  gen_frozen_points(T *data);
+    void update_in_graph();
+
 
     void iterate_to_fixed_point(const T *query, const Parameters &parameter,
                                 std::vector<unsigned> &   init_ids,
@@ -139,9 +102,9 @@
                        std::vector<Neighbor> &   fullset,
                        tsl::robin_set<unsigned> &visited);
 
-    // flag = 1 for incremental insertions, flag = 0 for graph build
     void inter_insert(unsigned n, vecNgh &cut_graph,
-                      const Parameters &parameter, int flag);
+                      const Parameters &parameter,
+                      const bool        update_in_graph = false);
 
     void sync_prune(const T *x, unsigned location, std::vector<Neighbor> &pool,
                     const Parameters &        parameter,
@@ -152,31 +115,23 @@
                       const unsigned degree, const unsigned maxc,
                       std::vector<Neighbor> &result);
 
-    void occlude_list_eager(const std::vector<Neighbor> &pool,
-                            const unsigned location, const float alpha,
-                            const unsigned degree, const unsigned maxc,
-                            std::vector<Neighbor> &result);
-
     void link(Parameters &parameters);
 
     // WARNING: Do not call reserve_location() without acquiring change_lock_
     unsigned reserve_location();
 
     // get new location corresponding to each undeleted tag after deletions
-
     std::vector<unsigned> get_new_location(unsigned &active);
 
-    // renumbering nodes, updating tag and location mappings and compacting the
-    // graph
+    // renumber nodes, update tag and location maps and compact the graph
     void compact_data(std::vector<unsigned> new_location, unsigned active);
 
-    // WARNING: Do not call consolidate_deletes() without acquiring change_lock_
+    // WARNING: Do not call consolidate_deletes without acquiring change_lock_
     // Returns number of live points left after consolidation
-
     size_t consolidate_deletes(const Parameters &parameters);
 
-    // Computes the in edges of each node, from the out graph
-    void compute_in_degree_stats();
+    // Computes the in degree stats from the out graph
+    void compute_in_degree_stats() const;
 
    private:
     size_t                  _dim;
@@ -184,6 +139,7 @@
     T *                     _data;
     size_t                  _nd;
     size_t                  _max_points;
+    size_t                  _num_frozen_pts;
     bool                    _has_built;
     Distance<T> *           _distance;
     unsigned                _width;
@@ -199,6 +155,7 @@
     bool _consolidated_order;
     bool _store_data;
     bool _eager_done;  // if eager_done = 1, lazy deletes are not allowed
+    bool _maintain_in_graph;
 
     std::unordered_map<TagT, unsigned> _tag_to_location;
     std::unordered_map<unsigned, TagT> _location_to_tag;
