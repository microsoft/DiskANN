--- conflicted
+++ resolved
@@ -23,17 +23,6 @@
     const float alpha;
     const uint32_t num_threads;
     const uint32_t filter_list_size; // Lf
-<<<<<<< HEAD
-    const uint32_t num_frozen_points;
-
-  private:
-    IndexWriteParameters(const uint32_t search_list_size, const uint32_t max_degree, const bool saturate_graph,
-                         const uint32_t max_occlusion_size, const float alpha, const uint32_t num_threads,
-                         const uint32_t filter_list_size, const uint32_t num_frozen_points)
-        : search_list_size(search_list_size), max_degree(max_degree), saturate_graph(saturate_graph),
-          max_occlusion_size(max_occlusion_size), alpha(alpha), num_threads(num_threads),
-          filter_list_size(filter_list_size), num_frozen_points(num_frozen_points)
-=======
 
     IndexWriteParameters(const uint32_t search_list_size, const uint32_t max_degree, const bool saturate_graph,
                          const uint32_t max_occlusion_size, const float alpha, const uint32_t num_threads,
@@ -41,88 +30,23 @@
         : search_list_size(search_list_size), max_degree(max_degree), saturate_graph(saturate_graph),
           max_occlusion_size(max_occlusion_size), alpha(alpha), num_threads(num_threads),
           filter_list_size(filter_list_size)
->>>>>>> 4e0eb882
     {
     }
 
     friend class IndexWriteParametersBuilder;
 };
 
-<<<<<<< HEAD
-class IndexWriteParametersBuilder
-{
-    /**
-     * Fluent builder pattern to keep track of the 7 non-default properties
-     * and their order. The basic ctor was getting unwieldy.
-     */
-  public:
-    IndexWriteParametersBuilder(const uint32_t search_list_size, // L
-                                const uint32_t max_degree        // R
-                                )
-        : _search_list_size(search_list_size), _max_degree(max_degree)
-=======
 class IndexSearchParams
 {
   public:
     IndexSearchParams(const uint32_t initial_search_list_size, const uint32_t num_search_threads)
         : initial_search_list_size(initial_search_list_size), num_search_threads(num_search_threads)
->>>>>>> 4e0eb882
     {
     }
     const uint32_t initial_search_list_size; // search L
     const uint32_t num_search_threads;       // search threads
 };
 
-<<<<<<< HEAD
-    IndexWriteParametersBuilder &with_max_occlusion_size(const uint32_t max_occlusion_size)
-    {
-        _max_occlusion_size = max_occlusion_size;
-        return *this;
-    }
-
-    IndexWriteParametersBuilder &with_saturate_graph(const bool saturate_graph)
-    {
-        _saturate_graph = saturate_graph;
-        return *this;
-    }
-
-    IndexWriteParametersBuilder &with_alpha(const float alpha)
-    {
-        _alpha = alpha;
-        return *this;
-    }
-
-    IndexWriteParametersBuilder &with_num_threads(const uint32_t num_threads)
-    {
-        _num_threads = num_threads == 0 ? omp_get_num_threads() : num_threads;
-        return *this;
-    }
-
-    IndexWriteParametersBuilder &with_filter_list_size(const uint32_t filter_list_size)
-    {
-        _filter_list_size = filter_list_size == 0 ? _search_list_size : filter_list_size;
-        return *this;
-    }
-
-    IndexWriteParametersBuilder &with_num_frozen_points(const uint32_t num_frozen_points)
-    {
-        _num_frozen_points = num_frozen_points;
-        return *this;
-    }
-
-    IndexWriteParameters build() const
-    {
-        return IndexWriteParameters(_search_list_size, _max_degree, _saturate_graph, _max_occlusion_size, _alpha,
-                                    _num_threads, _filter_list_size, _num_frozen_points);
-    }
-
-    IndexWriteParametersBuilder(const IndexWriteParameters &wp)
-        : _search_list_size(wp.search_list_size), _max_degree(wp.max_degree),
-          _max_occlusion_size(wp.max_occlusion_size), _saturate_graph(wp.saturate_graph), _alpha(wp.alpha),
-          _filter_list_size(wp.filter_list_size), _num_frozen_points(wp.num_frozen_points)
-    {
-    }
-=======
 class IndexWriteParametersBuilder
 {
     /**
@@ -172,6 +96,8 @@
         return IndexWriteParameters(_search_list_size, _max_degree, _saturate_graph, _max_occlusion_size, _alpha,
                                     _num_threads, _filter_list_size);
     }
+    IndexWriteParametersBuilder(const IndexWriteParametersBuilder &) = delete;
+    IndexWriteParametersBuilder &operator=(const IndexWriteParametersBuilder &) = delete;
 
     IndexWriteParametersBuilder(const IndexWriteParameters &wp)
         : _search_list_size(wp.search_list_size), _max_degree(wp.max_degree),
@@ -179,7 +105,6 @@
           _filter_list_size(wp.filter_list_size)
     {
     }
->>>>>>> 4e0eb882
     IndexWriteParametersBuilder(const IndexWriteParametersBuilder &) = delete;
     IndexWriteParametersBuilder &operator=(const IndexWriteParametersBuilder &) = delete;
 
@@ -191,10 +116,6 @@
     float _alpha{defaults::ALPHA};
     uint32_t _num_threads{defaults::NUM_THREADS};
     uint32_t _filter_list_size{defaults::FILTER_LIST_SIZE};
-<<<<<<< HEAD
-    uint32_t _num_frozen_points{defaults::NUM_FROZEN_POINTS_STATIC};
-=======
->>>>>>> 4e0eb882
 };
 
 } // namespace diskann