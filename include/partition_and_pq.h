--- conflicted
+++ resolved
@@ -12,15 +12,11 @@
 #include "windows_customizations.h"
 
 template<typename T>
-<<<<<<< HEAD
-void gen_random_slice(const std::string data_file, double p_val,
-=======
 void gen_random_slice(const std::string base_file,
                       const std::string output_prefix, float sampling_rate);
 
 template<typename T>
 void gen_random_slice(const std::string data_file, float p_val,
->>>>>>> 3e8d16b2
                       float *&sampled_data, size_t &slice_size, size_t &ndims);
 
 template<typename T>
