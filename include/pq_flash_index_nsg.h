--- conflicted
+++ resolved
@@ -3,6 +3,7 @@
 #include <sstream>
 #include <stack>
 #include <string>
+
 #include "aligned_file_reader.h"
 #include "concurrent_queue.h"
 #include "neighbor.h"
@@ -12,6 +13,7 @@
 #include "tsl/robin_map.h"
 #include "tsl/robin_set.h"
 #include "utils.h"
+#include "windows_customizations.h"
 
 #define MAX_N_CMPS 16384
 #define SECTOR_LEN 4096
@@ -49,77 +51,31 @@
   template<typename T>
   class PQFlashNSG {
    public:
-<<<<<<< HEAD
-    PQFlashNSG(bool visited_cache = false);
-    ~PQFlashNSG();
+    NSGDLLEXPORT PQFlashNSG(bool visited_cache = false);
+    NSGDLLEXPORT ~PQFlashNSG();
 
     // load data, but obtain handle to nsg file
-    void load(const char *data_bin, const char *nsg_file,
-              const char *pq_tables_bin, const _u64 chunk_size,
-              const _u64 n_chunks, const _u64 data_dim, const _u64 max_nthreads,
-              const char *medoids_file = nullptr);
+    NSGDLLEXPORT void load(const char *data_bin, const char *nsg_file,
+                           const char *pq_tables_bin, const _u64 chunk_size,
+                           const _u64 n_chunks, const _u64 data_dim,
+                           const _u64  max_nthreads,
+                           const char *medoids_file = nullptr);
 
-    void cache_visited_nodes(_u64 *node_list, _u64 num_nodes);
-    // NOTE:: implemented
-    void cache_bfs_levels(_u64 nlevels);
+    NSGDLLEXPORT void cache_visited_nodes(_u64 *node_list, _u64 num_nodes);
+    NSGDLLEXPORT void cache_bfs_levels(_u64 nlevels);
 
-    void save_cached_nodes(_u64 num_nodes, std::string cache_file_path);
+    NSGDLLEXPORT void save_cached_nodes(_u64        num_nodes,
+                                        std::string cache_file_path);
+
     // setting up thread-specific data
-    void setup_thread_data(_u64 nthreads);
-    void destroy_thread_data();
+    NSGDLLEXPORT void setup_thread_data(_u64 nthreads);
+    NSGDLLEXPORT void destroy_thread_data();
 
     // implemented
-    void cached_beam_search(const T *query, const _u64 k_search,
-                            const _u64 l_search, _u64 *res_ids,
-                            float *res_dists, const _u64 beam_width,
-                            QueryStats * stats = nullptr,
-                            Distance<T> *output_dist_func = nullptr);
-
-=======
-#ifdef __NSG_WINDOWS__
-    __declspec(dllexport)
-#endif
-        PQFlashNSG();
-#ifdef __NSG_WINDOWS__
-    __declspec(dllexport)
-#endif
-        ~PQFlashNSG();
-
-// load data, but obtain handle to nsg file
-#ifdef __NSG_WINDOWS__
-    __declspec(dllexport)
-#endif
-        void load(const char *data_bin, const char *nsg_file,
-                  const char *pq_tables_bin, const _u64 chunk_size,
-                  const _u64 n_chunks, const _u64 data_dim,
-                  const _u64 max_nthreads, const char *medoids_file = nullptr);
-
-// NOTE:: implemented
-#ifdef __NSG_WINDOWS__
-    __declspec(dllexport)
-#endif
-        void cache_bfs_levels(_u64 nlevels);
-
-// setting up thread-specific data
-#ifdef __NSG_WINDOWS__
-    __declspec(dllexport)
-#endif
-        void setup_thread_data(_u64 nthreads);
-#ifdef __NSG_WINDOWS__
-    __declspec(dllexport)
-#endif
-        void destroy_thread_data();
-
-// implemented
-#ifdef __NSG_WINDOWS__
-    __declspec(dllexport)
-#endif
-        void cached_beam_search(const T *query, const _u64 k_search,
-                                const _u64 l_search, _u64 *res_ids,
-                                float *res_dists, const _u64 beam_width,
-                                QueryStats * stats = nullptr,
-                                Distance<T> *output_dist_func = nullptr);
->>>>>>> 78efb497
+    NSGDLLEXPORT void cached_beam_search(
+        const T *query, const _u64 k_search, const _u64 l_search, _u64 *res_ids,
+        float *res_dists, const _u64 beam_width, QueryStats *stats = nullptr,
+        Distance<T> *output_dist_func = nullptr);
     AlignedFileReader *reader;
 
     // index info
