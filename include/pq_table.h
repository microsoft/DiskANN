#pragma once

#include "utils.h"

namespace diskann {
  template<typename T>
  class FixedChunkPQTable {
    // data_dim = n_chunks * chunk_size;
    float* tables =
        nullptr;  // pq_tables = float* [[2^8 * [chunk_size]] * n_chunks]
    //    _u64   n_chunks;    // n_chunks = # of chunks ndims is split into
    //    _u64   chunk_size;  // chunk_size = chunk size of each dimension chunk
    _u64   ndims;  // ndims = chunk_size * n_chunks
    _u64   n_chunks;
    _u32*  chunk_offsets = nullptr;
    _u32*  rearrangement = nullptr;
    float* centroid = nullptr;
    float* tables_T = nullptr;  // same as pq_tables, but col-major
   public:
    FixedChunkPQTable() {
    }

    virtual ~FixedChunkPQTable() {
#ifndef EXEC_ENV_OLS
      if (tables != nullptr)
        delete[] tables;
      if (tables_T != nullptr)
        delete[] tables_T;
      if (rearrangement != nullptr)
        delete[] rearrangement;
      if (chunk_offsets != nullptr)
        delete[] chunk_offsets;
      if (centroid != nullptr)
        delete[] centroid;
#endif
    }

#ifdef EXEC_ENV_OLS
    void load_pq_centroid_bin(MemoryMappedFiles& files,
                              const char* pq_table_file, size_t num_chunks){
#else
    void load_pq_centroid_bin(const char* pq_table_file, size_t num_chunks) {
#endif
        std::string rearrangement_file = std::string(pq_table_file) +
                                         "_rearrangement_perm.bin";
    std::string chunk_offset_file =
        std::string(pq_table_file) + "_chunk_offsets.bin";
    std::string centroid_file = std::string(pq_table_file) + "_centroid.bin";

    // bin structure: [256][ndims][ndims(float)]
    uint64_t numr, numc;
    size_t   npts_u64, ndims_u64;
#ifdef EXEC_ENV_OLS
    diskann::load_bin<float>(files, pq_table_file, tables, npts_u64, ndims_u64);
#else
      diskann::load_bin<float>(pq_table_file, tables, npts_u64, ndims_u64);
#endif
    this->ndims = ndims_u64;

    if (file_exists(chunk_offset_file)) {
#ifdef EXEC_ENV_OLS
      diskann::load_bin<_u32>(files, rearrangement_file, rearrangement, numr,
                              numc);
#else
        diskann::load_bin<_u32>(rearrangement_file, rearrangement, numr, numc);
<<<<<<< HEAD
        if (numr != ndims_u64 || numc != 1) {
          diskann::cerr << "Error loading rearrangement file" << std::endl;
          throw diskann::ANNException("Error loading rearrangement file", -1,
                                      __FUNCSIG__, __FILE__, __LINE__);
        }
=======
#endif
      if (numr != ndims_u64 || numc != 1) {
        diskann::cerr << "Error loading rearrangement file" << std::endl;
        throw diskann::ANNException("Error loading rearrangement file", -1,
                                    __FUNCSIG__, __FILE__, __LINE__);
      }
>>>>>>> 284e5d75

#ifdef EXEC_ENV_OLS
      diskann::load_bin<_u32>(files, chunk_offset_file, chunk_offsets, numr,
                              numc);
#else
        diskann::load_bin<_u32>(chunk_offset_file, chunk_offsets, numr, numc);
<<<<<<< HEAD
        if (numc != 1 || numr != num_chunks + 1) {
          diskann::cerr << "Error loading chunk offsets file" << std::endl;
          throw diskann::ANNException("Error loading chunk offsets file", -1,
                                      __FUNCSIG__, __FILE__, __LINE__);
        }
=======
#endif
      if (numc != 1 || numr != num_chunks + 1) {
        diskann::cerr << "Error loading chunk offsets file. numc: " << numc
                      << " (should be 1). numr: " << numr << " (should be "
                      << num_chunks + 1 << ")" << std::endl;
        throw diskann::ANNException("Error loading chunk offsets file", -1,
                                    __FUNCSIG__, __FILE__, __LINE__);
      }
>>>>>>> 284e5d75

      this->n_chunks = numr - 1;

#ifdef EXEC_ENV_OLS
      diskann::load_bin<float>(files, centroid_file, centroid, numr, numc);
#else
        diskann::load_bin<float>(centroid_file, centroid, numr, numc);
<<<<<<< HEAD
        if (numc != 1 || numr != ndims_u64) {
          diskann::cerr << "Error loading centroid file" << std::endl;
          throw diskann::ANNException("Error loading centroid file", -1,
                                      __FUNCSIG__, __FILE__, __LINE__);
        }
      } else {
        this->n_chunks = num_chunks;
        rearrangement = new uint32_t[ndims];

        uint64_t chunk_size = DIV_ROUND_UP(ndims, num_chunks);
        for (uint32_t d = 0; d < ndims; d++)
          rearrangement[d] = d;
        chunk_offsets = new uint32_t[num_chunks + 1];
        for (uint32_t d = 0; d <= num_chunks; d++)
          chunk_offsets[d] = (_u32)(std::min)(ndims, d * chunk_size);
        centroid = new float[ndims];
        std::memset(centroid, 0, ndims * sizeof(float));
=======
#endif
      if (numc != 1 || numr != ndims_u64) {
        diskann::cerr << "Error loading centroid file" << std::endl;
        throw diskann::ANNException("Error loading centroid file", -1,
                                    __FUNCSIG__, __FILE__, __LINE__);
>>>>>>> 284e5d75
      }
    } else {
      this->n_chunks = num_chunks;
      rearrangement = new uint32_t[ndims];

<<<<<<< HEAD
      diskann::cout << "PQ Pivots: #ctrs: " << npts_u64
                    << ", #dims: " << ndims_u64
                << ", #chunks: " << n_chunks << std::endl;
      //      assert((_u64) ndims_u32 == n_chunks * chunk_size);
      // alloc and compute transpose
      tables_T = new float[256 * ndims_u64];
      for (_u64 i = 0; i < 256; i++) {
        for (_u64 j = 0; j < ndims_u64; j++) {
          tables_T[j * 256 + i] = tables[i * ndims_u64 + j];
        }
=======
      uint64_t chunk_size = DIV_ROUND_UP(ndims, num_chunks);
      for (uint32_t d = 0; d < ndims; d++)
        rearrangement[d] = d;
      chunk_offsets = new uint32_t[num_chunks + 1];
      for (uint32_t d = 0; d <= num_chunks; d++)
        chunk_offsets[d] = (_u32)(std::min)(ndims, d * chunk_size);
      centroid = new float[ndims];
      std::memset(centroid, 0, ndims * sizeof(float));
    }

    diskann::cout << "PQ Pivots: #ctrs: " << npts_u64
                  << ", #dims: " << ndims_u64 << ", #chunks: " << n_chunks
                  << std::endl;
    //      assert((_u64) ndims_u32 == n_chunks * chunk_size);
    // alloc and compute transpose
    tables_T = new float[256 * ndims_u64];
    for (_u64 i = 0; i < 256; i++) {
      for (_u64 j = 0; j < ndims_u64; j++) {
        tables_T[j * 256 + i] = tables[i * ndims_u64 + j];
>>>>>>> 284e5d75
      }
    }
  }

  void
  populate_chunk_distances(const T* query_vec, float* dist_vec) {
    memset(dist_vec, 0, 256 * n_chunks * sizeof(float));
    // chunk wise distance computation
    for (_u64 chunk = 0; chunk < n_chunks; chunk++) {
      // sum (q-c)^2 for the dimensions associated with this chunk
      float* chunk_dists = dist_vec + (256 * chunk);
      for (_u64 j = chunk_offsets[chunk]; j < chunk_offsets[chunk + 1]; j++) {
        _u64         permuted_dim_in_query = rearrangement[j];
        const float* centers_dim_vec = tables_T + (256 * j);
        for (_u64 idx = 0; idx < 256; idx++) {
          // Gopal. Fixing crash in v14 machines.
          // float diff = centers_dim_vec[idx] -
          //             ((float) query_vec[permuted_dim_in_query] -
          //              centroid[permuted_dim_in_query]);
          // chunk_dists[idx] += (diff * diff);
          double diff =
              centers_dim_vec[idx] - (query_vec[permuted_dim_in_query] -
                                      centroid[permuted_dim_in_query]);
          chunk_dists[idx] += (float) (diff * diff);
        }
      }
    }
  }
};
}  // namespace diskann<|MERGE_RESOLUTION|>--- conflicted
+++ resolved
@@ -63,33 +63,18 @@
                               numc);
 #else
         diskann::load_bin<_u32>(rearrangement_file, rearrangement, numr, numc);
-<<<<<<< HEAD
-        if (numr != ndims_u64 || numc != 1) {
-          diskann::cerr << "Error loading rearrangement file" << std::endl;
-          throw diskann::ANNException("Error loading rearrangement file", -1,
-                                      __FUNCSIG__, __FILE__, __LINE__);
-        }
-=======
 #endif
       if (numr != ndims_u64 || numc != 1) {
         diskann::cerr << "Error loading rearrangement file" << std::endl;
         throw diskann::ANNException("Error loading rearrangement file", -1,
                                     __FUNCSIG__, __FILE__, __LINE__);
       }
->>>>>>> 284e5d75
 
 #ifdef EXEC_ENV_OLS
       diskann::load_bin<_u32>(files, chunk_offset_file, chunk_offsets, numr,
                               numc);
 #else
         diskann::load_bin<_u32>(chunk_offset_file, chunk_offsets, numr, numc);
-<<<<<<< HEAD
-        if (numc != 1 || numr != num_chunks + 1) {
-          diskann::cerr << "Error loading chunk offsets file" << std::endl;
-          throw diskann::ANNException("Error loading chunk offsets file", -1,
-                                      __FUNCSIG__, __FILE__, __LINE__);
-        }
-=======
 #endif
       if (numc != 1 || numr != num_chunks + 1) {
         diskann::cerr << "Error loading chunk offsets file. numc: " << numc
@@ -98,7 +83,6 @@
         throw diskann::ANNException("Error loading chunk offsets file", -1,
                                     __FUNCSIG__, __FILE__, __LINE__);
       }
->>>>>>> 284e5d75
 
       this->n_chunks = numr - 1;
 
@@ -106,48 +90,16 @@
       diskann::load_bin<float>(files, centroid_file, centroid, numr, numc);
 #else
         diskann::load_bin<float>(centroid_file, centroid, numr, numc);
-<<<<<<< HEAD
-        if (numc != 1 || numr != ndims_u64) {
-          diskann::cerr << "Error loading centroid file" << std::endl;
-          throw diskann::ANNException("Error loading centroid file", -1,
-                                      __FUNCSIG__, __FILE__, __LINE__);
-        }
-      } else {
-        this->n_chunks = num_chunks;
-        rearrangement = new uint32_t[ndims];
-
-        uint64_t chunk_size = DIV_ROUND_UP(ndims, num_chunks);
-        for (uint32_t d = 0; d < ndims; d++)
-          rearrangement[d] = d;
-        chunk_offsets = new uint32_t[num_chunks + 1];
-        for (uint32_t d = 0; d <= num_chunks; d++)
-          chunk_offsets[d] = (_u32)(std::min)(ndims, d * chunk_size);
-        centroid = new float[ndims];
-        std::memset(centroid, 0, ndims * sizeof(float));
-=======
 #endif
       if (numc != 1 || numr != ndims_u64) {
         diskann::cerr << "Error loading centroid file" << std::endl;
         throw diskann::ANNException("Error loading centroid file", -1,
                                     __FUNCSIG__, __FILE__, __LINE__);
->>>>>>> 284e5d75
       }
     } else {
       this->n_chunks = num_chunks;
       rearrangement = new uint32_t[ndims];
 
-<<<<<<< HEAD
-      diskann::cout << "PQ Pivots: #ctrs: " << npts_u64
-                    << ", #dims: " << ndims_u64
-                << ", #chunks: " << n_chunks << std::endl;
-      //      assert((_u64) ndims_u32 == n_chunks * chunk_size);
-      // alloc and compute transpose
-      tables_T = new float[256 * ndims_u64];
-      for (_u64 i = 0; i < 256; i++) {
-        for (_u64 j = 0; j < ndims_u64; j++) {
-          tables_T[j * 256 + i] = tables[i * ndims_u64 + j];
-        }
-=======
       uint64_t chunk_size = DIV_ROUND_UP(ndims, num_chunks);
       for (uint32_t d = 0; d < ndims; d++)
         rearrangement[d] = d;
@@ -167,7 +119,6 @@
     for (_u64 i = 0; i < 256; i++) {
       for (_u64 j = 0; j < ndims_u64; j++) {
         tables_T[j * 256 + i] = tables[i * ndims_u64 + j];
->>>>>>> 284e5d75
       }
     }
   }
