﻿// Copyright (c) Microsoft Corporation. All rights reserved.
// Licensed under the MIT license.

#pragma once
#include <errno.h>

#include "common_includes.h"

#ifdef __APPLE__
#else
#include <malloc.h>
#endif

#ifdef _WINDOWS
#include <Windows.h>
typedef HANDLE FileHandle;
#else
#include <unistd.h>
typedef int FileHandle;
#endif

#include "distance.h"
#include "logger.h"
#include "cached_io.h"
#include "ann_exception.h"
#include "windows_customizations.h"
#include "tsl/robin_set.h"

#ifdef EXEC_ENV_OLS
#include "content_buf.h"
#include "memory_mapped_files.h"
#endif

<<<<<<< HEAD
#undef max
#undef min
=======
#include <unordered_map>
#include <sstream>
#include <iostream>

>>>>>>> ce0b73e9
// taken from
// https://github.com/Microsoft/BLAS-on-flash/blob/master/include/utils.h
// round up X to the nearest multiple of Y
#define ROUND_UP(X, Y) ((((uint64_t)(X) / (Y)) + ((uint64_t)(X) % (Y) != 0)) * (Y))

#define DIV_ROUND_UP(X, Y) (((uint64_t)(X) / (Y)) + ((uint64_t)(X) % (Y) != 0))

// round down X to the nearest multiple of Y
#define ROUND_DOWN(X, Y) (((uint64_t)(X) / (Y)) * (Y))

// alignment tests
#define IS_ALIGNED(X, Y) ((uint64_t)(X) % (uint64_t)(Y) == 0)
#define IS_512_ALIGNED(X) IS_ALIGNED(X, 512)
#define IS_4096_ALIGNED(X) IS_ALIGNED(X, 4096)
#define METADATA_SIZE                                                                                                  \
    4096 // all metadata of individual sub-component files is written in first
         // 4KB for unified files

#define BUFFER_SIZE_FOR_CACHED_IO (_u64)1024 * (_u64)1048576

inline bool file_exists(const std::string &name, bool dirCheck = false)
{
    int val;
#ifndef _WINDOWS
    struct stat buffer;
    val = stat(name.c_str(), &buffer);
#else
    // It is the 21st century but Windows API still thinks in 32-bit terms.
    // Turns out calling stat() on a file > 4GB results in errno = 132 (OVERFLOW).
    // How silly is this!? So calling _stat64()
    struct _stat64 buffer;
    val = _stat64(name.c_str(), &buffer);
#endif

    if (val != 0)
    {
        switch (errno)
        {
        case EINVAL:
            diskann::cout << "Invalid argument passed to stat()" << std::endl;
            break;
        case ENOENT:
            // file is not existing, not an issue, so we won't cout anything.
            break;
        default:
            diskann::cout << "Unexpected error in stat():" << errno << std::endl;
            break;
        }
        return false;
    }
    else
    {
        // the file entry exists. If reqd, check if this is a directory.
        return dirCheck ? buffer.st_mode & S_IFDIR : true;
    }
}

typedef uint64_t _u64;
typedef int64_t _s64;
typedef uint32_t _u32;
typedef int32_t _s32;
typedef uint16_t _u16;
typedef int16_t _s16;
typedef uint8_t _u8;
typedef int8_t _s8;

inline void open_file_to_write(std::ofstream &writer, const std::string &filename)
{
    writer.exceptions(std::ofstream::failbit | std::ofstream::badbit);
    if (!file_exists(filename))
        writer.open(filename, std::ios::binary | std::ios::out);
    else
        writer.open(filename, std::ios::binary | std::ios::in | std::ios::out);

    if (writer.fail())
    {
        char buff[1024];
#ifdef _WINDOWS
        strerror_s(buff, 1024, errno);
#else
        strerror_r(errno, buff, 1024);
#endif
        diskann::cerr << std::string("Failed to open file") + filename + " for write because " + buff << std::endl;
        throw diskann::ANNException(std::string("Failed to open file ") + filename + " for write because: " + buff, -1);
    }
}

inline _u64 get_file_size(const std::string &fname)
{
    std::ifstream reader(fname, std::ios::binary | std::ios::ate);
    if (!reader.fail() && reader.is_open())
    {
        _u64 end_pos = reader.tellg();
        reader.close();
        return end_pos;
    }
    else
    {
        diskann::cerr << "Could not open file: " << fname << std::endl;
        return 0;
    }
}

inline int delete_file(const std::string &fileName)
{
    if (file_exists(fileName))
    {
        auto rc = ::remove(fileName.c_str());
        if (rc != 0)
        {
            diskann::cerr << "Could not delete file: " << fileName
                          << " even though it exists. This might indicate a permissions issue. "
                             "If you see this message, please contact the diskann team."
                          << std::endl;
        }
        return rc;
    }
    else
    {
        return 0;
    }
}

inline void convert_labels_string_to_int(const std::string &inFileName, const std::string &outFileName,
                                         const std::string &mapFileName, const std::string &unv_label)
{
    std::unordered_map<std::string, _u32> string_int_map;
    std::ofstream label_writer(outFileName);
    std::ifstream label_reader(inFileName);
    if (unv_label != "")
        string_int_map[unv_label] = 0;
    std::string line, token;
    while (std::getline(label_reader, line))
    {
        std::istringstream new_iss(line);
        std::vector<_u32> lbls;
        while (getline(new_iss, token, ','))
        {
            token.erase(std::remove(token.begin(), token.end(), '\n'), token.end());
            token.erase(std::remove(token.begin(), token.end(), '\r'), token.end());
            if (string_int_map.find(token) == string_int_map.end())
            {
                _u32 nextId = (_u32)string_int_map.size() + 1;
                string_int_map[token] = nextId;
            }
            lbls.push_back(string_int_map[token]);
        }
        if (lbls.size() <= 0)
        {
            std::cout << "No label found";
            exit(-1);
        }
        for (size_t j = 0; j < lbls.size(); j++)
        {
            if (j != lbls.size() - 1)
                label_writer << lbls[j] << ",";
            else
                label_writer << lbls[j] << std::endl;
        }
    }
    label_writer.close();

    std::ofstream map_writer(mapFileName);
    for (auto mp : string_int_map)
    {
        map_writer << mp.first << "\t" << mp.second << std::endl;
    }
    map_writer.close();
}

#ifdef EXEC_ENV_OLS
class AlignedFileReader;
#endif

namespace diskann
{
static const size_t MAX_SIZE_OF_STREAMBUF = 2LL * 1024 * 1024 * 1024;

inline void print_error_and_terminate(std::stringstream &error_stream)
{
    diskann::cerr << error_stream.str() << std::endl;
    throw diskann::ANNException(error_stream.str(), -1, __FUNCSIG__, __FILE__, __LINE__);
}

inline void report_memory_allocation_failure()
{
    std::stringstream stream;
    stream << "Memory Allocation Failed.";
    print_error_and_terminate(stream);
}

inline void report_misalignment_of_requested_size(size_t align)
{
    std::stringstream stream;
    stream << "Requested memory size is not a multiple of " << align << ". Can not be allocated.";
    print_error_and_terminate(stream);
}

inline void alloc_aligned(void **ptr, size_t size, size_t align)
{
    *ptr = nullptr;
    if (IS_ALIGNED(size, align) == 0)
        report_misalignment_of_requested_size(align);
#ifndef _WINDOWS
    *ptr = ::aligned_alloc(align, size);
#else
    *ptr = ::_aligned_malloc(size, align); // note the swapped arguments!
#endif
    if (*ptr == nullptr)
        report_memory_allocation_failure();
}

inline void realloc_aligned(void **ptr, size_t size, size_t align)
{
    if (IS_ALIGNED(size, align) == 0)
        report_misalignment_of_requested_size(align);
#ifdef _WINDOWS
    *ptr = ::_aligned_realloc(*ptr, size, align);
#else
    diskann::cerr << "No aligned realloc on GCC. Must malloc and mem_align, "
                     "left it out for now."
                  << std::endl;
#endif
    if (*ptr == nullptr)
        report_memory_allocation_failure();
}

inline void check_stop(std::string arnd)
{
    int brnd;
    diskann::cout << arnd << std::endl;
    std::cin >> brnd;
}

inline void aligned_free(void *ptr)
{
    // Gopal. Must have a check here if the pointer was actually allocated by
    // _alloc_aligned
    if (ptr == nullptr)
    {
        return;
    }
#ifndef _WINDOWS
    free(ptr);
#else
    ::_aligned_free(ptr);
#endif
}

inline void GenRandom(std::mt19937 &rng, unsigned *addr, unsigned size, unsigned N)
{
    for (unsigned i = 0; i < size; ++i)
    {
        addr[i] = rng() % (N - size);
    }

    std::sort(addr, addr + size);
    for (unsigned i = 1; i < size; ++i)
    {
        if (addr[i] <= addr[i - 1])
        {
            addr[i] = addr[i - 1] + 1;
        }
    }
    unsigned off = rng() % N;
    for (unsigned i = 0; i < size; ++i)
    {
        addr[i] = (addr[i] + off) % N;
    }
}

// get_bin_metadata functions START
inline void get_bin_metadata_impl(std::basic_istream<char> &reader, size_t &nrows, size_t &ncols, size_t offset = 0)
{
    int nrows_32, ncols_32;
    reader.seekg(offset, reader.beg);
    reader.read((char *)&nrows_32, sizeof(int));
    reader.read((char *)&ncols_32, sizeof(int));
    nrows = nrows_32;
    ncols = ncols_32;
}

#ifdef EXEC_ENV_OLS
inline void get_bin_metadata(MemoryMappedFiles &files, const std::string &bin_file, size_t &nrows, size_t &ncols,
                             size_t offset = 0)
{
    diskann::cout << "Getting metadata for file: " << bin_file << std::endl;
    auto fc = files.getContent(bin_file);
    // auto                     cb = ContentBuf((char*) fc._content, fc._size);
    // std::basic_istream<char> reader(&cb);
    // get_bin_metadata_impl(reader, nrows, ncols, offset);

    int nrows_32, ncols_32;
    int32_t *metadata_ptr = (int32_t *)((char *)fc._content + offset);
    nrows_32 = *metadata_ptr;
    ncols_32 = *(metadata_ptr + 1);
    nrows = nrows_32;
    ncols = ncols_32;
}
#endif

inline void get_bin_metadata(const std::string &bin_file, size_t &nrows, size_t &ncols, size_t offset = 0)
{
    std::ifstream reader(bin_file.c_str(), std::ios::binary);
    get_bin_metadata_impl(reader, nrows, ncols, offset);
}
// get_bin_metadata functions END

template <typename T> inline std::string getValues(T *data, size_t num)
{
    std::stringstream stream;
    stream << "[";
    for (size_t i = 0; i < num; i++)
    {
        stream << std::to_string(data[i]) << ",";
    }
    stream << "]" << std::endl;

    return stream.str();
}

// load_bin functions START
template <typename T>
inline void load_bin_impl(std::basic_istream<char> &reader, T *&data, size_t &npts, size_t &dim, size_t file_offset = 0)
{
    int npts_i32, dim_i32;

    reader.seekg(file_offset, reader.beg);
    reader.read((char *)&npts_i32, sizeof(int));
    reader.read((char *)&dim_i32, sizeof(int));
    npts = (unsigned)npts_i32;
    dim = (unsigned)dim_i32;

    std::cout << "Metadata: #pts = " << npts << ", #dims = " << dim << "..." << std::endl;

    data = new T[npts * dim];
    reader.read((char *)data, npts * dim * sizeof(T));
}

#ifdef EXEC_ENV_OLS
template <typename T>
inline void load_bin(MemoryMappedFiles &files, const std::string &bin_file, T *&data, size_t &npts, size_t &dim,
                     size_t offset = 0)
{
    diskann::cout << "Reading bin file " << bin_file.c_str() << " at offset: " << offset << "..." << std::endl;
    auto fc = files.getContent(bin_file);

    uint32_t t_npts, t_dim;
    uint32_t *contentAsIntPtr = (uint32_t *)((char *)fc._content + offset);
    t_npts = *(contentAsIntPtr);
    t_dim = *(contentAsIntPtr + 1);

    npts = t_npts;
    dim = t_dim;

    data = (T *)((char *)fc._content + offset + 2 * sizeof(uint32_t)); // No need to copy!
}

DISKANN_DLLEXPORT void get_bin_metadata(AlignedFileReader &reader, size_t &npts, size_t &ndim, size_t offset = 0);
template <typename T>
DISKANN_DLLEXPORT void load_bin(AlignedFileReader &reader, T *&data, size_t &npts, size_t &ndim, size_t offset = 0);
template <typename T>
DISKANN_DLLEXPORT void load_bin(AlignedFileReader &reader, std::unique_ptr<T[]> &data, size_t &npts, size_t &ndim,
                                size_t offset = 0);

template <typename T>
DISKANN_DLLEXPORT void copy_aligned_data_from_file(AlignedFileReader &reader, T *&data, size_t &npts, size_t &dim,
                                                   const size_t &rounded_dim, size_t offset = 0);

// Unlike load_bin, assumes that data is already allocated 'size' entries
template <typename T>
DISKANN_DLLEXPORT void read_array(AlignedFileReader &reader, T *data, size_t size, size_t offset = 0);

template <typename T> DISKANN_DLLEXPORT void read_value(AlignedFileReader &reader, T &value, size_t offset = 0);
#endif

template <typename T>
inline void load_bin(const std::string &bin_file, T *&data, size_t &npts, size_t &dim, size_t offset = 0)
{
    diskann::cout << "Reading bin file " << bin_file.c_str() << " ..." << std::endl;
    std::ifstream reader;
    reader.exceptions(std::ifstream::failbit | std::ifstream::badbit);

    try
    {
        diskann::cout << "Opening bin file " << bin_file.c_str() << "... " << std::endl;
        reader.open(bin_file, std::ios::binary | std::ios::ate);
        reader.seekg(0);
        load_bin_impl<T>(reader, data, npts, dim, offset);
    }
    catch (std::system_error &e)
    {
        throw FileException(bin_file, e, __FUNCSIG__, __FILE__, __LINE__);
    }
    diskann::cout << "done." << std::endl;
}

inline void wait_for_keystroke()
{
    int a;
    std::cout << "Press any number to continue.." << std::endl;
    std::cin >> a;
}
// load_bin functions END

inline void load_truthset(const std::string &bin_file, uint32_t *&ids, float *&dists, size_t &npts, size_t &dim)
{
    _u64 read_blk_size = 64 * 1024 * 1024;
    cached_ifstream reader(bin_file, read_blk_size);
    diskann::cout << "Reading truthset file " << bin_file.c_str() << " ..." << std::endl;
    size_t actual_file_size = reader.get_file_size();

    int npts_i32, dim_i32;
    reader.read((char *)&npts_i32, sizeof(int));
    reader.read((char *)&dim_i32, sizeof(int));
    npts = (unsigned)npts_i32;
    dim = (unsigned)dim_i32;

    diskann::cout << "Metadata: #pts = " << npts << ", #dims = " << dim << "... " << std::endl;

    int truthset_type = -1; // 1 means truthset has ids and distances, 2 means
                            // only ids, -1 is error
    size_t expected_file_size_with_dists = 2 * npts * dim * sizeof(uint32_t) + 2 * sizeof(uint32_t);

    if (actual_file_size == expected_file_size_with_dists)
        truthset_type = 1;

    size_t expected_file_size_just_ids = npts * dim * sizeof(uint32_t) + 2 * sizeof(uint32_t);

    if (actual_file_size == expected_file_size_just_ids)
        truthset_type = 2;

    if (truthset_type == -1)
    {
        std::stringstream stream;
        stream << "Error. File size mismatch. File should have bin format, with "
                  "npts followed by ngt followed by npts*ngt ids and optionally "
                  "followed by npts*ngt distance values; actual size: "
               << actual_file_size << ", expected: " << expected_file_size_with_dists << " or "
               << expected_file_size_just_ids;
        diskann::cout << stream.str();
        throw diskann::ANNException(stream.str(), -1, __FUNCSIG__, __FILE__, __LINE__);
    }

    ids = new uint32_t[npts * dim];
    reader.read((char *)ids, npts * dim * sizeof(uint32_t));

    if (truthset_type == 1)
    {
        dists = new float[npts * dim];
        reader.read((char *)dists, npts * dim * sizeof(float));
    }
}

inline void prune_truthset_for_range(const std::string &bin_file, float range,
                                     std::vector<std::vector<_u32>> &groundtruth, size_t &npts)
{
    _u64 read_blk_size = 64 * 1024 * 1024;
    cached_ifstream reader(bin_file, read_blk_size);
    diskann::cout << "Reading truthset file " << bin_file.c_str() << "... " << std::endl;
    size_t actual_file_size = reader.get_file_size();

    int npts_i32, dim_i32;
    reader.read((char *)&npts_i32, sizeof(int));
    reader.read((char *)&dim_i32, sizeof(int));
    npts = (unsigned)npts_i32;
    _u64 dim = (unsigned)dim_i32;
    _u32 *ids;
    float *dists;

    diskann::cout << "Metadata: #pts = " << npts << ", #dims = " << dim << "... " << std::endl;

    int truthset_type = -1; // 1 means truthset has ids and distances, 2 means
                            // only ids, -1 is error
    size_t expected_file_size_with_dists = 2 * npts * dim * sizeof(uint32_t) + 2 * sizeof(uint32_t);

    if (actual_file_size == expected_file_size_with_dists)
        truthset_type = 1;

    if (truthset_type == -1)
    {
        std::stringstream stream;
        stream << "Error. File size mismatch. File should have bin format, with "
                  "npts followed by ngt followed by npts*ngt ids and optionally "
                  "followed by npts*ngt distance values; actual size: "
               << actual_file_size << ", expected: " << expected_file_size_with_dists;
        diskann::cout << stream.str();
        throw diskann::ANNException(stream.str(), -1, __FUNCSIG__, __FILE__, __LINE__);
    }

    ids = new uint32_t[npts * dim];
    reader.read((char *)ids, npts * dim * sizeof(uint32_t));

    if (truthset_type == 1)
    {
        dists = new float[npts * dim];
        reader.read((char *)dists, npts * dim * sizeof(float));
    }
    float min_dist = std::numeric_limits<float>::max();
    float max_dist = 0;
    groundtruth.resize(npts);
    for (_u32 i = 0; i < npts; i++)
    {
        groundtruth[i].clear();
        for (_u32 j = 0; j < dim; j++)
        {
            if (dists[i * dim + j] <= range)
            {
                groundtruth[i].emplace_back(ids[i * dim + j]);
            }
            min_dist = min_dist > dists[i * dim + j] ? dists[i * dim + j] : min_dist;
            max_dist = max_dist < dists[i * dim + j] ? dists[i * dim + j] : max_dist;
        }
        // std::cout<<groundtruth[i].size() << " " ;
    }
    std::cout << "Min dist: " << min_dist << ", Max dist: " << max_dist << std::endl;
    delete[] ids;
    delete[] dists;
}

inline void load_range_truthset(const std::string &bin_file, std::vector<std::vector<_u32>> &groundtruth, _u64 &gt_num)
{
    _u64 read_blk_size = 64 * 1024 * 1024;
    cached_ifstream reader(bin_file, read_blk_size);
    diskann::cout << "Reading truthset file " << bin_file.c_str() << "... " << std::flush;
    size_t actual_file_size = reader.get_file_size();

    int npts_u32, total_u32;
    reader.read((char *)&npts_u32, sizeof(int));
    reader.read((char *)&total_u32, sizeof(int));

    gt_num = (_u64)npts_u32;
    _u64 total_res = (_u64)total_u32;

    diskann::cout << "Metadata: #pts = " << gt_num << ", #total_results = " << total_res << "..." << std::endl;

    size_t expected_file_size = 2 * sizeof(_u32) + gt_num * sizeof(_u32) + total_res * sizeof(_u32);

    if (actual_file_size != expected_file_size)
    {
        std::stringstream stream;
        stream << "Error. File size mismatch in range truthset. actual size: " << actual_file_size
               << ", expected: " << expected_file_size;
        diskann::cout << stream.str();
        throw diskann::ANNException(stream.str(), -1, __FUNCSIG__, __FILE__, __LINE__);
    }
    groundtruth.clear();
    groundtruth.resize(gt_num);
    std::vector<_u32> gt_count(gt_num);

    reader.read((char *)gt_count.data(), sizeof(_u32) * gt_num);

    std::vector<_u32> gt_stats(gt_count);
    std::sort(gt_stats.begin(), gt_stats.end());

    std::cout << "GT count percentiles:" << std::endl;
    for (_u32 p = 0; p < 100; p += 5)
        std::cout << "percentile " << p << ": " << gt_stats[static_cast<size_t>(std::floor((p / 100.0) * gt_num))]
                  << std::endl;
    std::cout << "percentile 100"
              << ": " << gt_stats[gt_num - 1] << std::endl;

    for (_u32 i = 0; i < gt_num; i++)
    {
        groundtruth[i].clear();
        groundtruth[i].resize(gt_count[i]);
        if (gt_count[i] != 0)
            reader.read((char *)groundtruth[i].data(), sizeof(_u32) * gt_count[i]);
    }
}

#ifdef EXEC_ENV_OLS
template <typename T>
inline void load_bin(MemoryMappedFiles &files, const std::string &bin_file, std::unique_ptr<T[]> &data, size_t &npts,
                     size_t &dim, size_t offset = 0)
{
    T *ptr;
    load_bin<T>(files, bin_file, ptr, npts, dim, offset);
    data.reset(ptr);
}
#endif

inline void copy_file(std::string in_file, std::string out_file)
{
    std::ifstream source(in_file, std::ios::binary);
    std::ofstream dest(out_file, std::ios::binary);

    std::istreambuf_iterator<char> begin_source(source);
    std::istreambuf_iterator<char> end_source;
    std::ostreambuf_iterator<char> begin_dest(dest);
    std::copy(begin_source, end_source, begin_dest);

    source.close();
    dest.close();
}

DISKANN_DLLEXPORT double calculate_recall(unsigned num_queries, unsigned *gold_std, float *gs_dist, unsigned dim_gs,
                                          unsigned *our_results, unsigned dim_or, unsigned recall_at);

DISKANN_DLLEXPORT double calculate_recall(unsigned num_queries, unsigned *gold_std, float *gs_dist, unsigned dim_gs,
                                          unsigned *our_results, unsigned dim_or, unsigned recall_at,
                                          const tsl::robin_set<unsigned> &active_tags);

DISKANN_DLLEXPORT double calculate_range_search_recall(unsigned num_queries,
                                                       std::vector<std::vector<_u32>> &groundtruth,
                                                       std::vector<std::vector<_u32>> &our_results);

template <typename T>
inline void load_bin(const std::string &bin_file, std::unique_ptr<T[]> &data, size_t &npts, size_t &dim,
                     size_t offset = 0)
{
    T *ptr;
    load_bin<T>(bin_file, ptr, npts, dim, offset);
    data.reset(ptr);
}

inline void open_file_to_write(std::ofstream &writer, const std::string &filename)
{
    writer.exceptions(std::ofstream::failbit | std::ofstream::badbit);
    if (!file_exists(filename))
        writer.open(filename, std::ios::binary | std::ios::out);
    else
        writer.open(filename, std::ios::binary | std::ios::in | std::ios::out);

    if (writer.fail())
    {
        char buff[1024];
#ifdef _WINDOWS
        strerror_s(buff, 1024, errno);
#else
        strerror_r(errno, buff, 1024);
#endif
        std::string error_message = std::string("Failed to open file") + filename + " for write because " + buff;
        diskann::cerr << error_message << std::endl;
        throw diskann::ANNException(error_message, -1);
    }
}

template <typename T>
inline uint64_t save_bin(const std::string &filename, T *data, size_t npts, size_t ndims, size_t offset = 0)
{
    std::ofstream writer;
    open_file_to_write(writer, filename);

    diskann::cout << "Writing bin: " << filename.c_str() << std::endl;
    writer.seekp(offset, writer.beg);
    int npts_i32 = (int)npts, ndims_i32 = (int)ndims;
    size_t bytes_written = npts * ndims * sizeof(T) + 2 * sizeof(uint32_t);
    writer.write((char *)&npts_i32, sizeof(int));
    writer.write((char *)&ndims_i32, sizeof(int));
    diskann::cout << "bin: #pts = " << npts << ", #dims = " << ndims << ", size = " << bytes_written << "B"
                  << std::endl;

    writer.write((char *)data, npts * ndims * sizeof(T));
    writer.close();
    diskann::cout << "Finished writing bin." << std::endl;
    return bytes_written;
}
// load_aligned_bin functions START

template <typename T>
inline void load_aligned_bin_impl(std::basic_istream<char> &reader, size_t actual_file_size, T *&data, size_t &npts,
                                  size_t &dim, size_t &rounded_dim)
{
    int npts_i32, dim_i32;
    reader.read((char *)&npts_i32, sizeof(int));
    reader.read((char *)&dim_i32, sizeof(int));
    npts = (unsigned)npts_i32;
    dim = (unsigned)dim_i32;

    size_t expected_actual_file_size = npts * dim * sizeof(T) + 2 * sizeof(uint32_t);
    if (actual_file_size != expected_actual_file_size)
    {
        std::stringstream stream;
        stream << "Error. File size mismatch. Actual size is " << actual_file_size << " while expected size is  "
               << expected_actual_file_size << " npts = " << npts << " dim = " << dim << " size of <T>= " << sizeof(T)
               << std::endl;
        diskann::cout << stream.str() << std::endl;
        throw diskann::ANNException(stream.str(), -1, __FUNCSIG__, __FILE__, __LINE__);
    }
    rounded_dim = ROUND_UP(dim, 8);
    diskann::cout << "Metadata: #pts = " << npts << ", #dims = " << dim << ", aligned_dim = " << rounded_dim << "... "
                  << std::flush;
    size_t allocSize = npts * rounded_dim * sizeof(T);
    diskann::cout << "allocating aligned memory of " << allocSize << " bytes... " << std::flush;
    alloc_aligned(((void **)&data), allocSize, 8 * sizeof(T));
    diskann::cout << "done. Copying data to mem_aligned buffer..." << std::flush;

    for (size_t i = 0; i < npts; i++)
    {
        reader.read((char *)(data + i * rounded_dim), dim * sizeof(T));
        memset(data + i * rounded_dim + dim, 0, (rounded_dim - dim) * sizeof(T));
    }
    diskann::cout << " done." << std::endl;
}

#ifdef EXEC_ENV_OLS
template <typename T>
inline void load_aligned_bin(MemoryMappedFiles &files, const std::string &bin_file, T *&data, size_t &npts, size_t &dim,
                             size_t &rounded_dim)
{
    try
    {
        diskann::cout << "Opening bin file " << bin_file << " ..." << std::flush;
        FileContent fc = files.getContent(bin_file);
        ContentBuf buf((char *)fc._content, fc._size);
        std::basic_istream<char> reader(&buf);

        size_t actual_file_size = fc._size;
        load_aligned_bin_impl(reader, actual_file_size, data, npts, dim, rounded_dim);
    }
    catch (std::system_error &e)
    {
        throw FileException(bin_file, e, __FUNCSIG__, __FILE__, __LINE__);
    }
}
#endif

template <typename T>
inline void load_aligned_bin(const std::string &bin_file, T *&data, size_t &npts, size_t &dim, size_t &rounded_dim)
{
    std::ifstream reader;
    reader.exceptions(std::ifstream::failbit | std::ifstream::badbit);

    try
    {
        diskann::cout << "Reading (with alignment) bin file " << bin_file << " ..." << std::flush;
        reader.open(bin_file, std::ios::binary | std::ios::ate);

        uint64_t fsize = reader.tellg();
        reader.seekg(0);
        load_aligned_bin_impl(reader, fsize, data, npts, dim, rounded_dim);
    }
    catch (std::system_error &e)
    {
        throw FileException(bin_file, e, __FUNCSIG__, __FILE__, __LINE__);
    }
}

template <typename InType, typename OutType>
void convert_types(const InType *srcmat, OutType *destmat, size_t npts, size_t dim)
{
#pragma omp parallel for schedule(static, 65536)
    for (int64_t i = 0; i < (_s64)npts; i++)
    {
        for (uint64_t j = 0; j < dim; j++)
        {
            destmat[i * dim + j] = (OutType)srcmat[i * dim + j];
        }
    }
}

// this function will take in_file of n*d dimensions and save the output as a
// floating point matrix
// with n*(d+1) dimensions. All vectors are scaled by a large value M so that
// the norms are <=1 and the final coordinate is set so that the resulting
// norm (in d+1 coordinates) is equal to 1 this is a classical transformation
// from MIPS to L2 search from "On Symmetric and Asymmetric LSHs for Inner
// Product Search" by Neyshabur and Srebro

template <typename T> float prepare_base_for_inner_products(const std::string in_file, const std::string out_file)
{
    std::cout << "Pre-processing base file by adding extra coordinate" << std::endl;
    std::ifstream in_reader(in_file.c_str(), std::ios::binary);
    std::ofstream out_writer(out_file.c_str(), std::ios::binary);
    _u64 npts, in_dims, out_dims;
    float max_norm = 0;

    _u32 npts32, dims32;
    in_reader.read((char *)&npts32, sizeof(uint32_t));
    in_reader.read((char *)&dims32, sizeof(uint32_t));

    npts = npts32;
    in_dims = dims32;
    out_dims = in_dims + 1;
    _u32 outdims32 = (_u32)out_dims;

    out_writer.write((char *)&npts32, sizeof(uint32_t));
    out_writer.write((char *)&outdims32, sizeof(uint32_t));

    size_t BLOCK_SIZE = 100000;
    size_t block_size = npts <= BLOCK_SIZE ? npts : BLOCK_SIZE;
    std::unique_ptr<T[]> in_block_data = std::make_unique<T[]>(block_size * in_dims);
    std::unique_ptr<float[]> out_block_data = std::make_unique<float[]>(block_size * out_dims);

    std::memset(out_block_data.get(), 0, sizeof(float) * block_size * out_dims);
    _u64 num_blocks = DIV_ROUND_UP(npts, block_size);

    std::vector<float> norms(npts, 0);

    for (_u64 b = 0; b < num_blocks; b++)
    {
        _u64 start_id = b * block_size;
        _u64 end_id = (b + 1) * block_size < npts ? (b + 1) * block_size : npts;
        _u64 block_pts = end_id - start_id;
        in_reader.read((char *)in_block_data.get(), block_pts * in_dims * sizeof(T));
        for (_u64 p = 0; p < block_pts; p++)
        {
            for (_u64 j = 0; j < in_dims; j++)
            {
                norms[start_id + p] += in_block_data[p * in_dims + j] * in_block_data[p * in_dims + j];
            }
            max_norm = max_norm > norms[start_id + p] ? max_norm : norms[start_id + p];
        }
    }

    max_norm = std::sqrt(max_norm);

    in_reader.seekg(2 * sizeof(_u32), std::ios::beg);
    for (_u64 b = 0; b < num_blocks; b++)
    {
        _u64 start_id = b * block_size;
        _u64 end_id = (b + 1) * block_size < npts ? (b + 1) * block_size : npts;
        _u64 block_pts = end_id - start_id;
        in_reader.read((char *)in_block_data.get(), block_pts * in_dims * sizeof(T));
        for (_u64 p = 0; p < block_pts; p++)
        {
            for (_u64 j = 0; j < in_dims; j++)
            {
                out_block_data[p * out_dims + j] = in_block_data[p * in_dims + j] / max_norm;
            }
            float res = 1 - (norms[start_id + p] / (max_norm * max_norm));
            res = res <= 0 ? 0 : std::sqrt(res);
            out_block_data[p * out_dims + out_dims - 1] = res;
        }
        out_writer.write((char *)out_block_data.get(), block_pts * out_dims * sizeof(float));
    }
    out_writer.close();
    return max_norm;
}

// plain saves data as npts X ndims array into filename
template <typename T> void save_Tvecs(const char *filename, T *data, size_t npts, size_t ndims)
{
    std::string fname(filename);

    // create cached ofstream with 64MB cache
    cached_ofstream writer(fname, 64 * 1048576);

    unsigned dims_u32 = (unsigned)ndims;

    // start writing
    for (uint64_t i = 0; i < npts; i++)
    {
        // write dims in u32
        writer.write((char *)&dims_u32, sizeof(unsigned));

        // get cur point in data
        T *cur_pt = data + i * ndims;
        writer.write((char *)cur_pt, ndims * sizeof(T));
    }
}
template <typename T>
inline uint64_t save_data_in_base_dimensions(const std::string &filename, T *data, size_t npts, size_t ndims,
                                             size_t aligned_dim, size_t offset = 0)
{
    std::ofstream writer; //(filename, std::ios::binary | std::ios::out);
    open_file_to_write(writer, filename);
    int npts_i32 = (int)npts, ndims_i32 = (int)ndims;
    _u64 bytes_written = 2 * sizeof(uint32_t) + npts * ndims * sizeof(T);
    writer.seekp(offset, writer.beg);
    writer.write((char *)&npts_i32, sizeof(int));
    writer.write((char *)&ndims_i32, sizeof(int));
    for (size_t i = 0; i < npts; i++)
    {
        writer.write((char *)(data + i * aligned_dim), ndims * sizeof(T));
    }
    writer.close();
    return bytes_written;
}

template <typename T>
inline void copy_aligned_data_from_file(const char *bin_file, T *&data, size_t &npts, size_t &dim,
                                        const size_t &rounded_dim, size_t offset = 0)
{
    if (data == nullptr)
    {
        diskann::cerr << "Memory was not allocated for " << data << " before calling the load function. Exiting..."
                      << std::endl;
        throw diskann::ANNException("Null pointer passed to copy_aligned_data_from_file function", -1, __FUNCSIG__,
                                    __FILE__, __LINE__);
    }
    std::ifstream reader;
    reader.exceptions(std::ios::badbit | std::ios::failbit);
    reader.open(bin_file, std::ios::binary);
    reader.seekg(offset, reader.beg);

    int npts_i32, dim_i32;
    reader.read((char *)&npts_i32, sizeof(int));
    reader.read((char *)&dim_i32, sizeof(int));
    npts = (unsigned)npts_i32;
    dim = (unsigned)dim_i32;

    for (size_t i = 0; i < npts; i++)
    {
        reader.read((char *)(data + i * rounded_dim), dim * sizeof(T));
        memset(data + i * rounded_dim + dim, 0, (rounded_dim - dim) * sizeof(T));
    }
}

// NOTE :: good efficiency when total_vec_size is integral multiple of 64
inline void prefetch_vector(const char *vec, size_t vecsize)
{
    size_t max_prefetch_size = (vecsize / 64) * 64;
    for (size_t d = 0; d < max_prefetch_size; d += 64)
        _mm_prefetch((const char *)vec + d, _MM_HINT_T0);
}

// NOTE :: good efficiency when total_vec_size is integral multiple of 64
inline void prefetch_vector_l2(const char *vec, size_t vecsize)
{
    size_t max_prefetch_size = (vecsize / 64) * 64;
    for (size_t d = 0; d < max_prefetch_size; d += 64)
        _mm_prefetch((const char *)vec + d, _MM_HINT_T1);
}

// NOTE: Implementation in utils.cpp.
void block_convert(std::ofstream &writr, std::ifstream &readr, float *read_buf, _u64 npts, _u64 ndims);

DISKANN_DLLEXPORT void normalize_data_file(const std::string &inFileName, const std::string &outFileName);

}; // namespace diskann

struct PivotContainer
{
    PivotContainer() = default;

    PivotContainer(size_t pivo_id, float pivo_dist) : piv_id{pivo_id}, piv_dist{pivo_dist}
    {
    }

    bool operator<(const PivotContainer &p) const
    {
        return p.piv_dist < piv_dist;
    }

    bool operator>(const PivotContainer &p) const
    {
        return p.piv_dist > piv_dist;
    }

    size_t piv_id;
    float piv_dist;
};

inline bool validate_index_file_size(std::ifstream &in)
{
    if (!in.is_open())
        throw diskann::ANNException("Index file size check called on unopened file stream", -1, __FUNCSIG__, __FILE__,
                                    __LINE__);
    in.seekg(0, in.end);
    size_t actual_file_size = in.tellg();
    in.seekg(0, in.beg);
    size_t expected_file_size;
    in.read((char *)&expected_file_size, sizeof(uint64_t));
    in.seekg(0, in.beg);
    if (actual_file_size != expected_file_size)
    {
        diskann::cerr << "Index file size error. Expected size (metadata): " << expected_file_size
                      << ", actual file size : " << actual_file_size << "." << std::endl;
        return false;
    }
    return true;
}

// This function is valid only for float data type.
template <typename T> inline void normalize(T *arr, size_t dim)
{
    float sum = 0.0f;
    for (uint32_t i = 0; i < dim; i++)
    {
        sum += arr[i] * arr[i];
    }
    sum = sqrt(sum);
    for (uint32_t i = 0; i < dim; i++)
    {
        arr[i] = (T)(arr[i] / sum);
    }
}

#ifdef _WINDOWS
#include <intrin.h>
#include <Psapi.h>

extern bool AvxSupportedCPU;
extern bool Avx2SupportedCPU;

inline size_t getMemoryUsage()
{
    PROCESS_MEMORY_COUNTERS_EX pmc;
    GetProcessMemoryInfo(GetCurrentProcess(), (PROCESS_MEMORY_COUNTERS *)&pmc, sizeof(pmc));
    return pmc.PrivateUsage;
}

inline std::string getWindowsErrorMessage(DWORD lastError)
{
    char *errorText;
    FormatMessageA(
        // use system message tables to retrieve error text
        FORMAT_MESSAGE_FROM_SYSTEM
            // allocate buffer on local heap for error text
            | FORMAT_MESSAGE_ALLOCATE_BUFFER
            // Important! will fail otherwise, since we're not
            // (and CANNOT) pass insertion parameters
            | FORMAT_MESSAGE_IGNORE_INSERTS,
        NULL, // unused with FORMAT_MESSAGE_FROM_SYSTEM
        lastError, MAKELANGID(LANG_NEUTRAL, SUBLANG_DEFAULT),
        (LPSTR)&errorText, // output
        0,                 // minimum size for output buffer
        NULL);             // arguments - see note

    return errorText != nullptr ? std::string(errorText) : std::string();
}

inline void printProcessMemory(const char *message)
{
    PROCESS_MEMORY_COUNTERS counters;
    HANDLE h = GetCurrentProcess();
    GetProcessMemoryInfo(h, &counters, sizeof(counters));
    diskann::cout << message
                  << " [Peaking Working Set size: " << counters.PeakWorkingSetSize * 1.0 / (1024.0 * 1024 * 1024)
                  << "GB Working set size: " << counters.WorkingSetSize * 1.0 / (1024.0 * 1024 * 1024)
                  << "GB Private bytes " << counters.PagefileUsage * 1.0 / (1024 * 1024 * 1024) << "GB]" << std::endl;
}
#else

// need to check and change this
inline bool avx2Supported()
{
    return true;
}
inline void printProcessMemory(const char *)
{
}

inline size_t getMemoryUsage()
{ // for non-windows, we have not implemented this function
    return 0;
}

#endif

extern bool AvxSupportedCPU;
extern bool Avx2SupportedCPU;<|MERGE_RESOLUTION|>--- conflicted
+++ resolved
@@ -31,15 +31,13 @@
 #include "memory_mapped_files.h"
 #endif
 
-<<<<<<< HEAD
 #undef max
 #undef min
-=======
+
 #include <unordered_map>
 #include <sstream>
 #include <iostream>
 
->>>>>>> ce0b73e9
 // taken from
 // https://github.com/Microsoft/BLAS-on-flash/blob/master/include/utils.h
 // round up X to the nearest multiple of Y
