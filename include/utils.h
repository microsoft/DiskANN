﻿// Copyright (c) Microsoft Corporation. All rights reserved.
// Licensed under the MIT license.

#pragma once

#include <errno.h>

#include "common_includes.h"

#ifdef __APPLE__
#else
#include <malloc.h>
#endif

#ifdef _WINDOWS
#include <Windows.h>
typedef HANDLE FileHandle;
#else
#include <unistd.h>
typedef int FileHandle;
#endif

#include "distance.h"
#include "logger.h"
#include "cached_io.h"
#include "ann_exception.h"
#include "windows_customizations.h"
#include "tsl/robin_set.h"
#include "types.h"

#ifdef EXEC_ENV_OLS
#include "content_buf.h"
#include "memory_mapped_files.h"
#endif

// taken from
// https://github.com/Microsoft/BLAS-on-flash/blob/master/include/utils.h
// round up X to the nearest multiple of Y
#define ROUND_UP(X, Y) ((((uint64_t)(X) / (Y)) + ((uint64_t)(X) % (Y) != 0)) * (Y))

#define DIV_ROUND_UP(X, Y) (((uint64_t)(X) / (Y)) + ((uint64_t)(X) % (Y) != 0))

// round down X to the nearest multiple of Y
#define ROUND_DOWN(X, Y) (((uint64_t)(X) / (Y)) * (Y))

// alignment tests
#define IS_ALIGNED(X, Y) ((uint64_t)(X) % (uint64_t)(Y) == 0)
#define IS_512_ALIGNED(X) IS_ALIGNED(X, 512)
#define IS_4096_ALIGNED(X) IS_ALIGNED(X, 4096)
#define METADATA_SIZE                                                                                                  \
    4096 // all metadata of individual sub-component files is written in first
         // 4KB for unified files

<<<<<<< HEAD
#define BUFFER_SIZE_FOR_CACHED_IO (size_t)1024 * (size_t)1048576

#define PBSTR "||||||||||||||||||||||||||||||||||||||||||||||||||||||||||||"
#define PBWIDTH 60
=======
#define BUFFER_SIZE_FOR_CACHED_IO (uint64_t)1024 * (uint64_t)1048576
>>>>>>> 73e5287c

inline bool file_exists(const std::string &name, bool dirCheck = false)
{
    int val;
#ifndef _WINDOWS
    struct stat buffer;
    val = stat(name.c_str(), &buffer);
#else
    // It is the 21st century but Windows API still thinks in 32-bit terms.
    // Turns out calling stat() on a file > 4GB results in errno = 132
    // (OVERFLOW). How silly is this!? So calling _stat64()
    struct _stat64 buffer;
    val = _stat64(name.c_str(), &buffer);
#endif

    if (val != 0)
    {
        switch (errno)
        {
        case EINVAL:
            diskann::cout << "Invalid argument passed to stat()" << std::endl;
            break;
        case ENOENT:
            // file is not existing, not an issue, so we won't cout anything.
            break;
        default:
            diskann::cout << "Unexpected error in stat():" << errno << std::endl;
            break;
        }
        return false;
    }
    else
    {
        // the file entry exists. If reqd, check if this is a directory.
        return dirCheck ? buffer.st_mode & S_IFDIR : true;
    }
}

inline void open_file_to_write(std::ofstream &writer, const std::string &filename)
{
    writer.exceptions(std::ofstream::failbit | std::ofstream::badbit);
    if (!file_exists(filename))
        writer.open(filename, std::ios::binary | std::ios::out);
    else
        writer.open(filename, std::ios::binary | std::ios::in | std::ios::out);

    if (writer.fail())
    {
        char buff[1024];
#ifdef _WINDOWS
        strerror_s(buff, 1024, errno);
#else
        strerror_r(errno, buff, 1024);
#endif
        diskann::cerr << std::string("Failed to open file") + filename + " for write because " + buff << std::endl;
        throw diskann::ANNException(std::string("Failed to open file ") + filename + " for write because: " + buff, -1);
    }
}

<<<<<<< HEAD
inline size_t get_file_size(const std::string &fname)
=======
inline uint64_t get_file_size(const std::string &fname)
>>>>>>> 73e5287c
{
    std::ifstream reader(fname, std::ios::binary | std::ios::ate);
    if (!reader.fail() && reader.is_open())
    {
<<<<<<< HEAD
        size_t end_pos = reader.tellg();
=======
        uint64_t end_pos = reader.tellg();
>>>>>>> 73e5287c
        reader.close();
        return end_pos;
    }
    else
    {
        diskann::cerr << "Could not open file: " << fname << std::endl;
        return 0;
    }
}

inline int delete_file(const std::string &fileName)
{
    if (file_exists(fileName))
    {
        auto rc = ::remove(fileName.c_str());
        if (rc != 0)
        {
            diskann::cerr << "Could not delete file: " << fileName
                          << " even though it exists. This might indicate a permissions "
                             "issue. "
                             "If you see this message, please contact the diskann team."
                          << std::endl;
        }
        return rc;
    }
    else
    {
        return 0;
    }
}

inline void convert_labels_string_to_int(const std::string &inFileName, const std::string &outFileName,
                                         const std::string &mapFileName, const std::string &unv_label)
{
    std::unordered_map<std::string, uint32_t> string_int_map;
    std::ofstream label_writer(outFileName);
    std::ifstream label_reader(inFileName);
    if (unv_label != "")
        string_int_map[unv_label] = 0;
    std::string line, token;
    while (std::getline(label_reader, line))
    {
        std::istringstream new_iss(line);
        std::vector<uint32_t> lbls;
        while (getline(new_iss, token, ','))
        {
            token.erase(std::remove(token.begin(), token.end(), '\n'), token.end());
            token.erase(std::remove(token.begin(), token.end(), '\r'), token.end());
            if (string_int_map.find(token) == string_int_map.end())
            {
                uint32_t nextId = (uint32_t)string_int_map.size() + 1;
                string_int_map[token] = nextId;
            }
            lbls.push_back(string_int_map[token]);
        }
        if (lbls.size() <= 0)
        {
            std::cout << "No label found";
            exit(-1);
        }
        for (size_t j = 0; j < lbls.size(); j++)
        {
            if (j != lbls.size() - 1)
                label_writer << lbls[j] << ",";
            else
                label_writer << lbls[j] << std::endl;
        }
    }
    label_writer.close();

    std::ofstream map_writer(mapFileName);
    for (auto mp : string_int_map)
    {
        map_writer << mp.first << "\t" << mp.second << std::endl;
    }
    map_writer.close();
}

#ifdef EXEC_ENV_OLS
class AlignedFileReader;
#endif

namespace diskann
{
static const size_t MAX_SIZE_OF_STREAMBUF = 2LL * 1024 * 1024 * 1024;

inline void print_error_and_terminate(std::stringstream &error_stream)
{
    diskann::cerr << error_stream.str() << std::endl;
    throw diskann::ANNException(error_stream.str(), -1, __FUNCSIG__, __FILE__, __LINE__);
}

inline void report_memory_allocation_failure()
{
    std::stringstream stream;
    stream << "Memory Allocation Failed.";
    print_error_and_terminate(stream);
}

inline void report_misalignment_of_requested_size(size_t align)
{
    std::stringstream stream;
    stream << "Requested memory size is not a multiple of " << align << ". Can not be allocated.";
    print_error_and_terminate(stream);
}

inline void alloc_aligned(void **ptr, size_t size, size_t align)
{
    *ptr = nullptr;
    if (IS_ALIGNED(size, align) == 0)
        report_misalignment_of_requested_size(align);
#ifndef _WINDOWS
    *ptr = ::aligned_alloc(align, size);
#else
    *ptr = ::_aligned_malloc(size, align); // note the swapped arguments!
#endif
    if (*ptr == nullptr)
        report_memory_allocation_failure();
}

inline void realloc_aligned(void **ptr, size_t size, size_t align)
{
    if (IS_ALIGNED(size, align) == 0)
        report_misalignment_of_requested_size(align);
#ifdef _WINDOWS
    *ptr = ::_aligned_realloc(*ptr, size, align);
#else
    diskann::cerr << "No aligned realloc on GCC. Must malloc and mem_align, "
                     "left it out for now."
                  << std::endl;
#endif
    if (*ptr == nullptr)
        report_memory_allocation_failure();
}

inline void check_stop(std::string arnd)
{
    int brnd;
    diskann::cout << arnd << std::endl;
    std::cin >> brnd;
}

inline void aligned_free(void *ptr)
{
    // Gopal. Must have a check here if the pointer was actually allocated by
    // _alloc_aligned
    if (ptr == nullptr)
    {
        return;
    }
#ifndef _WINDOWS
    free(ptr);
#else
    ::_aligned_free(ptr);
#endif
}

inline void GenRandom(std::mt19937 &rng, unsigned *addr, unsigned size, unsigned N)
{
    for (unsigned i = 0; i < size; ++i)
    {
        addr[i] = rng() % (N - size);
    }

    std::sort(addr, addr + size);
    for (unsigned i = 1; i < size; ++i)
    {
        if (addr[i] <= addr[i - 1])
        {
            addr[i] = addr[i - 1] + 1;
        }
    }
    unsigned off = rng() % N;
    for (unsigned i = 0; i < size; ++i)
    {
        addr[i] = (addr[i] + off) % N;
    }
}

// get_bin_metadata functions START
inline void get_bin_metadata_impl(std::basic_istream<char> &reader, size_t &nrows, size_t &ncols, size_t offset = 0)
{
    int nrows_32, ncols_32;
    reader.seekg(offset, reader.beg);
    reader.read((char *)&nrows_32, sizeof(int));
    reader.read((char *)&ncols_32, sizeof(int));
    nrows = nrows_32;
    ncols = ncols_32;
}

#ifdef EXEC_ENV_OLS
inline void get_bin_metadata(MemoryMappedFiles &files, const std::string &bin_file, size_t &nrows, size_t &ncols,
                             size_t offset = 0)
{
    diskann::cout << "Getting metadata for file: " << bin_file << std::endl;
    auto fc = files.getContent(bin_file);
    // auto                     cb = ContentBuf((char*) fc._content, fc._size);
    // std::basic_istream<char> reader(&cb);
    // get_bin_metadata_impl(reader, nrows, ncols, offset);

    int nrows_32, ncols_32;
    int32_t *metadata_ptr = (int32_t *)((char *)fc._content + offset);
    nrows_32 = *metadata_ptr;
    ncols_32 = *(metadata_ptr + 1);
    nrows = nrows_32;
    ncols = ncols_32;
}
#endif

inline void get_bin_metadata(const std::string &bin_file, size_t &nrows, size_t &ncols, size_t offset = 0)
{
    std::ifstream reader(bin_file.c_str(), std::ios::binary);
    get_bin_metadata_impl(reader, nrows, ncols, offset);
}
// get_bin_metadata functions END

template <typename T> inline std::string getValues(T *data, size_t num)
{
    std::stringstream stream;
    stream << "[";
    for (size_t i = 0; i < num; i++)
    {
        stream << std::to_string(data[i]) << ",";
    }
    stream << "]" << std::endl;

    return stream.str();
}

// load_bin functions START
template <typename T>
inline void load_bin_impl(std::basic_istream<char> &reader, T *&data, size_t &npts, size_t &dim, size_t file_offset = 0)
{
    int npts_i32, dim_i32;

    reader.seekg(file_offset, reader.beg);
    reader.read((char *)&npts_i32, sizeof(int));
    reader.read((char *)&dim_i32, sizeof(int));
    npts = (unsigned)npts_i32;
    dim = (unsigned)dim_i32;

    std::cout << "Metadata: #pts = " << npts << ", #dims = " << dim << "..." << std::endl;

    data = new T[npts * dim];
    reader.read((char *)data, npts * dim * sizeof(T));
}

#ifdef EXEC_ENV_OLS
template <typename T>
inline void load_bin(MemoryMappedFiles &files, const std::string &bin_file, T *&data, size_t &npts, size_t &dim,
                     size_t offset = 0)
{
    diskann::cout << "Reading bin file " << bin_file.c_str() << " at offset: " << offset << "..." << std::endl;
    auto fc = files.getContent(bin_file);

    uint32_t t_npts, t_dim;
    uint32_t *contentAsIntPtr = (uint32_t *)((char *)fc._content + offset);
    t_npts = *(contentAsIntPtr);
    t_dim = *(contentAsIntPtr + 1);

    npts = t_npts;
    dim = t_dim;

    data = (T *)((char *)fc._content + offset + 2 * sizeof(uint32_t)); // No need to copy!
}

DISKANN_DLLEXPORT void get_bin_metadata(AlignedFileReader &reader, size_t &npts, size_t &ndim, size_t offset = 0);
template <typename T>
DISKANN_DLLEXPORT void load_bin(AlignedFileReader &reader, T *&data, size_t &npts, size_t &ndim, size_t offset = 0);
template <typename T>
DISKANN_DLLEXPORT void load_bin(AlignedFileReader &reader, std::unique_ptr<T[]> &data, size_t &npts, size_t &ndim,
                                size_t offset = 0);

template <typename T>
DISKANN_DLLEXPORT void copy_aligned_data_from_file(AlignedFileReader &reader, T *&data, size_t &npts, size_t &dim,
                                                   const size_t &rounded_dim, size_t offset = 0);

// Unlike load_bin, assumes that data is already allocated 'size' entries
template <typename T>
DISKANN_DLLEXPORT void read_array(AlignedFileReader &reader, T *data, size_t size, size_t offset = 0);

template <typename T> DISKANN_DLLEXPORT void read_value(AlignedFileReader &reader, T &value, size_t offset = 0);
#endif

template <typename T>
inline void load_bin(const std::string &bin_file, T *&data, size_t &npts, size_t &dim, size_t offset = 0)
{
    diskann::cout << "Reading bin file " << bin_file.c_str() << " ..." << std::endl;
    std::ifstream reader;
    reader.exceptions(std::ifstream::failbit | std::ifstream::badbit);

    try
    {
        diskann::cout << "Opening bin file " << bin_file.c_str() << "... " << std::endl;
        reader.open(bin_file, std::ios::binary | std::ios::ate);
        reader.seekg(0);
        load_bin_impl<T>(reader, data, npts, dim, offset);
    }
    catch (std::system_error &e)
    {
        throw FileException(bin_file, e, __FUNCSIG__, __FILE__, __LINE__);
    }
    diskann::cout << "done." << std::endl;
}

inline void wait_for_keystroke()
{
    int a;
    std::cout << "Press any number to continue.." << std::endl;
    std::cin >> a;
}
// load_bin functions END

inline void load_truthset(const std::string &bin_file, uint32_t *&ids, float *&dists, size_t &npts, size_t &dim)
{
<<<<<<< HEAD
    size_t read_blk_size = 64 * 1024 * 1024;
=======
    uint64_t read_blk_size = 64 * 1024 * 1024;
>>>>>>> 73e5287c
    cached_ifstream reader(bin_file, read_blk_size);
    diskann::cout << "Reading truthset file " << bin_file.c_str() << " ..." << std::endl;
    size_t actual_file_size = reader.get_file_size();

    int npts_i32, dim_i32;
    reader.read((char *)&npts_i32, sizeof(int));
    reader.read((char *)&dim_i32, sizeof(int));
    npts = (unsigned)npts_i32;
    dim = (unsigned)dim_i32;

    diskann::cout << "Metadata: #pts = " << npts << ", #dims = " << dim << "... " << std::endl;

    int truthset_type = -1; // 1 means truthset has ids and distances, 2 means
                            // only ids, -1 is error
    size_t expected_file_size_with_dists = 2 * npts * dim * sizeof(uint32_t) + 2 * sizeof(uint32_t);

    if (actual_file_size == expected_file_size_with_dists)
        truthset_type = 1;

    size_t expected_file_size_just_ids = npts * dim * sizeof(uint32_t) + 2 * sizeof(uint32_t);

    if (actual_file_size == expected_file_size_just_ids)
        truthset_type = 2;

    if (truthset_type == -1)
    {
        std::stringstream stream;
        stream << "Error. File size mismatch. File should have bin format, with "
                  "npts followed by ngt followed by npts*ngt ids and optionally "
                  "followed by npts*ngt distance values; actual size: "
               << actual_file_size << ", expected: " << expected_file_size_with_dists << " or "
               << expected_file_size_just_ids;
        diskann::cout << stream.str();
        throw diskann::ANNException(stream.str(), -1, __FUNCSIG__, __FILE__, __LINE__);
    }

    ids = new uint32_t[npts * dim];
    reader.read((char *)ids, npts * dim * sizeof(uint32_t));

    if (truthset_type == 1)
    {
        dists = new float[npts * dim];
        reader.read((char *)dists, npts * dim * sizeof(float));
    }
}

inline void prune_truthset_for_range(const std::string &bin_file, float range,
                                     std::vector<std::vector<uint32_t>> &groundtruth, size_t &npts)
{
<<<<<<< HEAD
    size_t read_blk_size = 64 * 1024 * 1024;
=======
    uint64_t read_blk_size = 64 * 1024 * 1024;
>>>>>>> 73e5287c
    cached_ifstream reader(bin_file, read_blk_size);
    diskann::cout << "Reading truthset file " << bin_file.c_str() << "... " << std::endl;
    size_t actual_file_size = reader.get_file_size();

    int npts_i32, dim_i32;
    reader.read((char *)&npts_i32, sizeof(int));
    reader.read((char *)&dim_i32, sizeof(int));
    npts = (unsigned)npts_i32;
    uint64_t dim = (unsigned)dim_i32;
    uint32_t *ids;
    float *dists;

    diskann::cout << "Metadata: #pts = " << npts << ", #dims = " << dim << "... " << std::endl;

    int truthset_type = -1; // 1 means truthset has ids and distances, 2 means
                            // only ids, -1 is error
    size_t expected_file_size_with_dists = 2 * npts * dim * sizeof(uint32_t) + 2 * sizeof(uint32_t);

    if (actual_file_size == expected_file_size_with_dists)
        truthset_type = 1;

    if (truthset_type == -1)
    {
        std::stringstream stream;
        stream << "Error. File size mismatch. File should have bin format, with "
                  "npts followed by ngt followed by npts*ngt ids and optionally "
                  "followed by npts*ngt distance values; actual size: "
               << actual_file_size << ", expected: " << expected_file_size_with_dists;
        diskann::cout << stream.str();
        throw diskann::ANNException(stream.str(), -1, __FUNCSIG__, __FILE__, __LINE__);
    }

    ids = new uint32_t[npts * dim];
    reader.read((char *)ids, npts * dim * sizeof(uint32_t));

    if (truthset_type == 1)
    {
        dists = new float[npts * dim];
        reader.read((char *)dists, npts * dim * sizeof(float));
    }
    float min_dist = std::numeric_limits<float>::max();
    float max_dist = 0;
    groundtruth.resize(npts);
    for (uint32_t i = 0; i < npts; i++)
    {
        groundtruth[i].clear();
        for (uint32_t j = 0; j < dim; j++)
        {
            if (dists[i * dim + j] <= range)
            {
                groundtruth[i].emplace_back(ids[i * dim + j]);
            }
            min_dist = min_dist > dists[i * dim + j] ? dists[i * dim + j] : min_dist;
            max_dist = max_dist < dists[i * dim + j] ? dists[i * dim + j] : max_dist;
        }
        // std::cout<<groundtruth[i].size() << " " ;
    }
    std::cout << "Min dist: " << min_dist << ", Max dist: " << max_dist << std::endl;
    delete[] ids;
    delete[] dists;
}

inline void load_range_truthset(const std::string &bin_file, std::vector<std::vector<uint32_t>> &groundtruth,
                                uint64_t &gt_num)
{
<<<<<<< HEAD
    size_t read_blk_size = 64 * 1024 * 1024;
=======
    uint64_t read_blk_size = 64 * 1024 * 1024;
>>>>>>> 73e5287c
    cached_ifstream reader(bin_file, read_blk_size);
    diskann::cout << "Reading truthset file " << bin_file.c_str() << "... " << std::flush;
    size_t actual_file_size = reader.get_file_size();

    int nptsuint32_t, totaluint32_t;
    reader.read((char *)&nptsuint32_t, sizeof(int));
    reader.read((char *)&totaluint32_t, sizeof(int));

    gt_num = (uint64_t)nptsuint32_t;
    uint64_t total_res = (uint64_t)totaluint32_t;

    diskann::cout << "Metadata: #pts = " << gt_num << ", #total_results = " << total_res << "..." << std::endl;

    size_t expected_file_size = 2 * sizeof(uint32_t) + gt_num * sizeof(uint32_t) + total_res * sizeof(uint32_t);

    if (actual_file_size != expected_file_size)
    {
        std::stringstream stream;
        stream << "Error. File size mismatch in range truthset. actual size: " << actual_file_size
               << ", expected: " << expected_file_size;
        diskann::cout << stream.str();
        throw diskann::ANNException(stream.str(), -1, __FUNCSIG__, __FILE__, __LINE__);
    }
    groundtruth.clear();
    groundtruth.resize(gt_num);
    std::vector<uint32_t> gt_count(gt_num);

    reader.read((char *)gt_count.data(), sizeof(uint32_t) * gt_num);

    std::vector<uint32_t> gt_stats(gt_count);
    std::sort(gt_stats.begin(), gt_stats.end());

    std::cout << "GT count percentiles:" << std::endl;
    for (uint32_t p = 0; p < 100; p += 5)
        std::cout << "percentile " << p << ": " << gt_stats[static_cast<size_t>(std::floor((p / 100.0) * gt_num))]
                  << std::endl;
    std::cout << "percentile 100"
              << ": " << gt_stats[gt_num - 1] << std::endl;

    for (uint32_t i = 0; i < gt_num; i++)
    {
        groundtruth[i].clear();
        groundtruth[i].resize(gt_count[i]);
        if (gt_count[i] != 0)
            reader.read((char *)groundtruth[i].data(), sizeof(uint32_t) * gt_count[i]);
    }
}

#ifdef EXEC_ENV_OLS
template <typename T>
inline void load_bin(MemoryMappedFiles &files, const std::string &bin_file, std::unique_ptr<T[]> &data, size_t &npts,
                     size_t &dim, size_t offset = 0)
{
    T *ptr;
    load_bin<T>(files, bin_file, ptr, npts, dim, offset);
    data.reset(ptr);
}
#endif

inline void copy_file(std::string in_file, std::string out_file)
{
    std::ifstream source(in_file, std::ios::binary);
    std::ofstream dest(out_file, std::ios::binary);

    std::istreambuf_iterator<char> begin_source(source);
    std::istreambuf_iterator<char> end_source;
    std::ostreambuf_iterator<char> begin_dest(dest);
    std::copy(begin_source, end_source, begin_dest);

    source.close();
    dest.close();
}

DISKANN_DLLEXPORT double calculate_recall(unsigned num_queries, unsigned *gold_std, float *gs_dist, unsigned dim_gs,
                                          unsigned *our_results, unsigned dim_or, unsigned recall_at);

DISKANN_DLLEXPORT double calculate_recall(unsigned num_queries, unsigned *gold_std, float *gs_dist, unsigned dim_gs,
                                          unsigned *our_results, unsigned dim_or, unsigned recall_at,
                                          const tsl::robin_set<unsigned> &active_tags);

DISKANN_DLLEXPORT double calculate_range_search_recall(unsigned num_queries,
                                                       std::vector<std::vector<uint32_t>> &groundtruth,
                                                       std::vector<std::vector<uint32_t>> &our_results);

template <typename T>
inline void load_bin(const std::string &bin_file, std::unique_ptr<T[]> &data, size_t &npts, size_t &dim,
                     size_t offset = 0)
{
    T *ptr;
    load_bin<T>(bin_file, ptr, npts, dim, offset);
    data.reset(ptr);
}

inline void open_file_to_write(std::ofstream &writer, const std::string &filename)
{
    writer.exceptions(std::ofstream::failbit | std::ofstream::badbit);
    if (!file_exists(filename))
        writer.open(filename, std::ios::binary | std::ios::out);
    else
        writer.open(filename, std::ios::binary | std::ios::in | std::ios::out);

    if (writer.fail())
    {
        char buff[1024];
#ifdef _WINDOWS
        strerror_s(buff, 1024, errno);
#else
        strerror_r(errno, buff, 1024);
#endif
        std::string error_message = std::string("Failed to open file") + filename + " for write because " + buff;
        diskann::cerr << error_message << std::endl;
        throw diskann::ANNException(error_message, -1);
    }
}

template <typename T>
inline size_t save_bin(const std::string &filename, T *data, size_t npts, size_t ndims, size_t offset = 0)
{
    std::ofstream writer;
    open_file_to_write(writer, filename);

    diskann::cout << "Writing bin: " << filename.c_str() << std::endl;
    writer.seekp(offset, writer.beg);
    int npts_i32 = (int)npts, ndims_i32 = (int)ndims;
    size_t bytes_written = npts * ndims * sizeof(T) + 2 * sizeof(uint32_t);
    writer.write((char *)&npts_i32, sizeof(int));
    writer.write((char *)&ndims_i32, sizeof(int));
    diskann::cout << "bin: #pts = " << npts << ", #dims = " << ndims << ", size = " << bytes_written << "B"
                  << std::endl;

    writer.write((char *)data, npts * ndims * sizeof(T));
    writer.close();
    diskann::cout << "Finished writing bin." << std::endl;
    return bytes_written;
}

inline void print_progress(double percentage)
{
    int val = (int)(percentage * 100);
    int lpad = (int)(percentage * PBWIDTH);
    int rpad = PBWIDTH - lpad;
    printf("\r%3d%% [%.*s%*s]", val, lpad, PBSTR, rpad, "");
    fflush(stdout);
}

// load_aligned_bin functions START

template <typename T>
inline void load_aligned_bin_impl(std::basic_istream<char> &reader, size_t actual_file_size, T *&data, size_t &npts,
                                  size_t &dim, size_t &rounded_dim)
{
    int npts_i32, dim_i32;
    reader.read((char *)&npts_i32, sizeof(int));
    reader.read((char *)&dim_i32, sizeof(int));
    npts = (unsigned)npts_i32;
    dim = (unsigned)dim_i32;

    size_t expected_actual_file_size = npts * dim * sizeof(T) + 2 * sizeof(uint32_t);
    if (actual_file_size != expected_actual_file_size)
    {
        std::stringstream stream;
        stream << "Error. File size mismatch. Actual size is " << actual_file_size << " while expected size is  "
               << expected_actual_file_size << " npts = " << npts << " dim = " << dim << " size of <T>= " << sizeof(T)
               << std::endl;
        diskann::cout << stream.str() << std::endl;
        throw diskann::ANNException(stream.str(), -1, __FUNCSIG__, __FILE__, __LINE__);
    }
    rounded_dim = ROUND_UP(dim, 8);
    diskann::cout << "Metadata: #pts = " << npts << ", #dims = " << dim << ", aligned_dim = " << rounded_dim << "... "
                  << std::flush;
    size_t allocSize = npts * rounded_dim * sizeof(T);
    diskann::cout << "allocating aligned memory of " << allocSize << " bytes... " << std::flush;
    alloc_aligned(((void **)&data), allocSize, 8 * sizeof(T));
    diskann::cout << "done. Copying data to mem_aligned buffer..." << std::flush;

    for (size_t i = 0; i < npts; i++)
    {
        reader.read((char *)(data + i * rounded_dim), dim * sizeof(T));
        memset(data + i * rounded_dim + dim, 0, (rounded_dim - dim) * sizeof(T));
    }
    diskann::cout << " done." << std::endl;
}

#ifdef EXEC_ENV_OLS
template <typename T>
inline void load_aligned_bin(MemoryMappedFiles &files, const std::string &bin_file, T *&data, size_t &npts, size_t &dim,
                             size_t &rounded_dim)
{
    try
    {
        diskann::cout << "Opening bin file " << bin_file << " ..." << std::flush;
        FileContent fc = files.getContent(bin_file);
        ContentBuf buf((char *)fc._content, fc._size);
        std::basic_istream<char> reader(&buf);

        size_t actual_file_size = fc._size;
        load_aligned_bin_impl(reader, actual_file_size, data, npts, dim, rounded_dim);
    }
    catch (std::system_error &e)
    {
        throw FileException(bin_file, e, __FUNCSIG__, __FILE__, __LINE__);
    }
}
#endif

template <typename T>
inline void load_aligned_bin(const std::string &bin_file, T *&data, size_t &npts, size_t &dim, size_t &rounded_dim)
{
    std::ifstream reader;
    reader.exceptions(std::ifstream::failbit | std::ifstream::badbit);

    try
    {
        diskann::cout << "Reading (with alignment) bin file " << bin_file << " ..." << std::flush;
        reader.open(bin_file, std::ios::binary | std::ios::ate);

        uint64_t fsize = reader.tellg();
        reader.seekg(0);
        load_aligned_bin_impl(reader, fsize, data, npts, dim, rounded_dim);
    }
    catch (std::system_error &e)
    {
        throw FileException(bin_file, e, __FUNCSIG__, __FILE__, __LINE__);
    }
}

template <typename InType, typename OutType>
void convert_types(const InType *srcmat, OutType *destmat, size_t npts, size_t dim)
{
#pragma omp parallel for schedule(static, 65536)
    for (int64_t i = 0; i < (int64_t)npts; i++)
    {
        for (uint64_t j = 0; j < dim; j++)
        {
            destmat[i * dim + j] = (OutType)srcmat[i * dim + j];
        }
    }
}

// this function will take in_file of n*d dimensions and save the output as a
// floating point matrix
// with n*(d+1) dimensions. All vectors are scaled by a large value M so that
// the norms are <=1 and the final coordinate is set so that the resulting
// norm (in d+1 coordinates) is equal to 1 this is a classical transformation
// from MIPS to L2 search from "On Symmetric and Asymmetric LSHs for Inner
// Product Search" by Neyshabur and Srebro

template <typename T> float prepare_base_for_inner_products(const std::string in_file, const std::string out_file)
{
    std::cout << "Pre-processing base file by adding extra coordinate" << std::endl;
    std::ifstream in_reader(in_file.c_str(), std::ios::binary);
    std::ofstream out_writer(out_file.c_str(), std::ios::binary);
    uint64_t npts, in_dims, out_dims;
    float max_norm = 0;

    uint32_t npts32, dims32;
    in_reader.read((char *)&npts32, sizeof(uint32_t));
    in_reader.read((char *)&dims32, sizeof(uint32_t));

    npts = npts32;
    in_dims = dims32;
    out_dims = in_dims + 1;
    uint32_t outdims32 = (uint32_t)out_dims;

    out_writer.write((char *)&npts32, sizeof(uint32_t));
    out_writer.write((char *)&outdims32, sizeof(uint32_t));

    size_t BLOCK_SIZE = 100000;
    size_t block_size = npts <= BLOCK_SIZE ? npts : BLOCK_SIZE;
    std::unique_ptr<T[]> in_block_data = std::make_unique<T[]>(block_size * in_dims);
    std::unique_ptr<float[]> out_block_data = std::make_unique<float[]>(block_size * out_dims);

    std::memset(out_block_data.get(), 0, sizeof(float) * block_size * out_dims);
    uint64_t num_blocks = DIV_ROUND_UP(npts, block_size);

    std::vector<float> norms(npts, 0);

    for (uint64_t b = 0; b < num_blocks; b++)
    {
        uint64_t start_id = b * block_size;
        uint64_t end_id = (b + 1) * block_size < npts ? (b + 1) * block_size : npts;
        uint64_t block_pts = end_id - start_id;
        in_reader.read((char *)in_block_data.get(), block_pts * in_dims * sizeof(T));
        for (uint64_t p = 0; p < block_pts; p++)
        {
            for (uint64_t j = 0; j < in_dims; j++)
            {
                norms[start_id + p] += in_block_data[p * in_dims + j] * in_block_data[p * in_dims + j];
            }
            max_norm = max_norm > norms[start_id + p] ? max_norm : norms[start_id + p];
        }
    }

    max_norm = std::sqrt(max_norm);

    in_reader.seekg(2 * sizeof(uint32_t), std::ios::beg);
    for (uint64_t b = 0; b < num_blocks; b++)
    {
        uint64_t start_id = b * block_size;
        uint64_t end_id = (b + 1) * block_size < npts ? (b + 1) * block_size : npts;
        uint64_t block_pts = end_id - start_id;
        in_reader.read((char *)in_block_data.get(), block_pts * in_dims * sizeof(T));
        for (uint64_t p = 0; p < block_pts; p++)
        {
            for (uint64_t j = 0; j < in_dims; j++)
            {
                out_block_data[p * out_dims + j] = in_block_data[p * in_dims + j] / max_norm;
            }
            float res = 1 - (norms[start_id + p] / (max_norm * max_norm));
            res = res <= 0 ? 0 : std::sqrt(res);
            out_block_data[p * out_dims + out_dims - 1] = res;
        }
        out_writer.write((char *)out_block_data.get(), block_pts * out_dims * sizeof(float));
    }
    out_writer.close();
    return max_norm;
}

// plain saves data as npts X ndims array into filename
template <typename T> void save_Tvecs(const char *filename, T *data, size_t npts, size_t ndims)
{
    std::string fname(filename);

    // create cached ofstream with 64MB cache
    cached_ofstream writer(fname, 64 * 1048576);

    unsigned dimsuint32_t = (unsigned)ndims;

    // start writing
    for (size_t i = 0; i < npts; i++)
    {
        // write dims in u32
        writer.write((char *)&dimsuint32_t, sizeof(unsigned));

        // get cur point in data
        T *cur_pt = data + i * ndims;
        writer.write((char *)cur_pt, ndims * sizeof(T));
    }
}
template <typename T>
inline size_t save_data_in_base_dimensions(const std::string &filename, T *data, size_t npts, size_t ndims,
                                           size_t aligned_dim, size_t offset = 0)
{
    std::ofstream writer; //(filename, std::ios::binary | std::ios::out);
    open_file_to_write(writer, filename);
    int npts_i32 = (int)npts, ndims_i32 = (int)ndims;
<<<<<<< HEAD
    size_t bytes_written = 2 * sizeof(uint32_t) + npts * ndims * sizeof(T);
=======
    uint64_t bytes_written = 2 * sizeof(uint32_t) + npts * ndims * sizeof(T);
>>>>>>> 73e5287c
    writer.seekp(offset, writer.beg);
    writer.write((char *)&npts_i32, sizeof(int));
    writer.write((char *)&ndims_i32, sizeof(int));
    for (size_t i = 0; i < npts; i++)
    {
        writer.write((char *)(data + i * aligned_dim), ndims * sizeof(T));
    }
    writer.close();
    return bytes_written;
}

template <typename T>
inline void copy_aligned_data_from_file(const char *bin_file, T *&data, size_t &npts, size_t &dim,
                                        const size_t &rounded_dim, size_t offset = 0)
{
    if (data == nullptr)
    {
        diskann::cerr << "Memory was not allocated for " << data << " before calling the load function. Exiting..."
                      << std::endl;
        throw diskann::ANNException("Null pointer passed to copy_aligned_data_from_file function", -1, __FUNCSIG__,
                                    __FILE__, __LINE__);
    }
    std::ifstream reader;
    reader.exceptions(std::ios::badbit | std::ios::failbit);
    reader.open(bin_file, std::ios::binary);
    reader.seekg(offset, reader.beg);

    int npts_i32, dim_i32;
    reader.read((char *)&npts_i32, sizeof(int));
    reader.read((char *)&dim_i32, sizeof(int));
    npts = (unsigned)npts_i32;
    dim = (unsigned)dim_i32;

    for (size_t i = 0; i < npts; i++)
    {
        reader.read((char *)(data + i * rounded_dim), dim * sizeof(T));
        memset(data + i * rounded_dim + dim, 0, (rounded_dim - dim) * sizeof(T));
    }
}

// NOTE :: good efficiency when total_vec_size is integral multiple of 64
inline void prefetch_vector(const char *vec, size_t vecsize)
{
    size_t max_prefetch_size = (vecsize / 64) * 64;
    for (size_t d = 0; d < max_prefetch_size; d += 64)
        _mm_prefetch((const char *)vec + d, _MM_HINT_T0);
}

// NOTE :: good efficiency when total_vec_size is integral multiple of 64
inline void prefetch_vector_l2(const char *vec, size_t vecsize)
{
    size_t max_prefetch_size = (vecsize / 64) * 64;
    for (size_t d = 0; d < max_prefetch_size; d += 64)
        _mm_prefetch((const char *)vec + d, _MM_HINT_T1);
}

// NOTE: Implementation in utils.cpp.
void block_convert(std::ofstream &writr, std::ifstream &readr, float *read_buf, uint64_t npts, uint64_t ndims);

DISKANN_DLLEXPORT void normalize_data_file(const std::string &inFileName, const std::string &outFileName);

}; // namespace diskann

struct PivotContainer
{
    PivotContainer() = default;

    PivotContainer(size_t pivo_id, float pivo_dist) : piv_id{pivo_id}, piv_dist{pivo_dist}
    {
    }

    bool operator<(const PivotContainer &p) const
    {
        return p.piv_dist < piv_dist;
    }

    bool operator>(const PivotContainer &p) const
    {
        return p.piv_dist > piv_dist;
    }

    size_t piv_id;
    float piv_dist;
};

inline bool validate_index_file_size(std::ifstream &in)
{
    if (!in.is_open())
        throw diskann::ANNException("Index file size check called on unopened file stream", -1, __FUNCSIG__, __FILE__,
                                    __LINE__);
    in.seekg(0, in.end);
    size_t actual_file_size = in.tellg();
    in.seekg(0, in.beg);
    size_t expected_file_size;
    in.read((char *)&expected_file_size, sizeof(uint64_t));
    in.seekg(0, in.beg);
    if (actual_file_size != expected_file_size)
    {
        diskann::cerr << "Index file size error. Expected size (metadata): " << expected_file_size
                      << ", actual file size : " << actual_file_size << "." << std::endl;
        return false;
    }
    return true;
}

// This function is valid only for float data type.
template <typename T> inline void normalize(T *arr, size_t dim)
{
    float sum = 0.0f;
    for (uint32_t i = 0; i < dim; i++)
    {
        sum += arr[i] * arr[i];
    }
    sum = sqrt(sum);
    for (uint32_t i = 0; i < dim; i++)
    {
        arr[i] = (T)(arr[i] / sum);
    }
}

inline std::vector<std::string> read_file_to_vector_of_strings(const std::string &filename, bool unique = false)
{
    std::vector<std::string> result;
    std::set<std::string> elementSet;
    if (filename != "")
    {
        std::ifstream file(filename);
        if (file.fail())
        {
            throw diskann::ANNException(std::string("Failed to open file ") + filename, -1);
        }
        std::string line;
        while (std::getline(file, line))
        {
            if (line.empty())
            {
                break;
            }
            if (line.find(',') != std::string::npos)
            {
                std::cerr << "Every query must have exactly one filter" << std::endl;
                exit(-1);
            }
            if (!line.empty() && (line.back() == '\r' || line.back() == '\n'))
            {
                line.erase(line.size() - 1);
            }
            if (!elementSet.count(line))
            {
                result.push_back(line);
            }
            if (unique)
            {
                elementSet.insert(line);
            }
        }
        file.close();
    }
    else
    {
        throw diskann::ANNException(std::string("Failed to open file. filename can not be blank"), -1);
    }
    return result;
}

inline void clean_up_artifacts(tsl::robin_set<std::string> paths_to_clean, tsl::robin_set<std::string> path_suffixes)
{
    try
    {
        for (const auto &path : paths_to_clean)
        {
            for (const auto &suffix : path_suffixes)
            {
                std::string curr_path_to_clean(path + "_" + suffix);
                if (std::remove(curr_path_to_clean.c_str()) != 0)
                    diskann::cout << "Warning: Unable to remove file :" << curr_path_to_clean << std::endl;
            }
        }
        diskann::cout << "Cleaned all artifacts" << std::endl;
    }
    catch (const std::exception &e)
    {
        diskann::cout << "Warning: Unable to clean all artifacts" << std::endl;
    }
}

#ifdef _WINDOWS
#include <intrin.h>
#include <Psapi.h>

extern bool AvxSupportedCPU;
extern bool Avx2SupportedCPU;

inline size_t getMemoryUsage()
{
    PROCESS_MEMORY_COUNTERS_EX pmc;
    GetProcessMemoryInfo(GetCurrentProcess(), (PROCESS_MEMORY_COUNTERS *)&pmc, sizeof(pmc));
    return pmc.PrivateUsage;
}

inline std::string getWindowsErrorMessage(DWORD lastError)
{
    char *errorText;
    FormatMessageA(
        // use system message tables to retrieve error text
        FORMAT_MESSAGE_FROM_SYSTEM
            // allocate buffer on local heap for error text
            | FORMAT_MESSAGE_ALLOCATE_BUFFER
            // Important! will fail otherwise, since we're not
            // (and CANNOT) pass insertion parameters
            | FORMAT_MESSAGE_IGNORE_INSERTS,
        NULL, // unused with FORMAT_MESSAGE_FROM_SYSTEM
        lastError, MAKELANGID(LANG_NEUTRAL, SUBLANG_DEFAULT),
        (LPSTR)&errorText, // output
        0,                 // minimum size for output buffer
        NULL);             // arguments - see note

    return errorText != nullptr ? std::string(errorText) : std::string();
}

inline void printProcessMemory(const char *message)
{
    PROCESS_MEMORY_COUNTERS counters;
    HANDLE h = GetCurrentProcess();
    GetProcessMemoryInfo(h, &counters, sizeof(counters));
    diskann::cout << message
                  << " [Peaking Working Set size: " << counters.PeakWorkingSetSize * 1.0 / (1024.0 * 1024 * 1024)
                  << "GB Working set size: " << counters.WorkingSetSize * 1.0 / (1024.0 * 1024 * 1024)
                  << "GB Private bytes " << counters.PagefileUsage * 1.0 / (1024 * 1024 * 1024) << "GB]" << std::endl;
}
#else

// need to check and change this
inline bool avx2Supported()
{
    return true;
}
inline void printProcessMemory(const char *)
{
}

inline size_t getMemoryUsage()
{ // for non-windows, we have not implemented this function
    return 0;
}

#endif

extern bool AvxSupportedCPU;
extern bool Avx2SupportedCPU;<|MERGE_RESOLUTION|>--- conflicted
+++ resolved
@@ -51,14 +51,10 @@
     4096 // all metadata of individual sub-component files is written in first
          // 4KB for unified files
 
-<<<<<<< HEAD
 #define BUFFER_SIZE_FOR_CACHED_IO (size_t)1024 * (size_t)1048576
 
 #define PBSTR "||||||||||||||||||||||||||||||||||||||||||||||||||||||||||||"
 #define PBWIDTH 60
-=======
-#define BUFFER_SIZE_FOR_CACHED_IO (uint64_t)1024 * (uint64_t)1048576
->>>>>>> 73e5287c
 
 inline bool file_exists(const std::string &name, bool dirCheck = false)
 {
@@ -118,20 +114,12 @@
     }
 }
 
-<<<<<<< HEAD
 inline size_t get_file_size(const std::string &fname)
-=======
-inline uint64_t get_file_size(const std::string &fname)
->>>>>>> 73e5287c
 {
     std::ifstream reader(fname, std::ios::binary | std::ios::ate);
     if (!reader.fail() && reader.is_open())
     {
-<<<<<<< HEAD
         size_t end_pos = reader.tellg();
-=======
-        uint64_t end_pos = reader.tellg();
->>>>>>> 73e5287c
         reader.close();
         return end_pos;
     }
@@ -447,11 +435,7 @@
 
 inline void load_truthset(const std::string &bin_file, uint32_t *&ids, float *&dists, size_t &npts, size_t &dim)
 {
-<<<<<<< HEAD
     size_t read_blk_size = 64 * 1024 * 1024;
-=======
-    uint64_t read_blk_size = 64 * 1024 * 1024;
->>>>>>> 73e5287c
     cached_ifstream reader(bin_file, read_blk_size);
     diskann::cout << "Reading truthset file " << bin_file.c_str() << " ..." << std::endl;
     size_t actual_file_size = reader.get_file_size();
@@ -501,11 +485,7 @@
 inline void prune_truthset_for_range(const std::string &bin_file, float range,
                                      std::vector<std::vector<uint32_t>> &groundtruth, size_t &npts)
 {
-<<<<<<< HEAD
     size_t read_blk_size = 64 * 1024 * 1024;
-=======
-    uint64_t read_blk_size = 64 * 1024 * 1024;
->>>>>>> 73e5287c
     cached_ifstream reader(bin_file, read_blk_size);
     diskann::cout << "Reading truthset file " << bin_file.c_str() << "... " << std::endl;
     size_t actual_file_size = reader.get_file_size();
@@ -571,11 +551,7 @@
 inline void load_range_truthset(const std::string &bin_file, std::vector<std::vector<uint32_t>> &groundtruth,
                                 uint64_t &gt_num)
 {
-<<<<<<< HEAD
     size_t read_blk_size = 64 * 1024 * 1024;
-=======
-    uint64_t read_blk_size = 64 * 1024 * 1024;
->>>>>>> 73e5287c
     cached_ifstream reader(bin_file, read_blk_size);
     diskann::cout << "Reading truthset file " << bin_file.c_str() << "... " << std::flush;
     size_t actual_file_size = reader.get_file_size();
@@ -922,11 +898,7 @@
     std::ofstream writer; //(filename, std::ios::binary | std::ios::out);
     open_file_to_write(writer, filename);
     int npts_i32 = (int)npts, ndims_i32 = (int)ndims;
-<<<<<<< HEAD
     size_t bytes_written = 2 * sizeof(uint32_t) + npts * ndims * sizeof(T);
-=======
-    uint64_t bytes_written = 2 * sizeof(uint32_t) + npts * ndims * sizeof(T);
->>>>>>> 73e5287c
     writer.seekp(offset, writer.beg);
     writer.write((char *)&npts_i32, sizeof(int));
     writer.write((char *)&ndims_i32, sizeof(int));
