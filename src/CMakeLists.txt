#Copyright(c) Microsoft Corporation.All rights reserved.
#Licensed under the MIT                        license.

set(CMAKE_CXX_STANDARD 17)
set(CMAKE_COMPILE_WARNING_AS_ERROR ON)

if(MSVC)
    add_subdirectory(dll)
else()
    #file(GLOB CPP_SOURCES *.cpp)
    set(CPP_SOURCES abstract_data_store.cpp ann_exception.cpp disk_utils.cpp 
        distance.cpp index.cpp in_mem_graph_store.cpp in_mem_data_store.cpp
        linux_aligned_file_reader.cpp math_utils.cpp natural_number_map.cpp
        in_mem_data_store.cpp in_mem_graph_store.cpp
        natural_number_set.cpp memory_mapper.cpp partition.cpp pq.cpp
<<<<<<< HEAD
        pq_flash_index.cpp scratch.cpp logger.cpp utils.cpp filter_utils.cpp index_factory.cpp abstract_index.cpp in_mem_filter_store.cpp abstract_filter_store.cpp)
=======
        pq_flash_index.cpp scratch.cpp logger.cpp utils.cpp filter_utils.cpp index_factory.cpp abstract_index.cpp pq_l2_distance.cpp pq_data_store.cpp)
>>>>>>> 38cf26d8
    if (RESTAPI)
        list(APPEND CPP_SOURCES restapi/search_wrapper.cpp restapi/server.cpp)
    endif()
    add_library(${PROJECT_NAME} ${CPP_SOURCES})
    add_library(${PROJECT_NAME}_s STATIC ${CPP_SOURCES})
endif()

if (NOT MSVC)
    install(TARGETS ${PROJECT_NAME} LIBRARY)
endif()<|MERGE_RESOLUTION|>--- conflicted
+++ resolved
@@ -13,11 +13,7 @@
         linux_aligned_file_reader.cpp math_utils.cpp natural_number_map.cpp
         in_mem_data_store.cpp in_mem_graph_store.cpp
         natural_number_set.cpp memory_mapper.cpp partition.cpp pq.cpp
-<<<<<<< HEAD
-        pq_flash_index.cpp scratch.cpp logger.cpp utils.cpp filter_utils.cpp index_factory.cpp abstract_index.cpp in_mem_filter_store.cpp abstract_filter_store.cpp)
-=======
-        pq_flash_index.cpp scratch.cpp logger.cpp utils.cpp filter_utils.cpp index_factory.cpp abstract_index.cpp pq_l2_distance.cpp pq_data_store.cpp)
->>>>>>> 38cf26d8
+        pq_flash_index.cpp scratch.cpp logger.cpp utils.cpp filter_utils.cpp index_factory.cpp abstract_index.cpp pq_l2_distance.cpp pq_data_store.cpp in_mem_filter_store.cpp abstract_filter_store.cpp)
     if (RESTAPI)
         list(APPEND CPP_SOURCES restapi/search_wrapper.cpp restapi/server.cpp)
     endif()
