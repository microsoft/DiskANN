--- conflicted
+++ resolved
@@ -1,4 +1,3 @@
-
 #include <algorithm>
 #include <atomic>
 #include <cassert>
@@ -393,11 +392,6 @@
     uint32_t best_bw = start_bw;
     bool     stop_flag = false;
 
-<<<<<<< HEAD
-=======
-
->>>>>>> cc800317
-
     while (!stop_flag) {
       std::vector<uint64_t> tuning_sample_result_ids_64(tuning_sample_num, 0);
       std::vector<float>    tuning_sample_result_dists(tuning_sample_num, 0);
