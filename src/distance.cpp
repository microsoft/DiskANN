// TODO
// CHECK COSINE ON LINUX

#ifdef _WINDOWS
#include <immintrin.h>
#include <smmintrin.h>
#include <tmmintrin.h>
#include <intrin.h>
#else
#include <immintrin.h>
#endif

#include "simd_utils.h"
#include <cosine_similarity.h>
#include <iostream>

#include "distance.h"
#include "utils.h"
#include "logger.h"
#include "ann_exception.h"

namespace diskann
{

//
// Cosine distance functions.
//

float DistanceCosineInt8::compare(const int8_t *a, const int8_t *b, uint32_t length) const
{
#ifdef _WINDOWS
    return diskann::CosineSimilarity2<int8_t>(a, b, length);
#else
    int magA = 0, magB = 0, scalarProduct = 0;
    for (uint32_t i = 0; i < length; i++)
    {
        magA += ((int32_t)a[i]) * ((int32_t)a[i]);
        magB += ((int32_t)b[i]) * ((int32_t)b[i]);
        scalarProduct += ((int32_t)a[i]) * ((int32_t)b[i]);
    }
    // similarity == 1-cosine distance
    return 1.0f - (float)(scalarProduct / (sqrt(magA) * sqrt(magB)));
#endif
}

float DistanceCosineFloat::compare(const float *a, const float *b, uint32_t length) const
{
#ifdef _WINDOWS
    return diskann::CosineSimilarity2<float>(a, b, length);
#else
    float magA = 0, magB = 0, scalarProduct = 0;
    for (uint32_t i = 0; i < length; i++)
    {
        magA += (a[i]) * (a[i]);
        magB += (b[i]) * (b[i]);
        scalarProduct += (a[i]) * (b[i]);
    }
    // similarity == 1-cosine distance
    return 1.0f - (scalarProduct / (sqrt(magA) * sqrt(magB)));
#endif
}

float SlowDistanceCosineUInt8::compare(const uint8_t *a, const uint8_t *b, uint32_t length) const
{
    int magA = 0, magB = 0, scalarProduct = 0;
    for (uint32_t i = 0; i < length; i++)
    {
        magA += ((uint32_t)a[i]) * ((uint32_t)a[i]);
        magB += ((uint32_t)b[i]) * ((uint32_t)b[i]);
        scalarProduct += ((uint32_t)a[i]) * ((uint32_t)b[i]);
    }
    // similarity == 1-cosine distance
    return 1.0f - (float)(scalarProduct / (sqrt(magA) * sqrt(magB)));
}

//
// L2 distance functions.
//

<<<<<<< HEAD
  float DistanceL2Int8::compare(const int8_t *a, const int8_t *b,
                                uint32_t size) const {
=======
float DistanceL2Int8::compare(const int8_t *a, const int8_t *b, uint32_t size) const
{
    int32_t result = 0;
>>>>>>> ce0b73e9

#ifdef _WINDOWS
#ifdef USE_AVX2
    __m256 r = _mm256_setzero_ps();
    char *pX = (char *)a, *pY = (char *)b;
    while (size >= 32)
    {
        __m256i r1 = _mm256_subs_epi8(_mm256_loadu_si256((__m256i *)pX), _mm256_loadu_si256((__m256i *)pY));
        r = _mm256_add_ps(r, _mm256_mul_epi8(r1, r1));
        pX += 32;
        pY += 32;
        size -= 32;
    }
    while (size > 0)
    {
        __m128i r2 = _mm_subs_epi8(_mm_loadu_si128((__m128i *)pX), _mm_loadu_si128((__m128i *)pY));
        r = _mm256_add_ps(r, _mm256_mul32_pi8(r2, r2));
        pX += 4;
        pY += 4;
        size -= 4;
    }
    r = _mm256_hadd_ps(_mm256_hadd_ps(r, r), r);
    return r.m256_f32[0] + r.m256_f32[4];
#else
    int32_t result = 0;
#pragma omp simd reduction(+ : result) aligned(a, b : 8)
    for (_s32 i = 0; i < (_s32)size; i++)
    {
        result += ((int32_t)((int16_t)a[i] - (int16_t)b[i])) * ((int32_t)((int16_t)a[i] - (int16_t)b[i]));
    }
    return (float)result;
#endif
#else
    int32_t result = 0;
#pragma omp simd reduction(+ : result) aligned(a, b : 8)
    for (int32_t i = 0; i < (int32_t)size; i++)
    {
        result += ((int32_t)((int16_t)a[i] - (int16_t)b[i])) * ((int32_t)((int16_t)a[i] - (int16_t)b[i]));
    }
    return (float)result;
#endif
}

float DistanceL2UInt8::compare(const uint8_t *a, const uint8_t *b, uint32_t size) const
{
    uint32_t result = 0;
#ifndef _WINDOWS
#pragma omp simd reduction(+ : result) aligned(a, b : 8)
#endif
    for (int32_t i = 0; i < (int32_t)size; i++)
    {
        result += ((int32_t)((int16_t)a[i] - (int16_t)b[i])) * ((int32_t)((int16_t)a[i] - (int16_t)b[i]));
    }
    return (float)result;
}

#ifndef _WINDOWS
float DistanceL2Float::compare(const float *a, const float *b, uint32_t size) const
{
    a = (const float *)__builtin_assume_aligned(a, 32);
    b = (const float *)__builtin_assume_aligned(b, 32);
#else
float DistanceL2Float::compare(const float *a, const float *b, uint32_t size) const
{
#endif

    float result = 0;
#ifdef USE_AVX2
    // assume size is divisible by 8
    uint16_t niters = (uint16_t)(size / 8);
    __m256 sum = _mm256_setzero_ps();
    for (uint16_t j = 0; j < niters; j++)
    {
        // scope is a[8j:8j+7], b[8j:8j+7]
        // load a_vec
        if (j < (niters - 1))
        {
            _mm_prefetch((char *)(a + 8 * (j + 1)), _MM_HINT_T0);
            _mm_prefetch((char *)(b + 8 * (j + 1)), _MM_HINT_T0);
        }
        __m256 a_vec = _mm256_load_ps(a + 8 * j);
        // load b_vec
        __m256 b_vec = _mm256_load_ps(b + 8 * j);
        // a_vec - b_vec
        __m256 tmp_vec = _mm256_sub_ps(a_vec, b_vec);

        sum = _mm256_fmadd_ps(tmp_vec, tmp_vec, sum);
    }

    // horizontal add sum
    result = _mm256_reduce_add_ps(sum);
#else
#ifndef _WINDOWS
#pragma omp simd reduction(+ : result) aligned(a, b : 32)
#endif
    for (int32_t i = 0; i < (int32_t)size; i++)
    {
        result += (a[i] - b[i]) * (a[i] - b[i]);
    }
#endif
    return result;
}

float SlowDistanceL2Float::compare(const float *a, const float *b, uint32_t length) const
{
    float result = 0.0f;
    for (uint32_t i = 0; i < length; i++)
    {
        result += (a[i] - b[i]) * (a[i] - b[i]);
    }
    return result;
}

#ifdef _WINDOWS
float AVXDistanceL2Int8::compare(const int8_t *a, const int8_t *b, uint32_t length) const
{
    __m128 r = _mm_setzero_ps();
    __m128i r1;
    while (length >= 16)
    {
        r1 = _mm_subs_epi8(_mm_load_si128((__m128i *)a), _mm_load_si128((__m128i *)b));
        r = _mm_add_ps(r, _mm_mul_epi8(r1));
        a += 16;
        b += 16;
        length -= 16;
    }
    r = _mm_hadd_ps(_mm_hadd_ps(r, r), r);
    float res = r.m128_f32[0];

    if (length >= 8)
    {
        __m128 r2 = _mm_setzero_ps();
        __m128i r3 = _mm_subs_epi8(_mm_load_si128((__m128i *)(a - 8)), _mm_load_si128((__m128i *)(b - 8)));
        r2 = _mm_add_ps(r2, _mm_mulhi_epi8(r3));
        a += 8;
        b += 8;
        length -= 8;
        r2 = _mm_hadd_ps(_mm_hadd_ps(r2, r2), r2);
        res += r2.m128_f32[0];
    }

    if (length >= 4)
    {
        __m128 r2 = _mm_setzero_ps();
        __m128i r3 = _mm_subs_epi8(_mm_load_si128((__m128i *)(a - 12)), _mm_load_si128((__m128i *)(b - 12)));
        r2 = _mm_add_ps(r2, _mm_mulhi_epi8_shift32(r3));
        res += r2.m128_f32[0] + r2.m128_f32[1];
    }

    return res;
}

float AVXDistanceL2Float::compare(const float *a, const float *b, uint32_t length) const
{
    __m128 diff, v1, v2;
    __m128 sum = _mm_set1_ps(0);

    while (length >= 4)
    {
        v1 = _mm_loadu_ps(a);
        a += 4;
        v2 = _mm_loadu_ps(b);
        b += 4;
        diff = _mm_sub_ps(v1, v2);
        sum = _mm_add_ps(sum, _mm_mul_ps(diff, diff));
        length -= 4;
    }

    return sum.m128_f32[0] + sum.m128_f32[1] + sum.m128_f32[2] + sum.m128_f32[3];
}
#else
float AVXDistanceL2Int8::compare(const int8_t *, const int8_t *, uint32_t) const
{
    return 0;
}
float AVXDistanceL2Float::compare(const float *, const float *, uint32_t) const
{
    return 0;
}
#endif

template <typename T> float DistanceInnerProduct<T>::inner_product(const T *a, const T *b, unsigned size) const
{
    if (!std::is_floating_point<T>::value)
    {
        diskann::cerr << "ERROR: Inner Product only defined for float currently." << std::endl;
        throw diskann::ANNException("ERROR: Inner Product only defined for float currently.", -1, __FUNCSIG__, __FILE__,
                                    __LINE__);
    }

    float result = 0;

#ifdef __GNUC__
#ifdef USE_AVX2
#define AVX_DOT(addr1, addr2, dest, tmp1, tmp2)                                                                        \
    tmp1 = _mm256_loadu_ps(addr1);                                                                                     \
    tmp2 = _mm256_loadu_ps(addr2);                                                                                     \
    tmp1 = _mm256_mul_ps(tmp1, tmp2);                                                                                  \
    dest = _mm256_add_ps(dest, tmp1);

    __m256 sum;
    __m256 l0, l1;
    __m256 r0, r1;
    unsigned D = (size + 7) & ~7U;
    unsigned DR = D % 16;
    unsigned DD = D - DR;
    const float *l = (float *)a;
    const float *r = (float *)b;
    const float *e_l = l + DD;
    const float *e_r = r + DD;
    float unpack[8] __attribute__((aligned(32))) = {0, 0, 0, 0, 0, 0, 0, 0};

    sum = _mm256_loadu_ps(unpack);
    if (DR)
    {
        AVX_DOT(e_l, e_r, sum, l0, r0);
    }

    for (unsigned i = 0; i < DD; i += 16, l += 16, r += 16)
    {
        AVX_DOT(l, r, sum, l0, r0);
        AVX_DOT(l + 8, r + 8, sum, l1, r1);
    }
    _mm256_storeu_ps(unpack, sum);
    result = unpack[0] + unpack[1] + unpack[2] + unpack[3] + unpack[4] + unpack[5] + unpack[6] + unpack[7];

#else
#ifdef __SSE2__
#define SSE_DOT(addr1, addr2, dest, tmp1, tmp2)                                                                        \
    tmp1 = _mm128_loadu_ps(addr1);                                                                                     \
    tmp2 = _mm128_loadu_ps(addr2);                                                                                     \
    tmp1 = _mm128_mul_ps(tmp1, tmp2);                                                                                  \
    dest = _mm128_add_ps(dest, tmp1);
    __m128 sum;
    __m128 l0, l1, l2, l3;
    __m128 r0, r1, r2, r3;
    unsigned D = (size + 3) & ~3U;
    unsigned DR = D % 16;
    unsigned DD = D - DR;
    const float *l = a;
    const float *r = b;
    const float *e_l = l + DD;
    const float *e_r = r + DD;
    float unpack[4] __attribute__((aligned(16))) = {0, 0, 0, 0};

    sum = _mm_load_ps(unpack);
    switch (DR)
    {
    case 12:
        SSE_DOT(e_l + 8, e_r + 8, sum, l2, r2);
    case 8:
        SSE_DOT(e_l + 4, e_r + 4, sum, l1, r1);
    case 4:
        SSE_DOT(e_l, e_r, sum, l0, r0);
    default:
        break;
    }
    for (unsigned i = 0; i < DD; i += 16, l += 16, r += 16)
    {
        SSE_DOT(l, r, sum, l0, r0);
        SSE_DOT(l + 4, r + 4, sum, l1, r1);
        SSE_DOT(l + 8, r + 8, sum, l2, r2);
        SSE_DOT(l + 12, r + 12, sum, l3, r3);
    }
    _mm_storeu_ps(unpack, sum);
    result += unpack[0] + unpack[1] + unpack[2] + unpack[3];
#else

    float dot0, dot1, dot2, dot3;
    const float *last = a + size;
    const float *unroll_group = last - 3;

    /* Process 4 items with each loop for efficiency. */
    while (a < unroll_group)
    {
        dot0 = a[0] * b[0];
        dot1 = a[1] * b[1];
        dot2 = a[2] * b[2];
        dot3 = a[3] * b[3];
        result += dot0 + dot1 + dot2 + dot3;
        a += 4;
        b += 4;
    }
    /* Process last 0-3 pixels.  Not needed for standard vector lengths. */
    while (a < last)
    {
        result += *a++ * *b++;
    }
#endif
#endif
#endif
    return result;
}

template <typename T> float DistanceFastL2<T>::compare(const T *a, const T *b, float norm, unsigned size) const
{
    float result = -2 * DistanceInnerProduct<T>::inner_product(a, b, size);
    result += norm;
    return result;
}

template <typename T> float DistanceFastL2<T>::norm(const T *a, unsigned size) const
{
    if (!std::is_floating_point<T>::value)
    {
        diskann::cerr << "ERROR: FastL2 only defined for float currently." << std::endl;
        throw diskann::ANNException("ERROR: FastL2 only defined for float currently.", -1, __FUNCSIG__, __FILE__,
                                    __LINE__);
    }
    float result = 0;
#ifdef __GNUC__
#ifdef __AVX__
#define AVX_L2NORM(addr, dest, tmp)                                                                                    \
    tmp = _mm256_loadu_ps(addr);                                                                                       \
    tmp = _mm256_mul_ps(tmp, tmp);                                                                                     \
    dest = _mm256_add_ps(dest, tmp);

    __m256 sum;
    __m256 l0, l1;
    unsigned D = (size + 7) & ~7U;
    unsigned DR = D % 16;
    unsigned DD = D - DR;
    const float *l = (float *)a;
    const float *e_l = l + DD;
    float unpack[8] __attribute__((aligned(32))) = {0, 0, 0, 0, 0, 0, 0, 0};

    sum = _mm256_loadu_ps(unpack);
    if (DR)
    {
        AVX_L2NORM(e_l, sum, l0);
    }
    for (unsigned i = 0; i < DD; i += 16, l += 16)
    {
        AVX_L2NORM(l, sum, l0);
        AVX_L2NORM(l + 8, sum, l1);
    }
    _mm256_storeu_ps(unpack, sum);
    result = unpack[0] + unpack[1] + unpack[2] + unpack[3] + unpack[4] + unpack[5] + unpack[6] + unpack[7];
#else
#ifdef __SSE2__
#define SSE_L2NORM(addr, dest, tmp)                                                                                    \
    tmp = _mm128_loadu_ps(addr);                                                                                       \
    tmp = _mm128_mul_ps(tmp, tmp);                                                                                     \
    dest = _mm128_add_ps(dest, tmp);

    __m128 sum;
    __m128 l0, l1, l2, l3;
    unsigned D = (size + 3) & ~3U;
    unsigned DR = D % 16;
    unsigned DD = D - DR;
    const float *l = a;
    const float *e_l = l + DD;
    float unpack[4] __attribute__((aligned(16))) = {0, 0, 0, 0};

    sum = _mm_load_ps(unpack);
    switch (DR)
    {
    case 12:
        SSE_L2NORM(e_l + 8, sum, l2);
    case 8:
        SSE_L2NORM(e_l + 4, sum, l1);
    case 4:
        SSE_L2NORM(e_l, sum, l0);
    default:
        break;
    }
    for (unsigned i = 0; i < DD; i += 16, l += 16)
    {
        SSE_L2NORM(l, sum, l0);
        SSE_L2NORM(l + 4, sum, l1);
        SSE_L2NORM(l + 8, sum, l2);
        SSE_L2NORM(l + 12, sum, l3);
    }
    _mm_storeu_ps(unpack, sum);
    result += unpack[0] + unpack[1] + unpack[2] + unpack[3];
#else
    float dot0, dot1, dot2, dot3;
    const float *last = a + size;
    const float *unroll_group = last - 3;

    /* Process 4 items with each loop for efficiency. */
    while (a < unroll_group)
    {
        dot0 = a[0] * a[0];
        dot1 = a[1] * a[1];
        dot2 = a[2] * a[2];
        dot3 = a[3] * a[3];
        result += dot0 + dot1 + dot2 + dot3;
        a += 4;
    }
    /* Process last 0-3 pixels.  Not needed for standard vector lengths. */
    while (a < last)
    {
        result += (*a) * (*a);
        a++;
    }
#endif
#endif
#endif
    return result;
}

float AVXDistanceInnerProductFloat::compare(const float *a, const float *b, uint32_t size) const
{
    float result = 0.0f;
#define AVX_DOT(addr1, addr2, dest, tmp1, tmp2)                                                                        \
    tmp1 = _mm256_loadu_ps(addr1);                                                                                     \
    tmp2 = _mm256_loadu_ps(addr2);                                                                                     \
    tmp1 = _mm256_mul_ps(tmp1, tmp2);                                                                                  \
    dest = _mm256_add_ps(dest, tmp1);

    __m256 sum;
    __m256 l0, l1;
    __m256 r0, r1;
    unsigned D = (size + 7) & ~7U;
    unsigned DR = D % 16;
    unsigned DD = D - DR;
    const float *l = (float *)a;
    const float *r = (float *)b;
    const float *e_l = l + DD;
    const float *e_r = r + DD;
#ifndef _WINDOWS
    float unpack[8] __attribute__((aligned(32))) = {0, 0, 0, 0, 0, 0, 0, 0};
#else
    __declspec(align(32)) float unpack[8] = {0, 0, 0, 0, 0, 0, 0, 0};
#endif

    sum = _mm256_loadu_ps(unpack);
    if (DR)
    {
        AVX_DOT(e_l, e_r, sum, l0, r0);
    }

    for (unsigned i = 0; i < DD; i += 16, l += 16, r += 16)
    {
        AVX_DOT(l, r, sum, l0, r0);
        AVX_DOT(l + 8, r + 8, sum, l1, r1);
    }
    _mm256_storeu_ps(unpack, sum);
    result = unpack[0] + unpack[1] + unpack[2] + unpack[3] + unpack[4] + unpack[5] + unpack[6] + unpack[7];

    return -result;
}

// Get the right distance function for the given metric.
template <> diskann::Distance<float> *get_distance_function(diskann::Metric m)
{
    if (m == diskann::Metric::L2)
    {
        if (Avx2SupportedCPU)
        {
            diskann::cout << "L2: Using AVX2 distance computation DistanceL2Float" << std::endl;
            return new diskann::DistanceL2Float();
        }
        else if (AvxSupportedCPU)
        {
            diskann::cout << "L2: AVX2 not supported. Using AVX distance computation" << std::endl;
            return new diskann::AVXDistanceL2Float();
        }
        else
        {
            diskann::cout << "L2: Older CPU. Using slow distance computation" << std::endl;
            return new diskann::SlowDistanceL2Float();
        }
    }
    else if (m == diskann::Metric::COSINE)
    {
        diskann::cout << "Cosine: Using either AVX or AVX2 implementation" << std::endl;
        return new diskann::DistanceCosineFloat();
    }
    else if (m == diskann::Metric::INNER_PRODUCT)
    {
        diskann::cout << "Inner product: Using AVX2 implementation "
                         "AVXDistanceInnerProductFloat"
                      << std::endl;
        return new diskann::AVXDistanceInnerProductFloat();
    }
    else if (m == diskann::Metric::FAST_L2)
    {
        diskann::cout << "Fast_L2: Using AVX2 implementation with norm "
                         "memoization DistanceFastL2<float>"
                      << std::endl;
        return new diskann::DistanceFastL2<float>();
    }
    else
    {
        std::stringstream stream;
        stream << "Only L2, cosine, and inner product supported for floating "
                  "point vectors as of now."
               << std::endl;
        diskann::cerr << stream.str() << std::endl;
        throw diskann::ANNException(stream.str(), -1, __FUNCSIG__, __FILE__, __LINE__);
    }
}

template <> diskann::Distance<int8_t> *get_distance_function(diskann::Metric m)
{
    if (m == diskann::Metric::L2)
    {
        if (Avx2SupportedCPU)
        {
            diskann::cout << "Using AVX2 distance computation DistanceL2Int8." << std::endl;
            return new diskann::DistanceL2Int8();
        }
        else if (AvxSupportedCPU)
        {
            diskann::cout << "AVX2 not supported. Using AVX distance computation" << std::endl;
            return new diskann::AVXDistanceL2Int8();
        }
        else
        {
            diskann::cout << "Older CPU. Using slow distance computation "
                             "SlowDistanceL2Int<int8_t>."
                          << std::endl;
            return new diskann::SlowDistanceL2Int<int8_t>();
        }
    }
    else if (m == diskann::Metric::COSINE)
    {
        diskann::cout << "Using either AVX or AVX2 for Cosine similarity "
                         "DistanceCosineInt8."
                      << std::endl;
        return new diskann::DistanceCosineInt8();
    }
    else
    {
        std::stringstream stream;
        stream << "Only L2 and cosine supported for signed byte vectors." << std::endl;
        diskann::cerr << stream.str() << std::endl;
        throw diskann::ANNException(stream.str(), -1, __FUNCSIG__, __FILE__, __LINE__);
    }
}

template <> diskann::Distance<uint8_t> *get_distance_function(diskann::Metric m)
{
    if (m == diskann::Metric::L2)
    {
#ifdef _WINDOWS
        diskann::cout << "WARNING: AVX/AVX2 distance function not defined for Uint8. Using "
                         "slow version. "
                         "Contact gopalsr@microsoft.com if you need AVX/AVX2 support."
                      << std::endl;
#endif
        return new diskann::DistanceL2UInt8();
    }
    else if (m == diskann::Metric::COSINE)
    {
        diskann::cout << "AVX/AVX2 distance function not defined for Uint8. Using "
                         "slow version SlowDistanceCosineUint8() "
                         "Contact gopalsr@microsoft.com if you need AVX/AVX2 support."
                      << std::endl;
        return new diskann::SlowDistanceCosineUInt8();
    }
    else
    {
        std::stringstream stream;
        stream << "Only L2 and cosine supported for unsigned byte vectors." << std::endl;
        diskann::cerr << stream.str() << std::endl;
        throw diskann::ANNException(stream.str(), -1, __FUNCSIG__, __FILE__, __LINE__);
    }
}

template DISKANN_DLLEXPORT class DistanceInnerProduct<float>;
template DISKANN_DLLEXPORT class DistanceInnerProduct<int8_t>;
template DISKANN_DLLEXPORT class DistanceInnerProduct<uint8_t>;

template DISKANN_DLLEXPORT class DistanceFastL2<float>;
template DISKANN_DLLEXPORT class DistanceFastL2<int8_t>;
template DISKANN_DLLEXPORT class DistanceFastL2<uint8_t>;

} // namespace diskann<|MERGE_RESOLUTION|>--- conflicted
+++ resolved
@@ -77,14 +77,9 @@
 // L2 distance functions.
 //
 
-<<<<<<< HEAD
-  float DistanceL2Int8::compare(const int8_t *a, const int8_t *b,
-                                uint32_t size) const {
-=======
 float DistanceL2Int8::compare(const int8_t *a, const int8_t *b, uint32_t size) const
 {
     int32_t result = 0;
->>>>>>> ce0b73e9
 
 #ifdef _WINDOWS
 #ifdef USE_AVX2
