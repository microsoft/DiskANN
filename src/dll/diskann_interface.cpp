--- conflicted
+++ resolved
@@ -65,15 +65,9 @@
     unsigned R = (unsigned) atoi(param_list[1].c_str());
     unsigned C = (unsigned) atoi(param_list[2].c_str());
     size_t   num_pq_chunks = (size_t) atoi(param_list[3].c_str());
-<<<<<<< HEAD
-    double    training_set_sampling_rate = atof(param_list[4].c_str());
-
-    auto s = std::chrono::high_resolution_clock::now();
-=======
     float    training_set_sampling_rate = atof(param_list[4].c_str());
     unsigned num_threads = (unsigned) atoi(param_list[5].c_str());
     auto     s = std::chrono::high_resolution_clock::now();
->>>>>>> 4fd76ae0
 
     float* train_data;
     size_t train_size, train_dim;
@@ -151,7 +145,7 @@
 
     this->Lsearch = (_u64) std::atoi(param_list[0].c_str());
     this->beam_width = (_u64) std::atoi(param_list[1].c_str());
-    int  cache_nlevels = (_u64) std::atoi(param_list[2].c_str());
+    int      cache_nlevels = (_u64) std::atoi(param_list[2].c_str());
     uint32_t nthreads = (uint32_t) std::atoi(param_list[3].c_str());
 
     // create object
