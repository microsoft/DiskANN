#include <chrono>
#include <iosfwd>
#include <iostream>
#include <sstream>
#include <string>
#include <vector>

#include "omp.h"
#include "mkl.h"

#include "aux_utils.h"
#include "dll/diskann_interface.h"
#include "dll/bing_aligned_file_reader.h"
#include "index.h"
#include "partition_and_pq.h"
#include "utils.h"

namespace diskann {

  template<typename T>
  DiskANNInterface<T>::DiskANNInterface(
      unsigned __int32 dimension, ANNIndex::DistanceType distanceType,
      std::shared_ptr<ANNIndex::IDiskPriorityIO> diskIO)
      : ANNIndex::IANNIndex(dimension, distanceType, diskIO),
        _pNsgIndex(nullptr) {
    if (distanceType == ANNIndex::DT_L2) {
      _compareMetric = diskann::Metric::L2;
    } else {
      throw std::exception("Only DT_L2 is supported.");
    }

#ifdef USE_BING_IO
    if (!diskIO) {
      throw std::exception(
          "Disk IO cannot be null when invoked from ANN search.");
    }
    _pDiskIO = diskIO;
#endif
  }

  template<typename T>
  DiskANNInterface<T>::~DiskANNInterface<T>() {
  }

  template<typename T>
  // In implementation, the file path can be a file or folder.
  bool DiskANNInterface<T>::BuildIndex(const char* dataFilePath,
                                       const char* indexFilePath,
                                       const char* indexBuildParameters) {
    if (diskann::build_disk_index<T>(dataFilePath, indexFilePath,
                                     indexBuildParameters, _compareMetric)) {
      return writeSharedStoreIniFile(indexFilePath);
    } else {
      return false;
    }
  }

  template<typename T>
  // Load index form file.
  bool DiskANNInterface<T>::LoadIndex(const char* indexFilePath,
                                      const char* queryParameters) {
    std::cout << "Loading index " << indexFilePath << " for search"
              << std::endl;
    std::stringstream parser;
    parser << std::string(queryParameters);
    std::string              cur_param;
    std::vector<std::string> param_list;
    while (parser >> cur_param)
      param_list.push_back(cur_param);

    std::cout << "Pushed " << param_list.size() << " parameters" << std::endl;

    if (param_list.size() != 3) {
      std::cerr << "Correct usage of parameters is \n"
                   "Lsearch[1] nthreads[2] beamwidth[3]"
                << std::endl;
      return false;
    }

    const std::string index_prefix_path(indexFilePath);

    // convert strs into params
    std::string pq_prefix = index_prefix_path + "_pq";
    std::string pq_tables_bin = pq_prefix + "_pivots.bin";
    std::string disk_index_file = index_prefix_path + "_disk.index";
    std::string sample_data_file = index_prefix_path + "_sample_data.bin";

    size_t data_dim, num_pq_centers;
    diskann::get_bin_metadata(pq_tables_bin, num_pq_centers, data_dim);
    this->m_dimension = (_u32) data_dim;
    this->m_aligned_dimension = ROUND_UP(this->m_dimension, 8);

    this->Lsearch = (_u64) std::atoi(param_list[0].c_str());
    uint64_t num_cache_nodes = NUM_NODES_TO_CACHE;
    auto     nthreads = (_u32) std::atoi(param_list[1].c_str());
    auto     beamwidth = (_u32) std::atoi(param_list[2].c_str());

    try {
      std::shared_ptr<AlignedFileReader> reader = nullptr;

#ifdef _WINDOWS
#ifndef USE_BING_INFRA
      reader.reset(new WindowsAlignedFileReader());
#else
      _pDiskIO->Initialize(disk_index_file.c_str());
      reader.reset(new BingAlignedFileReader(_pDiskIO));
#endif
#else
      reader.reset(new LinuxAlignedFileReader());
#endif

      _pFlashIndex.reset(new PQFlashIndex<T>(reader));
      int res = _pFlashIndex->load(nthreads, pq_prefix.c_str(),
                                   disk_index_file.c_str());
      if (res != 0) {
        return false;
      }

      std::vector<uint32_t> node_list;
      // cache bfs levels
      _pFlashIndex->cache_bfs_levels(num_cache_nodes, node_list);
      _pFlashIndex->load_cache_list(node_list);
      node_list.clear();
      node_list.shrink_to_fit();

      uint64_t tuning_sample_num = 0;

      std::cout << "Warming up index... " << std::flush;
      T* tuning_sample =
          diskann::load_warmup<T>(sample_data_file, tuning_sample_num,
                                  this->m_dimension, this->m_aligned_dimension);
      std::vector<uint64_t> tuning_sample_result_ids_64(tuning_sample_num, 0);
      std::vector<float>    tuning_sample_result_dists(tuning_sample_num, 0);
#pragma omp                 parallel for schedule(dynamic, 1)
      for (_s64 i = 0; i < (int64_t) tuning_sample_num; i++) {
        _pFlashIndex->cached_beam_search(
            tuning_sample + (i * this->m_aligned_dimension), 1, WARMUP_L,
            tuning_sample_result_ids_64.data() + (i * 1),
            tuning_sample_result_dists.data() + (i * 1), 4);
      }
      std::cout << "..done" << std::endl;

      if (beamwidth == 0) {
        this->beam_width = diskann::optimize_beamwidth<T>(
            _pFlashIndex, tuning_sample, tuning_sample_num,
            this->m_aligned_dimension, (uint32_t) this->Lsearch);
        std::cout << "Loaded DiskANN index with L: " << this->Lsearch
                  << " (calculated) beam width: " << this->beam_width
                  << " nthreads: " << nthreads << std::endl;

      } else {
        this->beam_width = beamwidth;
        std::cout << "Loaded DiskANN index with L: " << this->Lsearch
                  << " (specified) beam width: " << this->beam_width
                  << " nthreads: " << nthreads << std::endl;
      }
      return true;
    } catch (const diskann::ANNException& ex) {
      std::cerr << ex.message();
      return false;
    }
  }

  // Load index from memory blob.
  template<typename T>
  DISKANN_DLLEXPORT bool DiskANNInterface<T>::LoadIndex(
      const std::vector<ANNIndex::FileBlob>& files,
      const char*                            queryParameters) {
    throw diskann::ANNException("Not implemented", -1);
  }

  // Search several vectors, return their neighbors' distance and ids.
  // Both distances & ids are returned arraies of neighborCount elements,
  // And need to be allocated by invoker, which capacity should be greater
  // than [queryCount * neighborCount].
  template<typename T>
  void DiskANNInterface<T>::SearchIndex(const char*       vector,
                                        unsigned __int64  queryCount,
                                        unsigned __int64  neighborCount,
                                        float*            distances,
                                        unsigned __int64* ids) const {
    try {
      const T* query = (const T*) vector;
      for (_u64 i = 0; i < queryCount; i++) {
        _pFlashIndex->cached_beam_search(
            query + (i * this->m_dimension), neighborCount, this->Lsearch,
            ids + (i * neighborCount), distances + (i * neighborCount),
            this->beam_width);
      }
    } catch (const diskann::ANNException& ex) {
      std::cerr << ex.message();
    }
  }

<<<<<<< HEAD

  //Private methods:
  template <typename T>
  bool DiskANNInterface<T>::writeSharedStoreIniFile(const char* indexPathPrefix) {
    //Load template from the current folder. 
    std::ifstream in(".\\SharedFileStoreTemplate.ini");
    if (in.is_open()) {
      std::string contents((std::istreambuf_iterator<char>(in)),
                           std::istreambuf_iterator<char>());

      size_t searchIndex = 0;
      size_t replaceIndex = std::string::npos;
      while ( (replaceIndex = contents.find(INDEX_PATH_PREFIX_PLACEHOLDER, searchIndex)) != std::string::npos) {
        contents.replace(replaceIndex, PATH_PREFIX_PLACEHOLDER_LEN,
                         indexPathPrefix);
        searchIndex += strlen(indexPathPrefix);
      }
      std::ofstream out(std::string(indexPathPrefix) + "_SharedStore.ini");
      out << contents;
      out.close();
      in.close();
      return true;
    } else {
      std::cerr << "Could not find template file: SharedFileStoreTemplate.ini "
                   "in the current directory. Please contact the DiskANN team."
                << std::endl;
      return false;
    }
  }

extern "C" __declspec(dllexport) ANNIndex::IANNIndex* CreateObjectFloat(
=======
  extern "C" __declspec(dllexport) ANNIndex::IANNIndex* CreateObjectFloat(
>>>>>>> e9891062
      unsigned __int32 dimension, ANNIndex::DistanceType distanceType,
      std::shared_ptr<ANNIndex::IDiskPriorityIO> ptr) {
    return new diskann::DiskANNInterface<float>(dimension, distanceType, ptr);
  }

  extern "C" __declspec(dllexport) void ReleaseObjectFloat(
      ANNIndex::IANNIndex* object) {
    diskann::DiskANNInterface<float>* subclass =
        dynamic_cast<diskann::DiskANNInterface<float>*>(object);
    if (subclass != nullptr) {
      delete subclass;
    }
  }

  extern "C" __declspec(dllexport) ANNIndex::IANNIndex* CreateObjectByte(
      unsigned __int32 dimension, ANNIndex::DistanceType distanceType,
      std::shared_ptr<ANNIndex::IDiskPriorityIO> ptr) {
    return new diskann::DiskANNInterface<int8_t>(dimension, distanceType, ptr);
  }

  extern "C" __declspec(dllexport) void ReleaseObjectByte(
      ANNIndex::IANNIndex* object) {
    diskann::DiskANNInterface<int8_t>* subclass =
        dynamic_cast<diskann::DiskANNInterface<int8_t>*>(object);
    if (subclass != nullptr) {
      delete subclass;
    }
  }

  template class DiskANNInterface<int8_t>;
  template class DiskANNInterface<float>;
  template class DiskANNInterface<uint8_t>;

}  // namespace diskann<|MERGE_RESOLUTION|>--- conflicted
+++ resolved
@@ -192,8 +192,6 @@
     }
   }
 
-<<<<<<< HEAD
-
   //Private methods:
   template <typename T>
   bool DiskANNInterface<T>::writeSharedStoreIniFile(const char* indexPathPrefix) {
@@ -223,10 +221,8 @@
     }
   }
 
-extern "C" __declspec(dllexport) ANNIndex::IANNIndex* CreateObjectFloat(
-=======
   extern "C" __declspec(dllexport) ANNIndex::IANNIndex* CreateObjectFloat(
->>>>>>> e9891062
+
       unsigned __int32 dimension, ANNIndex::DistanceType distanceType,
       std::shared_ptr<ANNIndex::IDiskPriorityIO> ptr) {
     return new diskann::DiskANNInterface<float>(dimension, distanceType, ptr);
