#include "in_mem_filter_store.h"
#include "ann_exception.h"
#include "tsl/robin_map.h"
#include "tsl/robin_set.h"
#include "utils.h"
#include <exception>
#include <fstream>
#include <functional>
#include <random>
#include <sstream>
#include <string>
#include <string_view>
#include <vector>

namespace diskann
{
// TODO: Move to utils.h
DISKANN_DLLEXPORT std::unique_ptr<char[]> get_file_content(const std::string &filename, uint64_t &file_size);

template <typename LabelT> InMemFilterStore<LabelT>::~InMemFilterStore()
{
    if (_pts_to_label_offsets != nullptr)
    {
        delete[] _pts_to_label_offsets;
        _pts_to_label_offsets = nullptr;
    }
    if (_pts_to_label_counts != nullptr)
    {
        delete[] _pts_to_label_counts;
        _pts_to_label_counts = nullptr;
    }
    if (_pts_to_labels != nullptr)
    {
        delete[] _pts_to_labels;
        _pts_to_labels = nullptr;
    }
}

template <typename LabelT>
const std::unordered_map<LabelT, std::vector<location_t>> &InMemFilterStore<LabelT>::get_label_to_medoids() const
{
    return this->_filter_to_medoid_ids;
}

template <typename LabelT>
const std::vector<location_t> &InMemFilterStore<LabelT>::get_medoids_of_label(const LabelT label)
{
    if (_filter_to_medoid_ids.find(label) != _filter_to_medoid_ids.end())
    {
        return this->_filter_to_medoid_ids[label];
    }
    else
    {
        std::stringstream ss;
        ss << "Could not find " << label << " in filters_to_medoid_ids map." << std::endl;
        diskann::cerr << ss.str();
        throw ANNException(ss.str(), -1);
    }
}

template <typename LabelT> void InMemFilterStore<LabelT>::set_universal_label(const LabelT univ_label)
{
    _universal_filter_label = univ_label;
    _use_universal_label = true;
}

// Load functions for SEARCH START
<<<<<<< HEAD
template <typename LabelT>
bool InMemFilterStore<LabelT>::load(const std::string &disk_index_file) {
  std::string labels_file = disk_index_file + "_labels.txt";
  std::string labels_to_medoids = disk_index_file + "_labels_to_medoids.txt";
  std::string dummy_map_file = disk_index_file + "_dummy_map.txt";
  std::string labels_map_file = disk_index_file + "_labels_map.txt";
  std::string univ_label_file = disk_index_file + "_universal_label.txt";
  std::string brute_force_data_file = disk_index_path + "_brute_force.txt";
  std::string bf_excluded_label_file = disk_index_path + "_non_brute_force_labels.txt";

  size_t num_pts_in_label_file = 0;

  // TODO: Check for encoding issues here. We are opening files as binary and
  // reading them as bytes, not sure if that can cause an issue with UTF
  // encodings.
  bool has_filters = true;
  if (false == load_file_and_parse(
                   labels_file, &InMemFilterStore<LabelT>::load_label_file)) {
    diskann::cout << "Index does not have filter data. " << std::endl;
    return false;
  }
  if (false == parse_stream(labels_map_file,
                            &InMemFilterStore<LabelT>::load_label_map)) {
    diskann::cerr << "Failed to find file: " << labels_map_file
                  << " while labels_file exists." << std::endl;
    return false;
  }

  if (false ==
      parse_stream(labels_to_medoids,
                   &InMemFilterStore<LabelT>::load_labels_to_medoids)) {
    diskann::cerr << "Failed to find file: " << labels_to_medoids
                  << " while labels file exists." << std::endl;
    return false;
  }
  // missing universal label file is NOT an error.
  load_file_and_parse(univ_label_file,
                      &InMemFilterStore::parse_universal_label);

  // missing dummy map file is also NOT an error.
  parse_stream(dummy_map_file, &InMemFilterStore<LabelT>::load_dummy_map);
  _is_valid = true;
  return _is_valid;
}

template <typename LabelT>
bool InMemFilterStore<LabelT>::has_filter_support() const {
  return _is_valid;
}

// TODO: Improve this to not load the entire file in memory
template <typename LabelT>
void InMemFilterStore<LabelT>::load_label_file(
    const std::string_view &label_file_content) {
  std::string line;
  uint32_t line_cnt = 0;

  //TODO: This code is very inefficient because it reads the label file twice -
  //once for computing stats and then for loading the labels. Must merge the 
  //two reads.
  uint32_t num_pts_in_label_file;
  uint32_t num_total_labels;
  get_label_file_metadata(label_file_content, num_pts_in_label_file,
                          num_total_labels);

  _num_points = num_pts_in_label_file;

  _pts_to_label_offsets = new uint32_t[num_pts_in_label_file];
  _pts_to_label_counts = new uint32_t[num_pts_in_label_file];
  _pts_to_labels = new LabelT[num_total_labels];
  uint32_t labels_seen_so_far = 0;

  std::string label_str;
  size_t cur_pos = 0;
  size_t next_pos = 0;
  size_t file_size = label_file_content.size();

  while (cur_pos < file_size && cur_pos != std::string_view::npos) {
    next_pos = label_file_content.find('\n', cur_pos);
    if (next_pos == std::string_view::npos) {
      break;
=======
template <typename LabelT> bool InMemFilterStore<LabelT>::load(const std::string &disk_index_file)
{
    std::string labels_file = disk_index_file + "_labels.txt";
    std::string labels_to_medoids = disk_index_file + "_labels_to_medoids.txt";
    std::string dummy_map_file = disk_index_file + "_dummy_map.txt";
    std::string labels_map_file = disk_index_file + "_labels_map.txt";
    std::string univ_label_file = disk_index_file + "_universal_label.txt";

    size_t num_pts_in_label_file = 0;

    // TODO: Check for encoding issues here. We are opening files as binary and
    // reading them as bytes, not sure if that can cause an issue with UTF
    // encodings.
    bool has_filters = true;
    if (false == load_file_and_parse(labels_file, &InMemFilterStore<LabelT>::load_label_file))
    {
        diskann::cout << "Index does not have filter data. " << std::endl;
        return false;
>>>>>>> 7ac28915
    }
    if (false == parse_stream(labels_map_file, &InMemFilterStore<LabelT>::load_label_map))
    {
        diskann::cerr << "Failed to find file: " << labels_map_file << " while labels_file exists." << std::endl;
        return false;
    }

    if (false == parse_stream(labels_to_medoids, &InMemFilterStore<LabelT>::load_labels_to_medoids))
    {
        diskann::cerr << "Failed to find file: " << labels_to_medoids << " while labels file exists." << std::endl;
        return false;
    }
    // missing universal label file is NOT an error.
    load_file_and_parse(univ_label_file, &InMemFilterStore::parse_universal_label);

    // missing dummy map file is also NOT an error.
    parse_stream(dummy_map_file, &InMemFilterStore<LabelT>::load_dummy_map);
    _is_valid = true;
    return _is_valid;
}

template <typename LabelT> bool InMemFilterStore<LabelT>::has_filter_support() const
{
    return _is_valid;
}

// TODO: Improve this to not load the entire file in memory
template <typename LabelT> void InMemFilterStore<LabelT>::load_label_file(const std::string_view &label_file_content)
{
    std::string line;
    uint32_t line_cnt = 0;

    uint32_t num_pts_in_label_file;
    uint32_t num_total_labels;
    get_label_file_metadata(label_file_content, num_pts_in_label_file, num_total_labels);

    _num_points = num_pts_in_label_file;

    _pts_to_label_offsets = new uint32_t[num_pts_in_label_file];
    _pts_to_label_counts = new uint32_t[num_pts_in_label_file];
    _pts_to_labels = new LabelT[num_total_labels];
    uint32_t labels_seen_so_far = 0;

    std::string label_str;
    size_t cur_pos = 0;
    size_t next_pos = 0;
    size_t file_size = label_file_content.size();

    while (cur_pos < file_size && cur_pos != std::string_view::npos)
    {
        next_pos = label_file_content.find('\n', cur_pos);
        if (next_pos == std::string_view::npos)
        {
            break;
        }

        _pts_to_label_offsets[line_cnt] = labels_seen_so_far;
        uint32_t &num_lbls_in_cur_pt = _pts_to_label_counts[line_cnt];
        num_lbls_in_cur_pt = 0;

        size_t lbl_pos = cur_pos;
        size_t next_lbl_pos = 0;
        while (lbl_pos < next_pos && lbl_pos != std::string_view::npos)
        {
            next_lbl_pos = label_file_content.find(',', lbl_pos);
            if (next_lbl_pos == std::string_view::npos) // the last label in the whole file
            {
                next_lbl_pos = next_pos;
            }

            if (next_lbl_pos > next_pos) // the last label in one line, just read to the end
            {
                next_lbl_pos = next_pos;
            }

            // TODO: SHOULD NOT EXPECT label_file_content TO BE NULL_TERMINATED
            label_str.assign(label_file_content.data() + lbl_pos, next_lbl_pos - lbl_pos);
            if (label_str[label_str.length() - 1] == '\t') // '\t' won't exist in label file?
            {
                label_str.erase(label_str.length() - 1);
            }

            LabelT token_as_num = (LabelT)std::stoul(label_str);
            _pts_to_labels[labels_seen_so_far++] = (LabelT)token_as_num;
            num_lbls_in_cur_pt++;

            // move to next label
            lbl_pos = next_lbl_pos + 1;
        }

        // move to next line
        cur_pos = next_pos + 1;

        if (num_lbls_in_cur_pt == 0)
        {
            diskann::cout << "No label found for point " << line_cnt << std::endl;
            exit(-1);
        }

        line_cnt++;
    }

    // TODO: We need to check if the number of labels and the number of points
    // is as expected. Maybe add the check in PQFlashIndex?
    // num_points_labels = line_cnt;
}

template <typename LabelT>
void InMemFilterStore<LabelT>::load_labels_to_medoids(std::basic_istream<char> &medoid_stream)
{
    std::string line, token;

    _filter_to_medoid_ids.clear();
    while (std::getline(medoid_stream, line))
    {
        std::istringstream iss(line);
        uint32_t cnt = 0;
        std::vector<uint32_t> medoids;
        LabelT label;
        while (std::getline(iss, token, ','))
        {
            if (cnt == 0)
                label = (LabelT)std::stoul(token);
            else
                medoids.push_back((uint32_t)stoul(token));
            cnt++;
        }
        _filter_to_medoid_ids[label].swap(medoids);
    }
}

template <typename LabelT> void InMemFilterStore<LabelT>::load_label_map(std::basic_istream<char> &map_reader)
{
    std::string line, token;
    LabelT token_as_num;
    std::string label_str;
    while (std::getline(map_reader, line))
    {
        std::istringstream iss(line);
        getline(iss, token, '\t');
        label_str = token;
        getline(iss, token, '\t');
        token_as_num = (LabelT)std::stoul(token);
        _label_map[label_str] = token_as_num;
    }
}

template <typename LabelT> void InMemFilterStore<LabelT>::parse_universal_label(const std::string_view &content)
{
    LabelT label_as_num = (LabelT)std::stoul(std::string(content));
    this->set_universal_label(label_as_num);
}

template <typename LabelT> void InMemFilterStore<LabelT>::load_dummy_map(std::basic_istream<char> &dummy_map_stream)
{
    std::string line, token;

    while (std::getline(dummy_map_stream, line))
    {
        std::istringstream iss(line);
        uint32_t cnt = 0;
        uint32_t dummy_id;
        uint32_t real_id;
        while (std::getline(iss, token, ','))
        {
            if (cnt == 0)
                dummy_id = (uint32_t)stoul(token);
            else
                real_id = (uint32_t)stoul(token);
            cnt++;
        }
        _dummy_pts.insert(dummy_id);
        _has_dummy_pts.insert(real_id);
        _dummy_to_real_map[dummy_id] = real_id;

        if (_real_to_dummy_map.find(real_id) == _real_to_dummy_map.end())
            _real_to_dummy_map[real_id] = std::vector<uint32_t>();

        _real_to_dummy_map[real_id].emplace_back(dummy_id);
    }
    diskann::cout << "Loaded dummy map" << std::endl;
}

template <typename LabelT>
void InMemFilterStore<LabelT>::generate_random_labels(std::vector<LabelT> &labels, const uint32_t num_labels,
                                                      const uint32_t nthreads)
{
    std::random_device rd;
    labels.clear();
    labels.resize(num_labels);

    uint64_t num_total_labels = _pts_to_label_offsets[_num_points - 1] + _pts_to_label_counts[_num_points - 1];
    std::mt19937 gen(rd());
    if (num_total_labels == 0)
    {
        std::stringstream stream;
        stream << "No labels found in data. Not sampling random labels ";
        diskann::cerr << stream.str() << std::endl;
        throw diskann::ANNException(stream.str(), -1, __FUNCSIG__, __FILE__, __LINE__);
    }
    std::uniform_int_distribution<uint64_t> dis(0, num_total_labels - 1);

#pragma omp parallel for schedule(dynamic, 1) num_threads(nthreads)
    for (int64_t i = 0; i < num_labels; i++)
    {
        uint64_t rnd_loc = dis(gen);
        labels[i] = (LabelT)_pts_to_labels[rnd_loc];
    }
}

template <typename LabelT> void InMemFilterStore<LabelT>::reset_stream_for_reading(std::basic_istream<char> &infile)
{
    infile.clear();
    infile.seekg(0);
}

template <typename LabelT>
void InMemFilterStore<LabelT>::get_label_file_metadata(const std::string_view &fileContent, uint32_t &num_pts,
                                                       uint32_t &num_total_labels)
{
    num_pts = 0;
    num_total_labels = 0;

    size_t file_size = fileContent.length();

    std::string label_str;
    size_t cur_pos = 0;
    size_t next_pos = 0;
    while (cur_pos < file_size && cur_pos != std::string::npos)
    {
        next_pos = fileContent.find('\n', cur_pos);
        if (next_pos == std::string::npos)
        {
            break;
        }

        size_t lbl_pos = cur_pos;
        size_t next_lbl_pos = 0;
        while (lbl_pos < next_pos && lbl_pos != std::string::npos)
        {
            next_lbl_pos = fileContent.find(',', lbl_pos);
            if (next_lbl_pos == std::string::npos) // the last label
            {
                next_lbl_pos = next_pos;
            }

            num_total_labels++;

            lbl_pos = next_lbl_pos + 1;
        }

        cur_pos = next_pos + 1;

        num_pts++;
    }

    diskann::cout << "Labels file metadata: num_points: " << num_pts << ", #total_labels: " << num_total_labels
                  << std::endl;
}

template <typename LabelT>
bool InMemFilterStore<LabelT>::parse_stream(const std::string &filename,
                                            void (InMemFilterStore::*parse_fn)(std::basic_istream<char> &stream))
{
    if (file_exists(filename))
    {
        std::ifstream stream(filename);
        if (false == stream.fail())
        {
            std::invoke(parse_fn, this, stream);
            return true;
        }
        else
        {
            std::stringstream ss;
            ss << "Could not open file: " << filename << std::endl;
            throw diskann::ANNException(ss.str(), -1);
        }
    }
    else
    {
        return false;
    }
}

template <typename LabelT>
bool InMemFilterStore<LabelT>::load_file_and_parse(const std::string &filename,
                                                   void (InMemFilterStore::*parse_fn)(const std::string_view &content))
{
    if (file_exists(filename))
    {
        size_t file_size = 0;
        auto file_content_ptr = get_file_content(filename, file_size);
        std::string_view content_as_str(file_content_ptr.get(), file_size);
        std::invoke(parse_fn, this, content_as_str);
        return true;
    }
    else
    {
        return false;
    }
}

std::unique_ptr<char[]> get_file_content(const std::string &filename, uint64_t &file_size)
{
    std::ifstream infile(filename, std::ios::binary);
    if (infile.fail())
    {
        throw diskann::ANNException(std::string("Failed to open file ") + filename, -1);
    }
    infile.seekg(0, std::ios::end);
    file_size = infile.tellg();

    auto buffer = new char[file_size];
    infile.seekg(0, std::ios::beg);
    infile.read(buffer, file_size);

    return std::unique_ptr<char[]>(buffer);
}
// Load functions for SEARCH END
template class InMemFilterStore<uint16_t>;
template class InMemFilterStore<uint32_t>;
template class InMemFilterStore<uint64_t>;

} // namespace diskann<|MERGE_RESOLUTION|>--- conflicted
+++ resolved
@@ -65,7 +65,6 @@
 }
 
 // Load functions for SEARCH START
-<<<<<<< HEAD
 template <typename LabelT>
 bool InMemFilterStore<LabelT>::load(const std::string &disk_index_file) {
   std::string labels_file = disk_index_file + "_labels.txt";
@@ -73,55 +72,50 @@
   std::string dummy_map_file = disk_index_file + "_dummy_map.txt";
   std::string labels_map_file = disk_index_file + "_labels_map.txt";
   std::string univ_label_file = disk_index_file + "_universal_label.txt";
-  std::string brute_force_data_file = disk_index_path + "_brute_force.txt";
-  std::string bf_excluded_label_file = disk_index_path + "_non_brute_force_labels.txt";
-
-  size_t num_pts_in_label_file = 0;
-
-  // TODO: Check for encoding issues here. We are opening files as binary and
-  // reading them as bytes, not sure if that can cause an issue with UTF
-  // encodings.
-  bool has_filters = true;
-  if (false == load_file_and_parse(
-                   labels_file, &InMemFilterStore<LabelT>::load_label_file)) {
-    diskann::cout << "Index does not have filter data. " << std::endl;
-    return false;
-  }
-  if (false == parse_stream(labels_map_file,
-                            &InMemFilterStore<LabelT>::load_label_map)) {
-    diskann::cerr << "Failed to find file: " << labels_map_file
-                  << " while labels_file exists." << std::endl;
-    return false;
-  }
-
-  if (false ==
-      parse_stream(labels_to_medoids,
-                   &InMemFilterStore<LabelT>::load_labels_to_medoids)) {
-    diskann::cerr << "Failed to find file: " << labels_to_medoids
-                  << " while labels file exists." << std::endl;
-    return false;
-  }
-  // missing universal label file is NOT an error.
-  load_file_and_parse(univ_label_file,
-                      &InMemFilterStore::parse_universal_label);
-
-  // missing dummy map file is also NOT an error.
-  parse_stream(dummy_map_file, &InMemFilterStore<LabelT>::load_dummy_map);
-  _is_valid = true;
-  return _is_valid;
-}
-
-template <typename LabelT>
-bool InMemFilterStore<LabelT>::has_filter_support() const {
-  return _is_valid;
+  std::string brute_force_data_file = disk_index_file + "_brute_force.txt";
+  std::string bf_excluded_label_file = disk_index_file + "_non_brute_force_labels.txt";
+
+    size_t num_pts_in_label_file = 0;
+
+    // TODO: Check for encoding issues here. We are opening files as binary and
+    // reading them as bytes, not sure if that can cause an issue with UTF
+    // encodings.
+    bool has_filters = true;
+    if (false == load_file_and_parse(labels_file, &InMemFilterStore<LabelT>::load_label_file))
+    {
+        diskann::cout << "Index does not have filter data. " << std::endl;
+        return false;
+    }
+    if (false == parse_stream(labels_map_file, &InMemFilterStore<LabelT>::load_label_map))
+    {
+        diskann::cerr << "Failed to find file: " << labels_map_file << " while labels_file exists." << std::endl;
+        return false;
+    }
+
+    if (false == parse_stream(labels_to_medoids, &InMemFilterStore<LabelT>::load_labels_to_medoids))
+    {
+        diskann::cerr << "Failed to find file: " << labels_to_medoids << " while labels file exists." << std::endl;
+        return false;
+    }
+    // missing universal label file is NOT an error.
+    load_file_and_parse(univ_label_file, &InMemFilterStore::parse_universal_label);
+
+    // missing dummy map file is also NOT an error.
+    parse_stream(dummy_map_file, &InMemFilterStore<LabelT>::load_dummy_map);
+    _is_valid = true;
+    return _is_valid;
+}
+
+template <typename LabelT> bool InMemFilterStore<LabelT>::has_filter_support() const
+{
+    return _is_valid;
 }
 
 // TODO: Improve this to not load the entire file in memory
-template <typename LabelT>
-void InMemFilterStore<LabelT>::load_label_file(
-    const std::string_view &label_file_content) {
-  std::string line;
-  uint32_t line_cnt = 0;
+template <typename LabelT> void InMemFilterStore<LabelT>::load_label_file(const std::string_view &label_file_content)
+{
+    std::string line;
+    uint32_t line_cnt = 0;
 
   //TODO: This code is very inefficient because it reads the label file twice -
   //once for computing stats and then for loading the labels. Must merge the 
@@ -131,78 +125,6 @@
   get_label_file_metadata(label_file_content, num_pts_in_label_file,
                           num_total_labels);
 
-  _num_points = num_pts_in_label_file;
-
-  _pts_to_label_offsets = new uint32_t[num_pts_in_label_file];
-  _pts_to_label_counts = new uint32_t[num_pts_in_label_file];
-  _pts_to_labels = new LabelT[num_total_labels];
-  uint32_t labels_seen_so_far = 0;
-
-  std::string label_str;
-  size_t cur_pos = 0;
-  size_t next_pos = 0;
-  size_t file_size = label_file_content.size();
-
-  while (cur_pos < file_size && cur_pos != std::string_view::npos) {
-    next_pos = label_file_content.find('\n', cur_pos);
-    if (next_pos == std::string_view::npos) {
-      break;
-=======
-template <typename LabelT> bool InMemFilterStore<LabelT>::load(const std::string &disk_index_file)
-{
-    std::string labels_file = disk_index_file + "_labels.txt";
-    std::string labels_to_medoids = disk_index_file + "_labels_to_medoids.txt";
-    std::string dummy_map_file = disk_index_file + "_dummy_map.txt";
-    std::string labels_map_file = disk_index_file + "_labels_map.txt";
-    std::string univ_label_file = disk_index_file + "_universal_label.txt";
-
-    size_t num_pts_in_label_file = 0;
-
-    // TODO: Check for encoding issues here. We are opening files as binary and
-    // reading them as bytes, not sure if that can cause an issue with UTF
-    // encodings.
-    bool has_filters = true;
-    if (false == load_file_and_parse(labels_file, &InMemFilterStore<LabelT>::load_label_file))
-    {
-        diskann::cout << "Index does not have filter data. " << std::endl;
-        return false;
->>>>>>> 7ac28915
-    }
-    if (false == parse_stream(labels_map_file, &InMemFilterStore<LabelT>::load_label_map))
-    {
-        diskann::cerr << "Failed to find file: " << labels_map_file << " while labels_file exists." << std::endl;
-        return false;
-    }
-
-    if (false == parse_stream(labels_to_medoids, &InMemFilterStore<LabelT>::load_labels_to_medoids))
-    {
-        diskann::cerr << "Failed to find file: " << labels_to_medoids << " while labels file exists." << std::endl;
-        return false;
-    }
-    // missing universal label file is NOT an error.
-    load_file_and_parse(univ_label_file, &InMemFilterStore::parse_universal_label);
-
-    // missing dummy map file is also NOT an error.
-    parse_stream(dummy_map_file, &InMemFilterStore<LabelT>::load_dummy_map);
-    _is_valid = true;
-    return _is_valid;
-}
-
-template <typename LabelT> bool InMemFilterStore<LabelT>::has_filter_support() const
-{
-    return _is_valid;
-}
-
-// TODO: Improve this to not load the entire file in memory
-template <typename LabelT> void InMemFilterStore<LabelT>::load_label_file(const std::string_view &label_file_content)
-{
-    std::string line;
-    uint32_t line_cnt = 0;
-
-    uint32_t num_pts_in_label_file;
-    uint32_t num_total_labels;
-    get_label_file_metadata(label_file_content, num_pts_in_label_file, num_total_labels);
-
     _num_points = num_pts_in_label_file;
 
     _pts_to_label_offsets = new uint32_t[num_pts_in_label_file];
