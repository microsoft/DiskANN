--- conflicted
+++ resolved
@@ -63,7 +63,7 @@
   // (bin), and initialize max_points
   template<typename T, typename TagT>
   Index<T, TagT>::Index(Metric m, const char *filename, const size_t max_points,
-	                    const size_t nd, const size_t num_frozen_pts,
+                        const size_t nd, const size_t num_frozen_pts,
                         const bool enable_tags, const bool store_data,
                         const bool support_eager_delete)
       : _num_frozen_pts(num_frozen_pts), _has_built(false), _width(0),
@@ -1675,182 +1675,4 @@
   template DISKANN_DLLEXPORT class Index<float>;
   template DISKANN_DLLEXPORT class Index<int8_t>;
   template DISKANN_DLLEXPORT class Index<uint8_t>;
-<<<<<<< HEAD
-
-#ifdef _WINDOWS
-  template DISKANN_DLLEXPORT Index<uint8_t, int>::Index(
-      Metric m, const char *filename, const size_t max_points,
-      const size_t nd, const size_t num_frozen_pts, const bool enable_tags,
-      const bool store_data, const bool support_eager_delete);
-  template DISKANN_DLLEXPORT Index<int8_t, int>::Index(
-      Metric m, const char *filename, const size_t max_points,
-      const size_t nd, const size_t num_frozen_pts, const bool enable_tags,
-      const bool store_data, const bool support_eager_delete);
-  template DISKANN_DLLEXPORT Index<float, int>::Index(
-      Metric m, const char *filename, const size_t max_points,
-      const size_t nd, const size_t num_frozen_pts, const bool enable_tags,
-      const bool store_data, const bool support_eager_delete);
-
-  template DISKANN_DLLEXPORT Index<uint8_t, int>::~Index();
-  template DISKANN_DLLEXPORT Index<int8_t, int>::~Index();
-  template DISKANN_DLLEXPORT Index<float, int>::~Index();
-
-  template DISKANN_DLLEXPORT void Index<uint8_t, int>::save(
-      const char *filename);
-  template DISKANN_DLLEXPORT void Index<int8_t, int>::save(
-      const char *filename);
-  template DISKANN_DLLEXPORT void Index<float, int>::save(const char *filename);
-
-  template DISKANN_DLLEXPORT void Index<uint8_t, int>::load(
-      const char *filename, const bool load_tags, const char* load_filename);
-  template DISKANN_DLLEXPORT void Index<int8_t, int>::load(
-      const char *filename, const bool load_tags, const char *load_filename);
-  template DISKANN_DLLEXPORT void Index<float, int>::load(
-	  const char *filename, const bool load_tags, const char *load_filename);
-
-  template DISKANN_DLLEXPORT void Index<uint8_t, int>::build(
-      Parameters &parameters, const std::vector<int> &tags);
-  template DISKANN_DLLEXPORT void Index<int8_t, int>::build(
-      Parameters &parameters, const std::vector<int> &tags);
-  template DISKANN_DLLEXPORT void Index<float, int>::build(
-      Parameters &parameters, const std::vector<int> &tags);
-
-  template DISKANN_DLLEXPORT std::pair<int, int> Index<uint8_t>::beam_search(
-      const uint8_t *query, const size_t K, const unsigned L, unsigned *indices,
-      int beam_width, std::vector<unsigned> start_points, unsigned num_frozen);
-  template DISKANN_DLLEXPORT std::pair<int, int> Index<int8_t>::beam_search(
-      const int8_t *query, const size_t K, const unsigned L, unsigned *indices,
-      int beam_width, std::vector<unsigned> start_points, unsigned num_frozen);
-  template DISKANN_DLLEXPORT std::pair<int, int> Index<float>::beam_search(
-      const float *query, const size_t K, const unsigned L, unsigned *indices,
-      int beam_width, std::vector<unsigned> start_points, unsigned num_frozen);
-
-  template DISKANN_DLLEXPORT int Index<int8_t, int>::delete_point(
-      const int tag);
-  template DISKANN_DLLEXPORT int Index<uint8_t, int>::delete_point(
-      const int tag);
-  template DISKANN_DLLEXPORT int Index<float, int>::delete_point(const int tag);
-  template DISKANN_DLLEXPORT int Index<int8_t, size_t>::delete_point(
-      const size_t tag);
-  template DISKANN_DLLEXPORT int Index<uint8_t, size_t>::delete_point(
-      const size_t tag);
-  template DISKANN_DLLEXPORT int Index<float, size_t>::delete_point(
-      const size_t tag);
-  template DISKANN_DLLEXPORT int Index<int8_t, std::string>::delete_point(
-      const std::string tag);
-  template DISKANN_DLLEXPORT int Index<uint8_t, std::string>::delete_point(
-      const std::string tag);
-  template DISKANN_DLLEXPORT int Index<float, std::string>::delete_point(
-      const std::string tag);
-
-  template DISKANN_DLLEXPORT int Index<int8_t, int>::disable_delete(
-      const Parameters &parameters, const bool consolidate);
-  template DISKANN_DLLEXPORT int Index<uint8_t, int>::disable_delete(
-      const Parameters &parameters, const bool consolidate);
-  template DISKANN_DLLEXPORT int Index<float, int>::disable_delete(
-      const Parameters &parameters, const bool consolidate);
-  template DISKANN_DLLEXPORT int Index<int8_t, size_t>::disable_delete(
-      const Parameters &parameters, const bool consolidate);
-  template DISKANN_DLLEXPORT int Index<uint8_t, size_t>::disable_delete(
-      const Parameters &parameters, const bool consolidate);
-  template DISKANN_DLLEXPORT int Index<float, size_t>::disable_delete(
-      const Parameters &parameters, const bool consolidate);
-  template DISKANN_DLLEXPORT int Index<int8_t, std::string>::disable_delete(
-      const Parameters &parameters, const bool consolidate);
-  template DISKANN_DLLEXPORT int Index<uint8_t, std::string>::disable_delete(
-      const Parameters &parameters, const bool consolidate);
-  template DISKANN_DLLEXPORT int Index<float, std::string>::disable_delete(
-      const Parameters &parameters, const bool consolidate);
-
-  template DISKANN_DLLEXPORT int Index<int8_t, int>::eager_delete(
-      const int tag, const Parameters &parameters);
-  template DISKANN_DLLEXPORT int Index<int8_t, size_t>::eager_delete(
-      const size_t tag, const Parameters &parameters);
-  template DISKANN_DLLEXPORT int Index<int8_t, std::string>::eager_delete(
-      const std::string tag, const Parameters &parameters);
-  template DISKANN_DLLEXPORT int Index<uint8_t, int>::eager_delete(
-      const int tag, const Parameters &parameters);
-  template DISKANN_DLLEXPORT int Index<uint8_t, size_t>::eager_delete(
-      const size_t tag, const Parameters &parameters);
-  template DISKANN_DLLEXPORT int Index<uint8_t, std::string>::eager_delete(
-      const std::string tag, const Parameters &parameters);
-  template DISKANN_DLLEXPORT int Index<float, int>::eager_delete(
-      const int tag, const Parameters &parameters);
-  template DISKANN_DLLEXPORT int Index<float, size_t>::eager_delete(
-      const size_t tag, const Parameters &parameters);
-  template DISKANN_DLLEXPORT int Index<float, std::string>::eager_delete(
-      const std::string tag, const Parameters &parameters);
-
-  template DISKANN_DLLEXPORT int Index<int8_t, int>::enable_delete();
-  template DISKANN_DLLEXPORT int Index<uint8_t, int>::enable_delete();
-  template DISKANN_DLLEXPORT int Index<float, int>::enable_delete();
-  template DISKANN_DLLEXPORT int Index<int8_t, size_t>::enable_delete();
-  template DISKANN_DLLEXPORT int Index<uint8_t, size_t>::enable_delete();
-  template DISKANN_DLLEXPORT int Index<float, size_t>::enable_delete();
-  template DISKANN_DLLEXPORT int Index<int8_t, std::string>::enable_delete();
-  template DISKANN_DLLEXPORT int Index<uint8_t, std::string>::enable_delete();
-  template DISKANN_DLLEXPORT int Index<float, std::string>::enable_delete();
-
-  template DISKANN_DLLEXPORT void Index<int8_t, int>::readjust_data(
-      unsigned _num_frozen_pts);
-  template DISKANN_DLLEXPORT void Index<uint8_t, int>::readjust_data(
-      unsigned _num_frozen_pts);
-  template DISKANN_DLLEXPORT void Index<float, int>::readjust_data(
-      unsigned _num_frozen_pts);
-  template DISKANN_DLLEXPORT void Index<int8_t, size_t>::readjust_data(
-      unsigned _num_frozen_pts);
-  template DISKANN_DLLEXPORT void Index<uint8_t, size_t>::readjust_data(
-      unsigned _num_frozen_pts);
-  template DISKANN_DLLEXPORT void Index<float, size_t>::readjust_data(
-      unsigned _num_frozen_pts);
-  template DISKANN_DLLEXPORT void Index<int8_t, std::string>::readjust_data(
-      unsigned _num_frozen_pts);
-  template DISKANN_DLLEXPORT void Index<uint8_t, std::string>::readjust_data(
-      unsigned _num_frozen_pts);
-  template DISKANN_DLLEXPORT void Index<float, std::string>::readjust_data(
-      unsigned _num_frozen_pts);
-
-  template DISKANN_DLLEXPORT int Index<int8_t, int>::insert_point(
-      const int8_t *point, const Parameters &parameters,
-      std::vector<Neighbor> &pool, std::vector<Neighbor> &tmp,
-      tsl::robin_set<unsigned> &visited, vecNgh &cut_graph, const int tag);
-  template DISKANN_DLLEXPORT int Index<uint8_t, int>::insert_point(
-      const uint8_t *point, const Parameters &parameters,
-      std::vector<Neighbor> &pool, std::vector<Neighbor> &tmp,
-      tsl::robin_set<unsigned> &visited, vecNgh &cut_graph, const int tag);
-  template DISKANN_DLLEXPORT int Index<float, int>::insert_point(
-      const float *point, const Parameters &parameters,
-      std::vector<Neighbor> &pool, std::vector<Neighbor> &tmp,
-      tsl::robin_set<unsigned> &visited, vecNgh &cut_graph, const int tag);
-  template DISKANN_DLLEXPORT int Index<int8_t, size_t>::insert_point(
-      const int8_t *point, const Parameters &parameters,
-      std::vector<Neighbor> &pool, std::vector<Neighbor> &tmp,
-      tsl::robin_set<unsigned> &visited, vecNgh &cut_graph, const size_t tag);
-  template DISKANN_DLLEXPORT int Index<uint8_t, size_t>::insert_point(
-      const uint8_t *point, const Parameters &parameters,
-      std::vector<Neighbor> &pool, std::vector<Neighbor> &tmp,
-      tsl::robin_set<unsigned> &visited, vecNgh &cut_graph, const size_t tag);
-  template DISKANN_DLLEXPORT int Index<float, size_t>::insert_point(
-      const float *point, const Parameters &parameters,
-      std::vector<Neighbor> &pool, std::vector<Neighbor> &tmp,
-      tsl::robin_set<unsigned> &visited, vecNgh &cut_graph, const size_t tag);
-  template DISKANN_DLLEXPORT int Index<int8_t, std::string>::insert_point(
-      const int8_t *point, const Parameters &parameters,
-      std::vector<Neighbor> &pool, std::vector<Neighbor> &tmp,
-      tsl::robin_set<unsigned> &visited, vecNgh &cut_graph,
-      const std::string tag);
-  template DISKANN_DLLEXPORT int Index<uint8_t, std::string>::insert_point(
-      const uint8_t *point, const Parameters &parameters,
-      std::vector<Neighbor> &pool, std::vector<Neighbor> &tmp,
-      tsl::robin_set<unsigned> &visited, vecNgh &cut_graph,
-      const std::string tag);
-  template DISKANN_DLLEXPORT int Index<float, std::string>::insert_point(
-      const float *point, const Parameters &parameters,
-      std::vector<Neighbor> &pool, std::vector<Neighbor> &tmp,
-      tsl::robin_set<unsigned> &visited, vecNgh &cut_graph,
-      const std::string tag);
-
-#endif
-=======
->>>>>>> 4fd76ae0
 }  // namespace diskann