// Copyright (c) Microsoft Corporation. All rights reserved.
// Licensed under the MIT license.

#include <type_traits>
#include <omp.h>

#include "tsl/robin_set.h"
#include "tsl/robin_map.h"
#include "boost/dynamic_bitset.hpp"

#include "memory_mapper.h"
#include "timer.h"
#include "windows_customizations.h"
#if defined(RELEASE_UNUSED_TCMALLOC_MEMORY_AT_CHECKPOINTS) && defined(DISKANN_BUILD)
#include "gperftools/malloc_extension.h"
#endif

#ifdef _WINDOWS
#include <xmmintrin.h>
#endif
#include "index.h"

#define MAX_POINTS_FOR_USING_BITSET 10000000

namespace diskann
{
// Initialize an index with metric m, load the data of type T with filename
// (bin), and initialize max_points
template <typename T, typename TagT, typename LabelT>
Index<T, TagT, LabelT>::Index(Metric m, const size_t dim, const size_t max_points, const bool dynamic_index,
                              const IndexWriteParameters &indexParams, const uint32_t initial_search_list_size,
                              const uint32_t search_threads, const bool enable_tags, const bool concurrent_consolidate,
                              const bool pq_dist_build, const size_t num_pq_chunks, const bool use_opq)
    : Index(m, dim, max_points, dynamic_index, enable_tags, concurrent_consolidate, pq_dist_build, num_pq_chunks,
            use_opq, indexParams.num_frozen_points)
{
    _indexingQueueSize = indexParams.search_list_size;
    _indexingRange = indexParams.max_degree;
    _indexingMaxC = indexParams.max_occlusion_size;
    _indexingAlpha = indexParams.alpha;
    _filterIndexingQueueSize = indexParams.filter_list_size;
    _universal_label_exists = indexParams.universal_label_exists;

    uint32_t num_threads_indx = indexParams.num_threads;
    uint32_t num_scratch_spaces = search_threads + num_threads_indx;

    initialize_query_scratch(num_scratch_spaces, initial_search_list_size, _indexingQueueSize, _indexingRange,
                             _indexingMaxC, dim);
}

template <typename T, typename TagT, typename LabelT>
Index<T, TagT, LabelT>::Index(Metric m, const size_t dim, const size_t max_points, const bool dynamic_index,
                              const bool enable_tags, const bool concurrent_consolidate, const bool pq_dist_build,
                              const size_t num_pq_chunks, const bool use_opq, const size_t num_frozen_pts)
    : _dist_metric(m), _dim(dim), _max_points(max_points), _num_frozen_pts(num_frozen_pts),
      _dynamic_index(dynamic_index), _enable_tags(enable_tags), _indexingMaxC(DEFAULT_MAXC), _query_scratch(nullptr),
      _pq_dist(pq_dist_build), _use_opq(use_opq), _num_pq_chunks(num_pq_chunks),
      _delete_set(new tsl::robin_set<uint32_t>), _conc_consolidate(concurrent_consolidate)
{
    if (dynamic_index && !enable_tags)
    {
        throw ANNException("ERROR: Dynamic Indexing must have tags enabled.", -1, __FUNCSIG__, __FILE__, __LINE__);
    }

    if (_pq_dist)
    {
        if (dynamic_index)
            throw ANNException("ERROR: Dynamic Indexing not supported with PQ distance based "
                               "index construction",
                               -1, __FUNCSIG__, __FILE__, __LINE__);
        if (m == diskann::Metric::INNER_PRODUCT)
            throw ANNException("ERROR: Inner product metrics not yet supported "
                               "with PQ distance "
                               "base index",
                               -1, __FUNCSIG__, __FILE__, __LINE__);
    }

    if (dynamic_index && _num_frozen_pts == 0)
    {
        _num_frozen_pts = 1;
    }
    // Sanity check. While logically it is correct, max_points = 0 causes
    // downstream problems.
    if (_max_points == 0)
    {
        _max_points = 1;
    }
    const size_t total_internal_points = _max_points + _num_frozen_pts;

    if (_pq_dist)
    {
        if (_num_pq_chunks > _dim)
            throw diskann::ANNException("ERROR: num_pq_chunks > dim", -1, __FUNCSIG__, __FILE__, __LINE__);
        alloc_aligned(((void **)&_pq_data), total_internal_points * _num_pq_chunks * sizeof(char), 8 * sizeof(char));
        std::memset(_pq_data, 0, total_internal_points * _num_pq_chunks * sizeof(char));
    }

    _start = (uint32_t)_max_points;

    _final_graph.resize(total_internal_points);

    // This should come from a factory.
    if (m == diskann::Metric::COSINE && std::is_floating_point<T>::value)
    {
        // This is safe because T is float inside the if block.
        this->_distance.reset((Distance<T> *)new AVXNormalizedCosineDistanceFloat());
        this->_normalize_vecs = true;
        diskann::cout << "Normalizing vectors and using L2 for cosine "
                         "AVXNormalizedCosineDistanceFloat()."
                      << std::endl;
    }
    else
    {
        this->_distance.reset((Distance<T> *)get_distance_function<T>(m));
    }
    // REFACTOR: TODO This should move to a factory method.

    _data_store =
        std::make_unique<diskann::InMemDataStore<T>>((location_t)total_internal_points, _dim, this->_distance);

    _locks = std::vector<non_recursive_mutex>(total_internal_points);

    if (enable_tags)
    {
        _location_to_tag.reserve(total_internal_points);
        _tag_to_location.reserve(total_internal_points);
    }
}

template <typename T, typename TagT, typename LabelT> Index<T, TagT, LabelT>::~Index()
{
    // Ensure that no other activity is happening before dtor()
    std::unique_lock<std::shared_timed_mutex> ul(_update_lock);
    std::unique_lock<std::shared_timed_mutex> cl(_consolidate_lock);
    std::unique_lock<std::shared_timed_mutex> tl(_tag_lock);
    std::unique_lock<std::shared_timed_mutex> dl(_delete_lock);

    for (auto &lock : _locks)
    {
        LockGuard lg(lock);
    }

    // if (this->_distance != nullptr)
    //{
    //     delete this->_distance;
    //     this->_distance = nullptr;
    // }
    // REFACTOR

    if (_opt_graph != nullptr)
    {
        delete[] _opt_graph;
    }

    if (!_query_scratch.empty())
    {
        ScratchStoreManager<InMemQueryScratch<T>> manager(_query_scratch);
        manager.destroy();
    }
}

template <typename T, typename TagT, typename LabelT>
void Index<T, TagT, LabelT>::initialize_query_scratch(uint32_t num_threads, uint32_t search_l, uint32_t indexing_l,
                                                      uint32_t r, uint32_t maxc, size_t dim)
{
    for (uint32_t i = 0; i < num_threads; i++)
    {
        auto scratch = new InMemQueryScratch<T>(search_l, indexing_l, r, maxc, dim, _data_store->get_aligned_dim(),
                                                _data_store->get_alignment_factor(), _pq_dist);
        _query_scratch.push(scratch);
    }
}

template <typename T, typename TagT, typename LabelT> size_t Index<T, TagT, LabelT>::save_tags(std::string tags_file)
{
    if (!_enable_tags)
    {
        diskann::cout << "Not saving tags as they are not enabled." << std::endl;
        return 0;
    }
    size_t tag_bytes_written;
    TagT *tag_data = new TagT[_nd + _num_frozen_pts];
    for (uint32_t i = 0; i < _nd; i++)
    {
        TagT tag;
        if (_location_to_tag.try_get(i, tag))
        {
            tag_data[i] = tag;
        }
        else
        {
            // catering to future when tagT can be any type.
            std::memset((char *)&tag_data[i], 0, sizeof(TagT));
        }
    }
    if (_num_frozen_pts > 0)
    {
        std::memset((char *)&tag_data[_start], 0, sizeof(TagT) * _num_frozen_pts);
    }
    try
    {
        tag_bytes_written = save_bin<TagT>(tags_file, tag_data, _nd + _num_frozen_pts, 1);
    }
    catch (std::system_error &e)
    {
        throw FileException(tags_file, e, __FUNCSIG__, __FILE__, __LINE__);
    }
    delete[] tag_data;
    return tag_bytes_written;
}

template <typename T, typename TagT, typename LabelT> size_t Index<T, TagT, LabelT>::save_data(std::string data_file)
{
    // Note: at this point, either _nd == _max_points or any frozen points have
    // been temporarily moved to _nd, so _nd + _num_frozen_points is the valid
    // location limit.
    return _data_store->save(data_file, (location_t)(_nd + _num_frozen_pts));
}

// save the graph index on a file as an adjacency list. For each point,
// first store the number of neighbors, and then the neighbor list (each as
// 4 byte uint32_t)
template <typename T, typename TagT, typename LabelT> size_t Index<T, TagT, LabelT>::save_graph(std::string graph_file)
{
    std::ofstream out;
    open_file_to_write(out, graph_file);

    size_t file_offset = 0; // we will use this if we want
    out.seekp(file_offset, out.beg);
    size_t index_size = 24;
    uint32_t max_degree = 0;
    out.write((char *)&index_size, sizeof(uint64_t));
    out.write((char *)&_max_observed_degree, sizeof(uint32_t));
    uint32_t ep_u32 = _start;
    out.write((char *)&ep_u32, sizeof(uint32_t));
    out.write((char *)&_num_frozen_pts, sizeof(size_t));
    // Note: at this point, either _nd == _max_points or any frozen points have
    // been temporarily moved to _nd, so _nd + _num_frozen_points is the valid
    // location limit.
    for (uint32_t i = 0; i < _nd + _num_frozen_pts; i++)
    {
        uint32_t GK = (uint32_t)_final_graph[i].size();
        out.write((char *)&GK, sizeof(uint32_t));
        out.write((char *)_final_graph[i].data(), GK * sizeof(uint32_t));
        max_degree = _final_graph[i].size() > max_degree ? (uint32_t)_final_graph[i].size() : max_degree;
        index_size += (size_t)(sizeof(uint32_t) * (GK + 1));
    }
    out.seekp(file_offset, out.beg);
    out.write((char *)&index_size, sizeof(uint64_t));
    out.write((char *)&max_degree, sizeof(uint32_t));
    out.close();
    return index_size; // number of bytes written
}

template <typename T, typename TagT, typename LabelT>
size_t Index<T, TagT, LabelT>::save_delete_list(const std::string &filename)
{
    if (_delete_set->size() == 0)
    {
        return 0;
    }
    std::unique_ptr<uint32_t[]> delete_list = std::make_unique<uint32_t[]>(_delete_set->size());
    uint32_t i = 0;
    for (auto &del : *_delete_set)
    {
        delete_list[i++] = del;
    }
    return save_bin<uint32_t>(filename, delete_list.get(), _delete_set->size(), 1);
}

template <typename T, typename TagT, typename LabelT>
void Index<T, TagT, LabelT>::save(const char *filename, bool compact_before_save)
{
    diskann::Timer timer;

    std::unique_lock<std::shared_timed_mutex> ul(_update_lock);
    std::unique_lock<std::shared_timed_mutex> cl(_consolidate_lock);
    std::unique_lock<std::shared_timed_mutex> tl(_tag_lock);
    std::unique_lock<std::shared_timed_mutex> dl(_delete_lock);

    if (compact_before_save)
    {
        compact_data();
        compact_frozen_point();
    }
    else
    {
        if (!_data_compacted)
        {
            throw ANNException("Index save for non-compacted index is not yet implemented", -1, __FUNCSIG__, __FILE__,
                               __LINE__);
        }
    }

    if (!_save_as_one_file)
    {
        if (_filtered_index)
        {
            if (_label_to_medoid_id.size() > 0)
            {
                std::ofstream medoid_writer(std::string(filename) + "_labels_to_medoids.txt");
                if (medoid_writer.fail())
                {
                    throw diskann::ANNException(std::string("Failed to open file ") + filename, -1);
                }
                for (auto iter : _label_to_medoid_id)
                {
                    medoid_writer << iter.first << ", " << iter.second << std::endl;
                }
                medoid_writer.close();
            }

            if (_universal_label_exists)
            {
                std::ofstream universal_label_writer(std::string(filename) + "_universal_label.txt");
                assert(universal_label_writer.is_open());
                universal_label_writer << _universal_label << std::endl;
                universal_label_writer.close();
            }

            if (_pts_to_labels.size() > 0)
            {
                std::ofstream label_writer(std::string(filename) + "_labels.txt");
                assert(label_writer.is_open());
                for (uint32_t i = 0; i < _pts_to_labels.size(); i++)
                {
                    for (uint32_t j = 0; j < (_pts_to_labels[i].size() - 1); j++)
                    {
                        label_writer << _pts_to_labels[i][j] << ",";
                    }
                    if (_pts_to_labels[i].size() != 0)
                        label_writer << _pts_to_labels[i][_pts_to_labels[i].size() - 1];
                    label_writer << std::endl;
                }
                label_writer.close();
            }
        }

        std::string graph_file = std::string(filename);
        std::string tags_file = std::string(filename) + ".tags";
        std::string data_file = std::string(filename) + ".data";
        std::string delete_list_file = std::string(filename) + ".del";

        // Because the save_* functions use append mode, ensure that
        // the files are deleted before save. Ideally, we should check
        // the error code for delete_file, but will ignore now because
        // delete should succeed if save will succeed.
        delete_file(graph_file);
        save_graph(graph_file);
        delete_file(data_file);
        save_data(data_file);
        delete_file(tags_file);
        save_tags(tags_file);
        delete_file(delete_list_file);
        save_delete_list(delete_list_file);
    }
    else
    {
        diskann::cout << "Save index in a single file currently not supported. "
                         "Not saving the index."
                      << std::endl;
    }

    // If frozen points were temporarily compacted to _nd, move back to
    // _max_points.
    reposition_frozen_point_to_end();

    diskann::cout << "Time taken for save: " << timer.elapsed() / 1000000.0 << "s." << std::endl;
}

#ifdef EXEC_ENV_OLS
template <typename T, typename TagT, typename LabelT>
size_t Index<T, TagT, LabelT>::load_tags(AlignedFileReader &reader)
{
#else
template <typename T, typename TagT, typename LabelT>
size_t Index<T, TagT, LabelT>::load_tags(const std::string tag_filename)
{
    if (_enable_tags && !file_exists(tag_filename))
    {
        diskann::cerr << "Tag file provided does not exist!" << std::endl;
        throw diskann::ANNException("Tag file provided does not exist!", -1, __FUNCSIG__, __FILE__, __LINE__);
    }
#endif
    if (!_enable_tags)
    {
        diskann::cout << "Tags not loaded as tags not enabled." << std::endl;
        return 0;
    }

    size_t file_dim, file_num_points;
    TagT *tag_data;
#ifdef EXEC_ENV_OLS
    load_bin<TagT>(reader, tag_data, file_num_points, file_dim);
#else
    load_bin<TagT>(std::string(tag_filename), tag_data, file_num_points, file_dim);
#endif

    if (file_dim != 1)
    {
        std::stringstream stream;
        stream << "ERROR: Found " << file_dim << " dimensions for tags,"
               << "but tag file must have 1 dimension." << std::endl;
        diskann::cerr << stream.str() << std::endl;
        delete[] tag_data;
        throw diskann::ANNException(stream.str(), -1, __FUNCSIG__, __FILE__, __LINE__);
    }

    const size_t num_data_points = file_num_points - _num_frozen_pts;
    _location_to_tag.reserve(num_data_points);
    _tag_to_location.reserve(num_data_points);
    for (uint32_t i = 0; i < (uint32_t)num_data_points; i++)
    {
        TagT tag = *(tag_data + i);
        if (_delete_set->find(i) == _delete_set->end())
        {
            _location_to_tag.set(i, tag);
            _tag_to_location[tag] = i;
        }
    }
    diskann::cout << "Tags loaded." << std::endl;
    delete[] tag_data;
    return file_num_points;
}

template <typename T, typename TagT, typename LabelT>
#ifdef EXEC_ENV_OLS
size_t Index<T, TagT, LabelT>::load_data(AlignedFileReader &reader)
{
#else
size_t Index<T, TagT, LabelT>::load_data(std::string filename)
{
#endif
    size_t file_dim, file_num_points;
#ifdef EXEC_ENV_OLS
    diskann::get_bin_metadata(reader, file_num_points, file_dim);
#else
    if (!file_exists(filename))
    {
        std::stringstream stream;
        stream << "ERROR: data file " << filename << " does not exist." << std::endl;
        diskann::cerr << stream.str() << std::endl;
        throw diskann::ANNException(stream.str(), -1, __FUNCSIG__, __FILE__, __LINE__);
    }
    diskann::get_bin_metadata(filename, file_num_points, file_dim);
#endif

    // since we are loading a new dataset, _empty_slots must be cleared
    _empty_slots.clear();

    if (file_dim != _dim)
    {
        std::stringstream stream;
        stream << "ERROR: Driver requests loading " << _dim << " dimension,"
               << "but file has " << file_dim << " dimension." << std::endl;
        diskann::cerr << stream.str() << std::endl;
        throw diskann::ANNException(stream.str(), -1, __FUNCSIG__, __FILE__, __LINE__);
    }

    if (file_num_points > _max_points + _num_frozen_pts)
    {
        // update and tag lock acquired in load() before calling load_data
        resize(file_num_points - _num_frozen_pts);
    }

#ifdef EXEC_ENV_OLS

    // REFACTOR TODO: Must figure out how to support aligned reader in a clean
    // manner.
    copy_aligned_data_from_file<T>(reader, _data, file_num_points, file_dim, _aligned_dim);
#else
    _data_store->load(filename); // offset == 0.
#endif
    return file_num_points;
}

#ifdef EXEC_ENV_OLS
template <typename T, typename TagT, typename LabelT>
size_t Index<T, TagT, LabelT>::load_delete_set(AlignedFileReader &reader)
{
#else
template <typename T, typename TagT, typename LabelT>
size_t Index<T, TagT, LabelT>::load_delete_set(const std::string &filename)
{
#endif
    std::unique_ptr<uint32_t[]> delete_list;
    size_t npts, ndim;

#ifdef EXEC_ENV_OLS
    diskann::load_bin<uint32_t>(reader, delete_list, npts, ndim);
#else
    diskann::load_bin<uint32_t>(filename, delete_list, npts, ndim);
#endif
    assert(ndim == 1);
    for (uint32_t i = 0; i < npts; i++)
    {
        _delete_set->insert(delete_list[i]);
    }
    return npts;
}

// load the index from file and update the max_degree, cur (navigating
// node loc), and _final_graph (adjacency list)
template <typename T, typename TagT, typename LabelT>
#ifdef EXEC_ENV_OLS
void Index<T, TagT, LabelT>::load(AlignedFileReader &reader, uint32_t num_threads, uint32_t search_l)
{
#else
void Index<T, TagT, LabelT>::load(const char *filename, uint32_t num_threads, uint32_t search_l)
{
#endif
    std::unique_lock<std::shared_timed_mutex> ul(_update_lock);
    std::unique_lock<std::shared_timed_mutex> cl(_consolidate_lock);
    std::unique_lock<std::shared_timed_mutex> tl(_tag_lock);
    std::unique_lock<std::shared_timed_mutex> dl(_delete_lock);

    _has_built = true;

    size_t tags_file_num_pts = 0, graph_num_pts = 0, data_file_num_pts = 0, label_num_pts = 0;

    std::string mem_index_file(filename);
    std::string labels_file = mem_index_file + "_labels.txt";
    std::string labels_to_medoids = mem_index_file + "_labels_to_medoids.txt";
    std::string labels_map_file = mem_index_file + "_labels_map.txt";

    if (!_save_as_one_file)
    {
        // For DLVS Store, we will not support saving the index in multiple
        // files.
#ifndef EXEC_ENV_OLS
        std::string data_file = std::string(filename) + ".data";
        std::string tags_file = std::string(filename) + ".tags";
        std::string delete_set_file = std::string(filename) + ".del";
        std::string graph_file = std::string(filename);
        data_file_num_pts = load_data(data_file);
        if (file_exists(delete_set_file))
        {
            load_delete_set(delete_set_file);
        }
        if (_enable_tags)
        {
            tags_file_num_pts = load_tags(tags_file);
        }
        graph_num_pts = load_graph(graph_file, data_file_num_pts);
#endif
    }
    else
    {
        diskann::cout << "Single index file saving/loading support not yet "
                         "enabled. Not loading the index."
                      << std::endl;
        return;
    }

    if (data_file_num_pts != graph_num_pts || (data_file_num_pts != tags_file_num_pts && _enable_tags))
    {
        std::stringstream stream;
        stream << "ERROR: When loading index, loaded " << data_file_num_pts << " points from datafile, "
               << graph_num_pts << " from graph, and " << tags_file_num_pts
               << " tags, with num_frozen_pts being set to " << _num_frozen_pts << " in constructor." << std::endl;
        diskann::cerr << stream.str() << std::endl;
        throw diskann::ANNException(stream.str(), -1, __FUNCSIG__, __FILE__, __LINE__);
    }

    if (file_exists(labels_file))
    {
        _label_map = load_label_map(labels_map_file);
        parse_label_file(labels_file, label_num_pts);
        assert(label_num_pts == data_file_num_pts);
        if (file_exists(labels_to_medoids))
        {
            std::ifstream medoid_stream(labels_to_medoids);
            std::string line, token;
            uint32_t line_cnt = 0;

            _label_to_medoid_id.clear();

            while (std::getline(medoid_stream, line))
            {
                std::istringstream iss(line);
                uint32_t cnt = 0;
                uint32_t medoid = 0;
                LabelT label;
                while (std::getline(iss, token, ','))
                {
                    token.erase(std::remove(token.begin(), token.end(), '\n'), token.end());
                    token.erase(std::remove(token.begin(), token.end(), '\r'), token.end());
                    LabelT token_as_num = (LabelT)std::stoul(token);
                    if (cnt == 0)
                        label = token_as_num;
                    else
                        medoid = token_as_num;
                    cnt++;
                }
                _label_to_medoid_id[label] = medoid;
                line_cnt++;
            }
        }

        std::string universal_label_file(filename);
        universal_label_file += "_universal_label.txt";
        if (file_exists(universal_label_file))
        {
            std::ifstream universal_label_reader(universal_label_file);
            universal_label_reader >> _universal_label;
            _universal_label_exists = true;
            universal_label_reader.close();
        }
    }

    _nd = data_file_num_pts - _num_frozen_pts;
    _empty_slots.clear();
    _empty_slots.reserve(_max_points);
    for (auto i = _nd; i < _max_points; i++)
    {
        _empty_slots.insert((uint32_t)i);
    }

    reposition_frozen_point_to_end();
    diskann::cout << "Num frozen points:" << _num_frozen_pts << " _nd: " << _nd << " _start: " << _start
                  << " size(_location_to_tag): " << _location_to_tag.size()
                  << " size(_tag_to_location):" << _tag_to_location.size() << " Max points: " << _max_points
                  << std::endl;

    // For incremental index, _query_scratch is initialized in the constructor.
    // For the bulk index, the params required to initialize _query_scratch
    // are known only at load time, hence this check and the call to
    // initialize_q_s().
    if (_query_scratch.size() == 0)
    {
        initialize_query_scratch(num_threads, search_l, search_l, (uint32_t)_max_range_of_loaded_graph, _indexingMaxC,
                                 _dim);
    }
}

#ifndef EXEC_ENV_OLS
template <typename T, typename TagT, typename LabelT>
size_t Index<T, TagT, LabelT>::get_graph_num_frozen_points(const std::string &graph_file)
{
    size_t expected_file_size;
    uint32_t max_observed_degree, start;
    size_t file_frozen_pts;

    std::ifstream in;
    in.exceptions(std::ios::badbit | std::ios::failbit);

    in.open(graph_file, std::ios::binary);
    in.read((char *)&expected_file_size, sizeof(size_t));
    in.read((char *)&max_observed_degree, sizeof(uint32_t));
    in.read((char *)&start, sizeof(uint32_t));
    in.read((char *)&file_frozen_pts, sizeof(size_t));

    return file_frozen_pts;
}
#endif

#ifdef EXEC_ENV_OLS
template <typename T, typename TagT, typename LabelT>
size_t Index<T, TagT, LabelT>::load_graph(AlignedFileReader &reader, size_t expected_num_points)
{
#else

template <typename T, typename TagT, typename LabelT>
size_t Index<T, TagT, LabelT>::load_graph(std::string filename, size_t expected_num_points)
{
#endif
    size_t expected_file_size;
    size_t file_frozen_pts;

#ifdef EXEC_ENV_OLS
    int header_size = 2 * sizeof(size_t) + 2 * sizeof(uint32_t);
    std::unique_ptr<char[]> header = std::make_unique<char[]>(header_size);
    read_array(reader, header.get(), header_size);

    expected_file_size = *((size_t *)header.get());
    _max_observed_degree = *((uint32_t *)(header.get() + sizeof(size_t)));
    _start = *((uint32_t *)(header.get() + sizeof(size_t) + sizeof(uint32_t)));
    file_frozen_pts = *((size_t *)(header.get() + sizeof(size_t) + sizeof(uint32_t) + sizeof(uint32_t)));
#else

    size_t file_offset = 0; // will need this for single file format support
    std::ifstream in;
    in.exceptions(std::ios::badbit | std::ios::failbit);
    in.open(filename, std::ios::binary);
    in.seekg(file_offset, in.beg);
    in.read((char *)&expected_file_size, sizeof(size_t));
    in.read((char *)&_max_observed_degree, sizeof(uint32_t));
    in.read((char *)&_start, sizeof(uint32_t));
    in.read((char *)&file_frozen_pts, sizeof(size_t));
    size_t vamana_metadata_size = sizeof(size_t) + sizeof(uint32_t) + sizeof(uint32_t) + sizeof(size_t);

#endif
    diskann::cout << "From graph header, expected_file_size: " << expected_file_size
                  << ", _max_observed_degree: " << _max_observed_degree << ", _start: " << _start
                  << ", file_frozen_pts: " << file_frozen_pts << std::endl;

    if (file_frozen_pts != _num_frozen_pts)
    {
        std::stringstream stream;
        if (file_frozen_pts == 1)
        {
            stream << "ERROR: When loading index, detected dynamic index, but "
                      "constructor asks for static index. Exitting."
                   << std::endl;
        }
        else
        {
            stream << "ERROR: When loading index, detected static index, but "
                      "constructor asks for dynamic index. Exitting."
                   << std::endl;
        }
        diskann::cerr << stream.str() << std::endl;
        throw diskann::ANNException(stream.str(), -1, __FUNCSIG__, __FILE__, __LINE__);
    }

#ifdef EXEC_ENV_OLS
    diskann::cout << "Loading vamana graph from reader..." << std::flush;
#else
    diskann::cout << "Loading vamana graph " << filename << "..." << std::flush;
#endif

    const size_t expected_max_points = expected_num_points - file_frozen_pts;

    // If user provides more points than max_points
    // resize the _final_graph to the larger size.
    if (_max_points < expected_max_points)
    {
        diskann::cout << "Number of points in data: " << expected_max_points
                      << " is greater than max_points: " << _max_points
                      << " Setting max points to: " << expected_max_points << std::endl;
        _final_graph.resize(expected_max_points + _num_frozen_pts);
        _max_points = expected_max_points;
    }
#ifdef EXEC_ENV_OLS
    uint32_t nodes_read = 0;
    size_t cc = 0;
    size_t graph_offset = header_size;
    while (nodes_read < expected_num_points)
    {
        uint32_t k;
        read_value(reader, k, graph_offset);
        graph_offset += sizeof(uint32_t);
        std::vector<uint32_t> tmp(k);
        tmp.reserve(k);
        read_array(reader, tmp.data(), k, graph_offset);
        graph_offset += k * sizeof(uint32_t);
        cc += k;
        _final_graph[nodes_read].swap(tmp);
        nodes_read++;
        if (nodes_read % 1000000 == 0)
        {
            diskann::cout << "." << std::flush;
        }
        if (k > _max_range_of_loaded_graph)
        {
            _max_range_of_loaded_graph = k;
        }
    }
#else
    size_t bytes_read = vamana_metadata_size;
    size_t cc = 0;
    uint32_t nodes_read = 0;
    while (bytes_read != expected_file_size)
    {
        uint32_t k;
        in.read((char *)&k, sizeof(uint32_t));

        if (k == 0)
        {
            diskann::cerr << "ERROR: Point found with no out-neighbors, point#" << nodes_read << std::endl;
        }

        cc += k;
        ++nodes_read;
        std::vector<uint32_t> tmp(k);
        tmp.reserve(k);
        in.read((char *)tmp.data(), k * sizeof(uint32_t));
        _final_graph[nodes_read - 1].swap(tmp);
        bytes_read += sizeof(uint32_t) * ((size_t)k + 1);
        if (nodes_read % 10000000 == 0)
            diskann::cout << "." << std::flush;
        if (k > _max_range_of_loaded_graph)
        {
            _max_range_of_loaded_graph = k;
        }
    }
#endif

    diskann::cout << "done. Index has " << nodes_read << " nodes and " << cc << " out-edges, _start is set to "
                  << _start << std::endl;
    return nodes_read;
}

template <typename T, typename TagT, typename LabelT> int Index<T, TagT, LabelT>::get_vector_by_tag(TagT &tag, T *vec)
{
    std::shared_lock<std::shared_timed_mutex> lock(_tag_lock);
    if (_tag_to_location.find(tag) == _tag_to_location.end())
    {
        diskann::cout << "Tag " << tag << " does not exist" << std::endl;
        return -1;
    }

    location_t location = _tag_to_location[tag];
    _data_store->get_vector(location, vec);

    return 0;
}

template <typename T, typename TagT, typename LabelT> uint32_t Index<T, TagT, LabelT>::calculate_entry_point()
{
    //  TODO: need to compute medoid with PQ data too, for now sample at random
    if (_pq_dist)
    {
        size_t r = (size_t)rand() * (size_t)RAND_MAX + (size_t)rand();
        return (uint32_t)(r % (size_t)_nd);
    }

    // TODO: This function does not support multi-threaded calculation of medoid.
    // Must revisit if perf is a concern.
    return _data_store->calculate_medoid();
}

template <typename T, typename TagT, typename LabelT> std::vector<uint32_t> Index<T, TagT, LabelT>::get_init_ids()
{
    std::vector<uint32_t> init_ids;
    init_ids.reserve(1 + _num_frozen_pts);

    init_ids.emplace_back(_start);

    for (uint32_t frozen = (uint32_t)_max_points; frozen < _max_points + _num_frozen_pts; frozen++)
    {
        if (frozen != _start)
        {
            init_ids.emplace_back(frozen);
        }
    }

    return init_ids;
}

template <typename T, typename TagT, typename LabelT>
std::pair<uint32_t, uint32_t> Index<T, TagT, LabelT>::iterate_to_fixed_point(
    const T *query, const uint32_t Lsize, const std::vector<uint32_t> &init_ids, InMemQueryScratch<T> *scratch,
    bool use_filter, const std::vector<LabelT> &filter_label, bool search_invocation)
{
    std::vector<Neighbor> &expanded_nodes = scratch->pool();
    NeighborPriorityQueue &best_L_nodes = scratch->best_l_nodes();
    best_L_nodes.reserve(Lsize);
    tsl::robin_set<uint32_t> &inserted_into_pool_rs = scratch->inserted_into_pool_rs();
    boost::dynamic_bitset<> &inserted_into_pool_bs = scratch->inserted_into_pool_bs();
    std::vector<uint32_t> &id_scratch = scratch->id_scratch();
    std::vector<float> &dist_scratch = scratch->dist_scratch();
    assert(id_scratch.size() == 0);

    // REFACTOR
    // T *aligned_query = scratch->aligned_query();
    // memcpy(aligned_query, query, _dim * sizeof(T));
    // if (_normalize_vecs)
    //{
    //     normalize((float *)aligned_query, _dim);
    // }

    T *aligned_query = scratch->aligned_query();

    float *query_float = nullptr;
    float *query_rotated = nullptr;
    float *pq_dists = nullptr;
    uint8_t *pq_coord_scratch = nullptr;
    // Intialize PQ related scratch to use PQ based distances
    if (_pq_dist)
    {
        // Get scratch spaces
        PQScratch<T> *pq_query_scratch = scratch->pq_scratch();
        query_float = pq_query_scratch->aligned_query_float;
        query_rotated = pq_query_scratch->rotated_query;
        pq_dists = pq_query_scratch->aligned_pqtable_dist_scratch;

        // Copy query vector to float and then to "rotated" query
        for (size_t d = 0; d < _dim; d++)
        {
            query_float[d] = (float)aligned_query[d];
        }
        pq_query_scratch->set(_dim, aligned_query);

        // center the query and rotate if we have a rotation matrix
        _pq_table.preprocess_query(query_rotated);
        _pq_table.populate_chunk_distances(query_rotated, pq_dists);

        pq_coord_scratch = pq_query_scratch->aligned_pq_coord_scratch;
    }

    if (expanded_nodes.size() > 0 || id_scratch.size() > 0)
    {
        throw ANNException("ERROR: Clear scratch space before passing.", -1, __FUNCSIG__, __FILE__, __LINE__);
    }

    // Decide whether to use bitset or robin set to mark visited nodes
    auto total_num_points = _max_points + _num_frozen_pts;
    bool fast_iterate = total_num_points <= MAX_POINTS_FOR_USING_BITSET;

    if (fast_iterate)
    {
        if (inserted_into_pool_bs.size() < total_num_points)
        {
            // hopefully using 2X will reduce the number of allocations.
            auto resize_size =
                2 * total_num_points > MAX_POINTS_FOR_USING_BITSET ? MAX_POINTS_FOR_USING_BITSET : 2 * total_num_points;
            inserted_into_pool_bs.resize(resize_size);
        }
    }

    // Lambda to determine if a node has been visited
    auto is_not_visited = [this, fast_iterate, &inserted_into_pool_bs, &inserted_into_pool_rs](const uint32_t id) {
        return fast_iterate ? inserted_into_pool_bs[id] == 0
                            : inserted_into_pool_rs.find(id) == inserted_into_pool_rs.end();
    };

    // Lambda to batch compute query<-> node distances in PQ space
    auto compute_dists = [this, pq_coord_scratch, pq_dists](const std::vector<uint32_t> &ids,
                                                            std::vector<float> &dists_out) {
        diskann::aggregate_coords(ids, this->_pq_data, this->_num_pq_chunks, pq_coord_scratch);
        diskann::pq_dist_lookup(pq_coord_scratch, ids.size(), this->_num_pq_chunks, pq_dists, dists_out);
    };

    // Initialize the candidate pool with starting points
    for (auto id : init_ids)
    {
        if (id >= _max_points + _num_frozen_pts)
        {
            diskann::cerr << "Out of range loc found as an edge : " << id << std::endl;
            throw diskann::ANNException(std::string("Wrong loc") + std::to_string(id), -1, __FUNCSIG__, __FILE__,
                                        __LINE__);
        }

        if (use_filter)
        {
            std::vector<LabelT> common_filters;
            auto &x = _pts_to_labels[id];
            std::set_intersection(filter_label.begin(), filter_label.end(), x.begin(), x.end(),
                                  std::back_inserter(common_filters));
            if (_universal_label_exists)
            {
                if (std::find(filter_label.begin(), filter_label.end(), _universal_label) != filter_label.end() ||
                    std::find(x.begin(), x.end(), _universal_label) != x.end())
                    common_filters.emplace_back(_universal_label);
            }

            if (common_filters.size() == 0)
                continue;
        }

        if (is_not_visited(id))
        {
            if (fast_iterate)
            {
                inserted_into_pool_bs[id] = 1;
            }
            else
            {
                inserted_into_pool_rs.insert(id);
            }

            float distance;
            if (_pq_dist)
            {
                pq_dist_lookup(pq_coord_scratch, 1, this->_num_pq_chunks, pq_dists, &distance);
            }
            else
            {
                distance = _data_store->get_distance(aligned_query, id);
            }
            Neighbor nn = Neighbor(id, distance);
            best_L_nodes.insert(nn);
        }
    }
    uint32_t hops = 0;
    uint32_t cmps = 0;
    while (best_L_nodes.has_unexpanded_node())
    {
        auto nbr = best_L_nodes.closest_unexpanded();
        auto n = nbr.id;

        // Add node to expanded nodes to create pool for prune later
        if (!search_invocation)
        {
            if (!use_filter)
            {
                expanded_nodes.emplace_back(nbr);
            }
            else
            { // in filter based indexing, the same point might invoke
                // multiple iterate_to_fixed_points, so need to be careful
                // not to add the same item to pool multiple times.
                if (std::find(expanded_nodes.begin(), expanded_nodes.end(), nbr) == expanded_nodes.end())
                {
                    expanded_nodes.emplace_back(nbr);
                }
            }
        }

        // Find which of the nodes in des have not been visited before
        id_scratch.clear();
        dist_scratch.clear();
        {
            if (_dynamic_index)
                _locks[n].lock();
            for (auto id : _final_graph[n])
            {
                assert(id < _max_points + _num_frozen_pts);

                if (use_filter)
                {
                    // NOTE: NEED TO CHECK IF THIS CORRECT WITH NEW LOCKS.
                    std::vector<LabelT> common_filters;
                    auto &x = _pts_to_labels[id];
                    std::set_intersection(filter_label.begin(), filter_label.end(), x.begin(), x.end(),
                                          std::back_inserter(common_filters));
                    if (_universal_label_exists)
                    {
                        if (std::find(filter_label.begin(), filter_label.end(), _universal_label) !=
                                filter_label.end() ||
                            std::find(x.begin(), x.end(), _universal_label) != x.end())
                            common_filters.emplace_back(_universal_label);
                    }

                    if (common_filters.size() == 0)
                        continue;
                }

                if (is_not_visited(id))
                {
                    id_scratch.push_back(id);
                }
            }

            if (_dynamic_index)
                _locks[n].unlock();
        }

        // Mark nodes visited
        for (auto id : id_scratch)
        {
            if (fast_iterate)
            {
                inserted_into_pool_bs[id] = 1;
            }
            else
            {
                inserted_into_pool_rs.insert(id);
            }
        }

        // Compute distances to unvisited nodes in the expansion
        if (_pq_dist)
        {
            assert(dist_scratch.capacity() >= id_scratch.size());
            compute_dists(id_scratch, dist_scratch);
        }
        else
        {
            assert(dist_scratch.size() == 0);
            for (size_t m = 0; m < id_scratch.size(); ++m)
            {
                uint32_t id = id_scratch[m];

                if (m + 1 < id_scratch.size())
                {
                    auto nextn = id_scratch[m + 1];
                    _data_store->prefetch_vector(nextn);
                }

                dist_scratch.push_back(_data_store->get_distance(aligned_query, id));
            }
        }
        cmps += (uint32_t)id_scratch.size();

        // Insert <id, dist> pairs into the pool of candidates
        for (size_t m = 0; m < id_scratch.size(); ++m)
        {
            best_L_nodes.insert(Neighbor(id_scratch[m], dist_scratch[m]));
        }
    }
    return std::make_pair(hops, cmps);
}

template <typename T, typename TagT, typename LabelT>
void Index<T, TagT, LabelT>::search_for_point_and_prune(int location, uint32_t Lindex,
                                                        std::vector<uint32_t> &pruned_list,
                                                        InMemQueryScratch<T> *scratch, bool use_filter,
                                                        uint32_t filteredLindex)
{
    const std::vector<uint32_t> init_ids = get_init_ids();
    const std::vector<LabelT> unused_filter_label;

    if (!use_filter)
    {
        _data_store->get_vector(location, scratch->aligned_query());
        iterate_to_fixed_point(scratch->aligned_query(), Lindex, init_ids, scratch, false, unused_filter_label, false);
    }
    else
    {
        std::vector<uint32_t> filter_specific_start_nodes;
        for (auto &x : _pts_to_labels[location])
            filter_specific_start_nodes.emplace_back(_label_to_medoid_id[x]);

        _data_store->get_vector(location, scratch->aligned_query());
        iterate_to_fixed_point(scratch->aligned_query(), filteredLindex, filter_specific_start_nodes, scratch, true,
                               _pts_to_labels[location], false);
    }

    auto &pool = scratch->pool();

    for (uint32_t i = 0; i < pool.size(); i++)
    {
        if (pool[i].id == (uint32_t)location)
        {
            pool.erase(pool.begin() + i);
            i--;
        }
    }

    if (pruned_list.size() > 0)
    {
        throw diskann::ANNException("ERROR: non-empty pruned_list passed", -1, __FUNCSIG__, __FILE__, __LINE__);
    }

    prune_neighbors(location, pool, pruned_list, scratch);

    assert(!pruned_list.empty());
    assert(_final_graph.size() == _max_points + _num_frozen_pts);
}

template <typename T, typename TagT, typename LabelT>
void Index<T, TagT, LabelT>::occlude_list(const uint32_t location, std::vector<Neighbor> &pool, const float alpha,
                                          const uint32_t degree, const uint32_t maxc, std::vector<uint32_t> &result,
                                          InMemQueryScratch<T> *scratch,
                                          const tsl::robin_set<uint32_t> *const delete_set_ptr)
{
    if (pool.size() == 0)
        return;

    // Truncate pool at maxc and initialize scratch spaces
    assert(std::is_sorted(pool.begin(), pool.end()));
    assert(result.size() == 0);
    if (pool.size() > maxc)
        pool.resize(maxc);
    std::vector<float> &occlude_factor = scratch->occlude_factor();
    // occlude_list can be called with the same scratch more than once by
    // search_for_point_and_add_link through inter_insert.
    occlude_factor.clear();
    // Initialize occlude_factor to pool.size() many 0.0f values for correctness
    occlude_factor.insert(occlude_factor.end(), pool.size(), 0.0f);

    float cur_alpha = 1;
    while (cur_alpha <= alpha && result.size() < degree)
    {
        // used for MIPS, where we store a value of eps in cur_alpha to
        // denote pruned out entries which we can skip in later rounds.
        float eps = cur_alpha + 0.01f;

        for (auto iter = pool.begin(); result.size() < degree && iter != pool.end(); ++iter)
        {
            if (occlude_factor[iter - pool.begin()] > cur_alpha)
            {
                continue;
            }
            // Set the entry to float::max so that is not considered again
            occlude_factor[iter - pool.begin()] = std::numeric_limits<float>::max();
            // Add the entry to the result if its not been deleted, and doesn't
            // add a self loop
            if (delete_set_ptr == nullptr || delete_set_ptr->find(iter->id) == delete_set_ptr->end())
            {
                if (iter->id != location)
                {
                    result.push_back(iter->id);
                }
            }

            // Update occlude factor for points from iter+1 to pool.end()
            for (auto iter2 = iter + 1; iter2 != pool.end(); iter2++)
            {
                auto t = iter2 - pool.begin();
                if (occlude_factor[t] > alpha)
                    continue;

                bool prune_allowed = true;
                if (_filtered_index)
                {
                    uint32_t a = iter->id;
                    uint32_t b = iter2->id;
                    for (auto &x : _pts_to_labels[b])
                    {
                        if (std::find(_pts_to_labels[a].begin(), _pts_to_labels[a].end(), x) == _pts_to_labels[a].end())
                        {
                            prune_allowed = false;
                        }
                        if (!prune_allowed)
                            break;
                    }
                }
                if (!prune_allowed)
                    continue;

                float djk = _data_store->get_distance(iter2->id, iter->id);
                if (_dist_metric == diskann::Metric::L2 || _dist_metric == diskann::Metric::COSINE)
                {
                    occlude_factor[t] = (djk == 0) ? std::numeric_limits<float>::max()
                                                   : std::max(occlude_factor[t], iter2->distance / djk);
                }
                else if (_dist_metric == diskann::Metric::INNER_PRODUCT)
                {
                    // Improvization for flipping max and min dist for MIPS
                    float x = -iter2->distance;
                    float y = -djk;
                    if (y > cur_alpha * x)
                    {
                        occlude_factor[t] = std::max(occlude_factor[t], eps);
                    }
                }
            }
        }
        cur_alpha *= 1.2f;
    }
}

template <typename T, typename TagT, typename LabelT>
void Index<T, TagT, LabelT>::prune_neighbors(const uint32_t location, std::vector<Neighbor> &pool,
                                             std::vector<uint32_t> &pruned_list, InMemQueryScratch<T> *scratch)
{
    prune_neighbors(location, pool, _indexingRange, _indexingMaxC, _indexingAlpha, pruned_list, scratch);
}

template <typename T, typename TagT, typename LabelT>
void Index<T, TagT, LabelT>::prune_neighbors(const uint32_t location, std::vector<Neighbor> &pool, const uint32_t range,
                                             const uint32_t max_candidate_size, const float alpha,
                                             std::vector<uint32_t> &pruned_list, InMemQueryScratch<T> *scratch)
{
    if (pool.size() == 0)
    {
        // if the pool is empty, behave like a noop
        pruned_list.clear();
        return;
    }

    _max_observed_degree = (std::max)(_max_observed_degree, range);

    // If using _pq_build, over-write the PQ distances with actual distances
    if (_pq_dist)
    {
        for (auto &ngh : pool)
            ngh.distance = _data_store->get_distance(ngh.id, location);
    }

    // sort the pool based on distance to query and prune it with occlude_list
    std::sort(pool.begin(), pool.end());
    pruned_list.clear();
    pruned_list.reserve(range);

    occlude_list(location, pool, alpha, range, max_candidate_size, pruned_list, scratch);
    assert(pruned_list.size() <= range);

    if (_saturate_graph && alpha > 1)
    {
        for (const auto &node : pool)
        {
            if (pruned_list.size() >= range)
                break;
            if ((std::find(pruned_list.begin(), pruned_list.end(), node.id) == pruned_list.end()) &&
                node.id != location)
                pruned_list.push_back(node.id);
        }
    }
}

template <typename T, typename TagT, typename LabelT>
void Index<T, TagT, LabelT>::inter_insert(uint32_t n, std::vector<uint32_t> &pruned_list, const uint32_t range,
                                          InMemQueryScratch<T> *scratch)
{
    const auto &src_pool = pruned_list;

    assert(!src_pool.empty());

    for (auto des : src_pool)
    {
        // des.loc is the loc of the neighbors of n
        assert(des < _max_points + _num_frozen_pts);
        // des_pool contains the neighbors of the neighbors of n
        std::vector<uint32_t> copy_of_neighbors;
        bool prune_needed = false;
        {
            LockGuard guard(_locks[des]);
            auto &des_pool = _final_graph[des];
            if (std::find(des_pool.begin(), des_pool.end(), n) == des_pool.end())
            {
                if (des_pool.size() < (uint64_t)(GRAPH_SLACK_FACTOR * range))
                {
                    des_pool.emplace_back(n);
                    prune_needed = false;
                }
                else
                {
                    copy_of_neighbors.reserve(des_pool.size() + 1);
                    copy_of_neighbors = des_pool;
                    copy_of_neighbors.push_back(n);
                    prune_needed = true;
                }
            }
        } // des lock is released by this point

        if (prune_needed)
        {
            tsl::robin_set<uint32_t> dummy_visited(0);
            std::vector<Neighbor> dummy_pool(0);

            size_t reserveSize = (size_t)(std::ceil(1.05 * GRAPH_SLACK_FACTOR * range));
            dummy_visited.reserve(reserveSize);
            dummy_pool.reserve(reserveSize);

            for (auto cur_nbr : copy_of_neighbors)
            {
                if (dummy_visited.find(cur_nbr) == dummy_visited.end() && cur_nbr != des)
                {
                    float dist = _data_store->get_distance(des, cur_nbr);
                    dummy_pool.emplace_back(Neighbor(cur_nbr, dist));
                    dummy_visited.insert(cur_nbr);
                }
            }
            std::vector<uint32_t> new_out_neighbors;
            prune_neighbors(des, dummy_pool, new_out_neighbors, scratch);
            {
                LockGuard guard(_locks[des]);

                _final_graph[des] = new_out_neighbors;
            }
        }
    }
}

template <typename T, typename TagT, typename LabelT>
void Index<T, TagT, LabelT>::inter_insert(uint32_t n, std::vector<uint32_t> &pruned_list, InMemQueryScratch<T> *scratch)
{
    inter_insert(n, pruned_list, _indexingRange, scratch);
}

template <typename T, typename TagT, typename LabelT>
void Index<T, TagT, LabelT>::link(const IndexWriteParameters &parameters)
{
    uint32_t num_threads = parameters.num_threads;
    if (num_threads != 0)
        omp_set_num_threads(num_threads);

    _saturate_graph = parameters.saturate_graph;

    _indexingQueueSize = parameters.search_list_size;
    _filterIndexingQueueSize = parameters.filter_list_size;
    _indexingRange = parameters.max_degree;
    _indexingMaxC = parameters.max_occlusion_size;
    _indexingAlpha = parameters.alpha;

    /* visit_order is a vector that is initialized to the entire graph */
    std::vector<uint32_t> visit_order;
    std::vector<diskann::Neighbor> pool, tmp;
    tsl::robin_set<uint32_t> visited;
    visit_order.reserve(_nd + _num_frozen_pts);
    for (uint32_t i = 0; i < (uint32_t)_nd; i++)
    {
        visit_order.emplace_back(i);
    }

    // If there are any frozen points, add them all.
    for (uint32_t frozen = (uint32_t)_max_points; frozen < _max_points + _num_frozen_pts; frozen++)
    {
        visit_order.emplace_back(frozen);
    }

    // if there are frozen points, the first such one is set to be the _start
    if (_num_frozen_pts > 0)
        _start = (uint32_t)_max_points;
    else
        _start = calculate_entry_point();

    for (size_t p = 0; p < _nd; p++)
    {
        _final_graph[p].reserve((size_t)(std::ceil(_indexingRange * GRAPH_SLACK_FACTOR * 1.05)));
    }

    diskann::Timer link_timer;

#pragma omp parallel for schedule(dynamic, 2048)
    for (int64_t node_ctr = 0; node_ctr < (int64_t)(visit_order.size()); node_ctr++)
    {
        auto node = visit_order[node_ctr];

        ScratchStoreManager<InMemQueryScratch<T>> manager(_query_scratch);
        auto scratch = manager.scratch_space();

        std::vector<uint32_t> pruned_list;
        if (_filtered_index)
        {
            search_for_point_and_prune(node, _indexingQueueSize, pruned_list, scratch, _filtered_index,
                                       _filterIndexingQueueSize);
        }
        else
        {
            search_for_point_and_prune(node, _indexingQueueSize, pruned_list, scratch);
        }
        {
            LockGuard guard(_locks[node]);
            _final_graph[node].reserve((size_t)(_indexingRange * GRAPH_SLACK_FACTOR * 1.05));
            _final_graph[node] = pruned_list;
            assert(_final_graph[node].size() <= _indexingRange);
        }

        inter_insert(node, pruned_list, scratch);

        if (node_ctr % 100000 == 0)
        {
            diskann::cout << "\r" << (100.0 * node_ctr) / (visit_order.size()) << "% of index build completed."
                          << std::flush;
        }
    }

    if (_nd > 0)
    {
        diskann::cout << "Starting final cleanup.." << std::flush;
    }
#pragma omp parallel for schedule(dynamic, 2048)
    for (int64_t node_ctr = 0; node_ctr < (int64_t)(visit_order.size()); node_ctr++)
    {
        auto node = visit_order[node_ctr];
        if (_final_graph[node].size() > _indexingRange)
        {
            ScratchStoreManager<InMemQueryScratch<T>> manager(_query_scratch);
            auto scratch = manager.scratch_space();

            tsl::robin_set<uint32_t> dummy_visited(0);
            std::vector<Neighbor> dummy_pool(0);
            std::vector<uint32_t> new_out_neighbors;

            for (auto cur_nbr : _final_graph[node])
            {
                if (dummy_visited.find(cur_nbr) == dummy_visited.end() && cur_nbr != node)
                {
                    float dist = _data_store->get_distance(node, cur_nbr);
                    dummy_pool.emplace_back(Neighbor(cur_nbr, dist));
                    dummy_visited.insert(cur_nbr);
                }
            }
            prune_neighbors(node, dummy_pool, new_out_neighbors, scratch);

            _final_graph[node].clear();
            for (auto id : new_out_neighbors)
                _final_graph[node].emplace_back(id);
        }
    }
    if (_nd > 0)
    {
        diskann::cout << "done. Link time: " << ((double)link_timer.elapsed() / (double)1000000) << "s" << std::endl;
    }
}

template <typename T, typename TagT, typename LabelT>
void Index<T, TagT, LabelT>::prune_all_neighbors(const uint32_t max_degree, const uint32_t max_occlusion_size,
                                                 const float alpha)
{
    const uint32_t range = max_degree;
    const uint32_t maxc = max_occlusion_size;

    _filtered_index = true;

    diskann::Timer timer;
#pragma omp parallel for
    for (int64_t node = 0; node < (int64_t)(_max_points + _num_frozen_pts); node++)
    {
        if ((size_t)node < _nd || (size_t)node >= _max_points)
        {
            if (_final_graph[node].size() > range)
            {
                tsl::robin_set<uint32_t> dummy_visited(0);
                std::vector<Neighbor> dummy_pool(0);
                std::vector<uint32_t> new_out_neighbors;

                ScratchStoreManager<InMemQueryScratch<T>> manager(_query_scratch);
                auto scratch = manager.scratch_space();

                for (auto cur_nbr : _final_graph[node])
                {
                    if (dummy_visited.find(cur_nbr) == dummy_visited.end() && cur_nbr != node)
                    {
                        float dist = _data_store->get_distance((location_t)node, (location_t)cur_nbr);
                        dummy_pool.emplace_back(Neighbor(cur_nbr, dist));
                        dummy_visited.insert(cur_nbr);
                    }
                }

                prune_neighbors((uint32_t)node, dummy_pool, range, maxc, alpha, new_out_neighbors, scratch);
                _final_graph[node].clear();
                for (auto id : new_out_neighbors)
                    _final_graph[node].emplace_back(id);
            }
        }
    }

    diskann::cout << "Prune time : " << timer.elapsed() / 1000 << "ms" << std::endl;
    size_t max = 0, min = 1 << 30, total = 0, cnt = 0;
    for (size_t i = 0; i < _max_points + _num_frozen_pts; i++)
    {
        if (i < _nd || i >= _max_points)
        {
            const std::vector<uint32_t> &pool = _final_graph[i];
            max = (std::max)(max, pool.size());
            min = (std::min)(min, pool.size());
            total += pool.size();
            if (pool.size() < 2)
                cnt++;
        }
    }
    if (min > max)
        min = max;
    if (_nd > 0)
    {
        diskann::cout << "Index built with degree: max:" << max
                      << "  avg:" << (float)total / (float)(_nd + _num_frozen_pts) << "  min:" << min
                      << "  count(deg<2):" << cnt << std::endl;
    }
}

// REFACTOR
template <typename T, typename TagT, typename LabelT>
void Index<T, TagT, LabelT>::set_start_points(const T *data, size_t data_count)
{
    std::unique_lock<std::shared_timed_mutex> ul(_update_lock);
    std::unique_lock<std::shared_timed_mutex> tl(_tag_lock);
    if (_nd > 0)
        throw ANNException("Can not set starting point for a non-empty index", -1, __FUNCSIG__, __FILE__, __LINE__);

    if (data_count != _num_frozen_pts * _dim)
        throw ANNException("Invalid number of points", -1, __FUNCSIG__, __FILE__, __LINE__);

    //     memcpy(_data + _aligned_dim * _max_points, data, _aligned_dim *
    //     sizeof(T) * _num_frozen_pts);
    for (location_t i = 0; i < _num_frozen_pts; i++)
    {
        _data_store->set_vector((location_t)(i + _max_points), data + i * _dim);
    }
    _has_built = true;
    diskann::cout << "Index start points set: #" << _num_frozen_pts << std::endl;
}

template <typename T, typename TagT, typename LabelT>
void Index<T, TagT, LabelT>::set_start_points_at_random(T radius, uint32_t random_seed)
{
    std::mt19937 gen{random_seed};
    std::normal_distribution<> d{0.0, 1.0};

    std::vector<T> points_data;
    points_data.reserve(_dim * _num_frozen_pts);
    std::vector<double> real_vec(_dim);

    for (size_t frozen_point = 0; frozen_point < _num_frozen_pts; frozen_point++)
    {
        double norm_sq = 0.0;
        for (size_t i = 0; i < _dim; ++i)
        {
            auto r = d(gen);
            real_vec[i] = r;
            norm_sq += r * r;
        }

        const double norm = std::sqrt(norm_sq);
        for (auto iter : real_vec)
            points_data.push_back(static_cast<T>(iter * radius / norm));
    }

    set_start_points(points_data.data(), points_data.size());
}

template <typename T, typename TagT, typename LabelT>
void Index<T, TagT, LabelT>::build_with_data_populated(const IndexWriteParameters &parameters,
                                                       const std::vector<TagT> &tags)
{
    diskann::cout << "Starting index build with " << _nd << " points... " << std::endl;

    if (_nd < 1)
        throw ANNException("Error: Trying to build an index with 0 points", -1, __FUNCSIG__, __FILE__, __LINE__);

    if (_enable_tags && tags.size() != _nd)
    {
        std::stringstream stream;
        stream << "ERROR: Driver requests loading " << _nd << " points from file,"
               << "but tags vector is of size " << tags.size() << "." << std::endl;
        diskann::cerr << stream.str() << std::endl;
        throw diskann::ANNException(stream.str(), -1, __FUNCSIG__, __FILE__, __LINE__);
    }
    if (_enable_tags)
    {
        for (size_t i = 0; i < tags.size(); ++i)
        {
            _tag_to_location[tags[i]] = (uint32_t)i;
            _location_to_tag.set(static_cast<uint32_t>(i), tags[i]);
        }
    }

    uint32_t index_R = parameters.max_degree;
    uint32_t num_threads_index = parameters.num_threads;
    uint32_t index_L = parameters.search_list_size;
    uint32_t maxc = parameters.max_occlusion_size;

    if (_query_scratch.size() == 0)
    {
        initialize_query_scratch(5 + num_threads_index, index_L, index_L, index_R, maxc,
                                 _data_store->get_aligned_dim());
    }

    generate_frozen_point();
    link(parameters);

    size_t max = 0, min = SIZE_MAX, total = 0, cnt = 0;
    for (size_t i = 0; i < _nd; i++)
    {
        auto &pool = _final_graph[i];
        max = std::max(max, pool.size());
        min = std::min(min, pool.size());
        total += pool.size();
        if (pool.size() < 2)
            cnt++;
    }
    diskann::cout << "Index built with degree: max:" << max << "  avg:" << (float)total / (float)(_nd + _num_frozen_pts)
                  << "  min:" << min << "  count(deg<2):" << cnt << std::endl;

    _max_observed_degree = std::max((uint32_t)max, _max_observed_degree);
    _has_built = true;
}

template <typename T, typename TagT, typename LabelT>
void Index<T, TagT, LabelT>::build(const T *data, const size_t num_points_to_load,
                                   const IndexWriteParameters &parameters, const std::vector<TagT> &tags)
{
    if (num_points_to_load == 0)
    {
        throw ANNException("Do not call build with 0 points", -1, __FUNCSIG__, __FILE__, __LINE__);
    }
    if (_pq_dist)
    {
        throw ANNException("ERROR: DO not use this build interface with PQ distance", -1, __FUNCSIG__, __FILE__,
                           __LINE__);
    }

    std::unique_lock<std::shared_timed_mutex> ul(_update_lock);

    {
        std::unique_lock<std::shared_timed_mutex> tl(_tag_lock);
        _nd = num_points_to_load;

        _data_store->populate_data(data, (location_t)num_points_to_load);

        // REFACTOR
        // memcpy((char *)_data, (char *)data, _aligned_dim * _nd * sizeof(T));
        // if (_normalize_vecs)
        //{
        //     for (size_t i = 0; i < num_points_to_load; i++)
        //     {
        //         normalize(_data + _aligned_dim * i, _aligned_dim);
        //     }
        // }
    }

    build_with_data_populated(parameters, tags);
}

template <typename T, typename TagT, typename LabelT>
void Index<T, TagT, LabelT>::build(const char *filename, const size_t num_points_to_load,
                                   const IndexWriteParameters &parameters, const std::vector<TagT> &tags)
{
    std::unique_lock<std::shared_timed_mutex> ul(_update_lock);
    if (num_points_to_load == 0)
        throw ANNException("Do not call build with 0 points", -1, __FUNCSIG__, __FILE__, __LINE__);

    if (!file_exists(filename))
    {
        std::stringstream stream;
        stream << "ERROR: Data file " << filename << " does not exist." << std::endl;
        diskann::cerr << stream.str() << std::endl;
        throw diskann::ANNException(stream.str(), -1, __FUNCSIG__, __FILE__, __LINE__);
    }

    size_t file_num_points, file_dim;
    if (filename == nullptr)
    {
        throw diskann::ANNException("Can not build with an empty file", -1, __FUNCSIG__, __FILE__, __LINE__);
    }

    diskann::get_bin_metadata(filename, file_num_points, file_dim);
    if (file_num_points > _max_points)
    {
        std::stringstream stream;
        stream << "ERROR: Driver requests loading " << num_points_to_load << " points and file has " << file_num_points
               << " points, but "
               << "index can support only " << _max_points << " points as specified in constructor." << std::endl;

        if (_pq_dist)
            aligned_free(_pq_data);
        throw diskann::ANNException(stream.str(), -1, __FUNCSIG__, __FILE__, __LINE__);
    }

    if (num_points_to_load > file_num_points)
    {
        std::stringstream stream;
        stream << "ERROR: Driver requests loading " << num_points_to_load << " points and file has only "
               << file_num_points << " points." << std::endl;

        if (_pq_dist)
            aligned_free(_pq_data);
        throw diskann::ANNException(stream.str(), -1, __FUNCSIG__, __FILE__, __LINE__);
    }

    if (file_dim != _dim)
    {
        std::stringstream stream;
        stream << "ERROR: Driver requests loading " << _dim << " dimension,"
               << "but file has " << file_dim << " dimension." << std::endl;
        diskann::cerr << stream.str() << std::endl;

        if (_pq_dist)
            aligned_free(_pq_data);
        throw diskann::ANNException(stream.str(), -1, __FUNCSIG__, __FILE__, __LINE__);
    }

    if (_pq_dist)
    {
        double p_val = std::min(1.0, ((double)MAX_PQ_TRAINING_SET_SIZE / (double)file_num_points));

        std::string suffix = _use_opq ? "_opq" : "_pq";
        suffix += std::to_string(_num_pq_chunks);
        auto pq_pivots_file = std::string(filename) + suffix + "_pivots.bin";
        auto pq_compressed_file = std::string(filename) + suffix + "_compressed.bin";
        generate_quantized_data<T>(std::string(filename), pq_pivots_file, pq_compressed_file, _dist_metric, p_val,
                                   _num_pq_chunks, _use_opq);

        copy_aligned_data_from_file<uint8_t>(pq_compressed_file.c_str(), _pq_data, file_num_points, _num_pq_chunks,
                                             _num_pq_chunks);
#ifdef EXEC_ENV_OLS
        throw ANNException("load_pq_centroid_bin should not be called when "
                           "EXEC_ENV_OLS is defined.",
                           -1, __FUNCSIG__, __FILE__, __LINE__);
#else
        _pq_table.load_pq_centroid_bin(pq_pivots_file.c_str(), _num_pq_chunks);
#endif
    }

    _data_store->populate_data(filename, 0U);
    diskann::cout << "Using only first " << num_points_to_load << " from file.. " << std::endl;

    {
        std::unique_lock<std::shared_timed_mutex> tl(_tag_lock);
        _nd = num_points_to_load;
    }
    build_with_data_populated(parameters, tags);
}

template <typename T, typename TagT, typename LabelT>
void Index<T, TagT, LabelT>::build(const char *filename, const size_t num_points_to_load,
                                   const IndexWriteParameters &parameters, const char *tag_filename)
{
    std::vector<TagT> tags;

    if (_enable_tags)
    {
        std::unique_lock<std::shared_timed_mutex> tl(_tag_lock);
        if (tag_filename == nullptr)
        {
            throw ANNException("Tag filename is null, while _enable_tags is set", -1, __FUNCSIG__, __FILE__, __LINE__);
        }
        else
        {
            if (file_exists(tag_filename))
            {
                diskann::cout << "Loading tags from " << tag_filename << " for vamana index build" << std::endl;
                TagT *tag_data = nullptr;
                size_t npts, ndim;
                diskann::load_bin(tag_filename, tag_data, npts, ndim);
                if (npts < num_points_to_load)
                {
                    std::stringstream sstream;
                    sstream << "Loaded " << npts << " tags, insufficient to populate tags for " << num_points_to_load
                            << "  points to load";
                    throw diskann::ANNException(sstream.str(), -1, __FUNCSIG__, __FILE__, __LINE__);
                }
                for (size_t i = 0; i < num_points_to_load; i++)
                {
                    tags.push_back(tag_data[i]);
                }
                delete[] tag_data;
            }
            else
            {
                throw diskann::ANNException(std::string("Tag file") + tag_filename + " does not exist", -1, __FUNCSIG__,
                                            __FILE__, __LINE__);
            }
        }
    }
    build(filename, num_points_to_load, parameters, tags);
}

template <typename T, typename TagT, typename LabelT>
std::unordered_map<std::string, LabelT> Index<T, TagT, LabelT>::load_label_map(const std::string &labels_map_file)
{
    std::unordered_map<std::string, LabelT> string_to_int_mp;
    std::ifstream map_reader(labels_map_file);
    std::string line, token;
    LabelT token_as_num;
    std::string label_str;
    while (std::getline(map_reader, line))
    {
        std::istringstream iss(line);
        getline(iss, token, '\t');
        label_str = token;
        getline(iss, token, '\t');
        token_as_num = (LabelT)std::stoul(token);
        string_to_int_mp[label_str] = token_as_num;
    }
    return string_to_int_mp;
}

template <typename T, typename TagT, typename LabelT>
std::pair<std::unique_ptr<ANNReturnCode>, LabelT> Index<T, TagT, LabelT>::get_converted_label(
    const std::string &raw_label)
{
    if (_label_map.find(raw_label) != _label_map.end())
    {
        std::pair<std::unique_ptr<ANNReturnCode>, int> actualLabel{std::make_unique<ANNReturnCode>(),
                                                                   _label_map[raw_label]};
        return actualLabel;
    }
    if (_universal_label_exists)
    {
        std::pair<std::unique_ptr<ANNReturnCode>, int> actualLabel{std::make_unique<ANNReturnCode>(), _universal_label};
        return actualLabel;
    }
    else
    {
        std::pair<std::unique_ptr<ANNReturnCode>, int> actualLabel{
            std::make_unique<ANNReturnCode>(ANNReturnCode::Value::INVALID_LABEL), _universal_label};
        return actualLabel;
    }
}

template <typename T, typename TagT, typename LabelT>
void Index<T, TagT, LabelT>::parse_label_file(const std::string &label_file, size_t &num_points)
{
    // Format of Label txt file: filters with comma separators

    std::ifstream infile(label_file);
    if (infile.fail())
    {
        throw diskann::ANNException(std::string("Failed to open file ") + label_file, -1);
    }

    std::string line, token;
    uint32_t line_cnt = 0;

    while (std::getline(infile, line))
    {
        line_cnt++;
    }
    _pts_to_labels.resize(line_cnt, std::vector<LabelT>());

    infile.clear();
    infile.seekg(0, std::ios::beg);
    line_cnt = 0;

    while (std::getline(infile, line))
    {
        std::istringstream iss(line);
        std::vector<LabelT> lbls(0);
        getline(iss, token, '\t');
        std::istringstream new_iss(token);
        while (getline(new_iss, token, ','))
        {
            token.erase(std::remove(token.begin(), token.end(), '\n'), token.end());
            token.erase(std::remove(token.begin(), token.end(), '\r'), token.end());
            LabelT token_as_num = (LabelT)std::stoul(token);
            lbls.push_back(token_as_num);
            _labels.insert(token_as_num);
        }
        if (lbls.size() <= 0)
        {
            diskann::cout << "No label found";
            exit(-1);
        }
        std::sort(lbls.begin(), lbls.end());
        _pts_to_labels[line_cnt] = lbls;
        line_cnt++;
    }
    num_points = (size_t)line_cnt;
    diskann::cout << "Identified " << _labels.size() << " distinct label(s)" << std::endl;
}

template <typename T, typename TagT, typename LabelT>
void Index<T, TagT, LabelT>::build_filtered_index(const char *filename, const std::string &label_file,
                                                  const size_t num_points_to_load, IndexWriteParameters &parameters,
                                                  const std::vector<TagT> &tags)
{
    _labels_file = label_file;
    _filtered_index = true;
    _universal_label_exists = parameters.universal_label_exists;
    _label_to_medoid_id.clear();
    size_t num_points_labels = 0;
    parse_label_file(label_file,
                     num_points_labels); // determines medoid for each label and identifies
                                         // the points to label mapping

    std::unordered_map<LabelT, std::vector<uint32_t>> label_to_points;

    for (typename tsl::robin_set<LabelT>::size_type lbl = 0; lbl < _labels.size(); lbl++)
    {
        auto itr = _labels.begin();
        std::advance(itr, lbl);
        auto &x = *itr;

        std::vector<uint32_t> labeled_points;
        for (uint32_t point_id = 0; point_id < num_points_to_load; point_id++)
        {
            bool pt_has_lbl = std::find(_pts_to_labels[point_id].begin(), _pts_to_labels[point_id].end(), x) !=
                              _pts_to_labels[point_id].end();

            bool pt_has_univ_lbl =
                (_universal_label_exists && (std::find(_pts_to_labels[point_id].begin(), _pts_to_labels[point_id].end(),
                                                       _universal_label) != _pts_to_labels[point_id].end()));

            if (pt_has_lbl || pt_has_univ_lbl)
            {
                labeled_points.emplace_back(point_id);
            }
        }
        label_to_points[x] = labeled_points;
    }

    uint32_t num_cands = 25;
    for (auto itr = _labels.begin(); itr != _labels.end(); itr++)
    {
        uint32_t best_medoid_count = std::numeric_limits<uint32_t>::max();
        auto &curr_label = *itr;
        uint32_t best_medoid;
        auto labeled_points = label_to_points[curr_label];
        for (uint32_t cnd = 0; cnd < num_cands; cnd++)
        {
            uint32_t cur_cnd = labeled_points[rand() % labeled_points.size()];
            uint32_t cur_cnt = std::numeric_limits<uint32_t>::max();
            if (_medoid_counts.find(cur_cnd) == _medoid_counts.end())
            {
                _medoid_counts[cur_cnd] = 0;
                cur_cnt = 0;
            }
            else
            {
                cur_cnt = _medoid_counts[cur_cnd];
            }
            if (cur_cnt < best_medoid_count)
            {
                best_medoid_count = cur_cnt;
                best_medoid = cur_cnd;
            }
        }
        _label_to_medoid_id[curr_label] = best_medoid;
        _medoid_counts[best_medoid]++;
    }

    this->build(filename, num_points_to_load, parameters, tags);
}

template <typename T, typename TagT, typename LabelT>
template <typename IdType>
std::pair<uint32_t, uint32_t> Index<T, TagT, LabelT>::search(const T *query, const size_t K, const uint32_t L,
                                                             IdType *indices, float *distances)
{
    if (K > (uint64_t)L)
    {
        throw ANNException("Set L to a value of at least K", -1, __FUNCSIG__, __FILE__, __LINE__);
    }

    ScratchStoreManager<InMemQueryScratch<T>> manager(_query_scratch);
    auto scratch = manager.scratch_space();

    if (L > scratch->get_L())
    {
        diskann::cout << "Attempting to expand query scratch_space. Was created "
                      << "with Lsize: " << scratch->get_L() << " but search L is: " << L << std::endl;
        scratch->resize_for_new_L(L);
        diskann::cout << "Resize completed. New scratch->L is " << scratch->get_L() << std::endl;
    }

    const std::vector<LabelT> unused_filter_label;
    const std::vector<uint32_t> init_ids = get_init_ids();

    std::shared_lock<std::shared_timed_mutex> lock(_update_lock);

    _distance->preprocess_query(query, _data_store->get_dims(), scratch->aligned_query());
    auto retval =
        iterate_to_fixed_point(scratch->aligned_query(), L, init_ids, scratch, false, unused_filter_label, true);

    NeighborPriorityQueue &best_L_nodes = scratch->best_l_nodes();

    size_t pos = 0;
    for (size_t i = 0; i < best_L_nodes.size(); ++i)
    {
        if (best_L_nodes[i].id < _max_points)
        {
            // safe because Index uses uint32_t ids internally
            // and IDType will be uint32_t or uint64_t
            indices[pos] = (IdType)best_L_nodes[i].id;
            if (distances != nullptr)
            {
#ifdef EXEC_ENV_OLS
                // DLVS expects negative distances
                distances[pos] = best_L_nodes[i].distance;
#else
                distances[pos] = _dist_metric == diskann::Metric::INNER_PRODUCT ? -1 * best_L_nodes[i].distance
                                                                                : best_L_nodes[i].distance;
#endif
            }
            pos++;
        }
        if (pos == K)
            break;
    }
    if (pos < K)
    {
        diskann::cerr << "Found fewer than K elements for query" << std::endl;
    }

    return retval;
}

template <typename T, typename TagT, typename LabelT>
template <typename IdType>
std::unique_ptr<ANNReturnCode> Index<T, TagT, LabelT>::search_with_filters(const T *query, const std::string &raw_label,
                                                                           const size_t K, const uint32_t L,
                                                                           IdType *indices, float *distances,
                                                                           TraversalStats *stats)
{
    std::pair<std::unique_ptr<ANNReturnCode>, LabelT> internal_label = get_converted_label(raw_label);
    if (internal_label.first->getReturnCode() != ANNReturnCode::Value::SUCCESS)
        return std::move(internal_label.first);
    return search_with_filters(query, internal_label.second, K, L, indices, distances, stats);
}

template <typename T, typename TagT, typename LabelT>
template <typename IdType>
std::unique_ptr<ANNReturnCode> Index<T, TagT, LabelT>::search_with_filters(const T *query, const LabelT &label,
                                                                           const size_t K, const uint32_t L,
                                                                           IdType *indices, float *distances,
                                                                           TraversalStats *stats)
{
    if (K > (uint64_t)L)
    {
        throw ANNException("Set L to a value of at least K", -1, __FUNCSIG__, __FILE__, __LINE__);
    }

    ScratchStoreManager<InMemQueryScratch<T>> manager(_query_scratch);
    auto scratch = manager.scratch_space();

    if (L > scratch->get_L())
    {
        diskann::cout << "Attempting to expand query scratch_space. Was created "
                      << "with Lsize: " << scratch->get_L() << " but search L is: " << L << std::endl;
        scratch->resize_for_new_L(L);
        diskann::cout << "Resize completed. New scratch->L is " << scratch->get_L() << std::endl;
    }

    std::vector<LabelT> filter_vec;
    std::vector<uint32_t> init_ids = get_init_ids();

    std::shared_lock<std::shared_timed_mutex> lock(_update_lock);

    if (_label_to_medoid_id.find(label) != _label_to_medoid_id.end())
    {
        init_ids.emplace_back(_label_to_medoid_id[label]);
    }
    else
    {
        diskann::cout << "No filtered medoid found. exitting "
                      << std::endl; // RKNOTE: If universal label found start there
        throw diskann::ANNException("No filtered medoid found. exitting ", -1);
    }
    filter_vec.emplace_back(label);

<<<<<<< HEAD
    T *aligned_query = scratch->aligned_query();
    memcpy(aligned_query, query, _dim * sizeof(T));

    auto retval = iterate_to_fixed_point(aligned_query, L, init_ids, scratch, true, filter_vec, true);
    if (stats != nullptr)
    {
        stats->n_hops = retval.first;
        stats->n_cmps = retval.second;
    }
=======
    // REFACTOR
    // T *aligned_query = scratch->aligned_query();
    // memcpy(aligned_query, query, _dim * sizeof(T));
    _distance->preprocess_query(query, _data_store->get_dims(), scratch->aligned_query());
    auto retval = iterate_to_fixed_point(scratch->aligned_query(), L, init_ids, scratch, true, filter_vec, true);

>>>>>>> 86dcb358
    auto best_L_nodes = scratch->best_l_nodes();

    size_t pos = 0;
    for (size_t i = 0; i < best_L_nodes.size(); ++i)
    {
        if (best_L_nodes[i].id < _max_points)
        {
            // safe because Index uses uint32_t ids internally
            // and IDType will be uint32_t or uint64_t
            indices[pos] = (IdType)best_L_nodes[i].id;
            if (distances != nullptr)
            {
#ifdef EXEC_ENV_OLS
                // DLVS expects negative distances
                distances[pos] = best_L_nodes[i].distance;
#else
                distances[pos] = _dist_metric == diskann::Metric::INNER_PRODUCT ? -1 * best_L_nodes[i].distance
                                                                                : best_L_nodes[i].distance;
#endif
            }
            pos++;
        }
        if (pos == K)
            break;
    }
    if (pos < K)
    {
        diskann::cerr << "Found fewer than K elements for query" << std::endl;
    }
    std::unique_ptr<ANNReturnCode> ANNSuccess = std::make_unique<ANNReturnCode>();
    return ANNSuccess;
}

template <typename T, typename TagT, typename LabelT>
size_t Index<T, TagT, LabelT>::search_with_tags(const T *query, const uint64_t K, const uint32_t L, TagT *tags,
                                                float *distances, std::vector<T *> &res_vectors)
{
    if (K > (uint64_t)L)
    {
        throw ANNException("Set L to a value of at least K", -1, __FUNCSIG__, __FILE__, __LINE__);
    }
    ScratchStoreManager<InMemQueryScratch<T>> manager(_query_scratch);
    auto scratch = manager.scratch_space();

    if (L > scratch->get_L())
    {
        diskann::cout << "Attempting to expand query scratch_space. Was created "
                      << "with Lsize: " << scratch->get_L() << " but search L is: " << L << std::endl;
        scratch->resize_for_new_L(L);
        diskann::cout << "Resize completed. New scratch->L is " << scratch->get_L() << std::endl;
    }

    std::shared_lock<std::shared_timed_mutex> ul(_update_lock);

    const std::vector<uint32_t> init_ids = get_init_ids();
    const std::vector<LabelT> unused_filter_label;

    _distance->preprocess_query(query, _data_store->get_dims(), scratch->aligned_query());
    iterate_to_fixed_point(scratch->aligned_query(), L, init_ids, scratch, false, unused_filter_label, true);

    NeighborPriorityQueue &best_L_nodes = scratch->best_l_nodes();
    assert(best_L_nodes.size() <= L);

    std::shared_lock<std::shared_timed_mutex> tl(_tag_lock);

    size_t pos = 0;
    for (size_t i = 0; i < best_L_nodes.size(); ++i)
    {
        auto node = best_L_nodes[i];

        TagT tag;
        if (_location_to_tag.try_get(node.id, tag))
        {
            tags[pos] = tag;

            if (res_vectors.size() > 0)
            {
                _data_store->get_vector(node.id, res_vectors[pos]);
            }

            if (distances != nullptr)
            {
#ifdef EXEC_ENV_OLS
                distances[pos] = node.distance; // DLVS expects negative distances
#else
                distances[pos] = _dist_metric == INNER_PRODUCT ? -1 * node.distance : node.distance;
#endif
            }
            pos++;
            // If res_vectors.size() < k, clip at the value.
            if (pos == K || pos == res_vectors.size())
                break;
        }
    }

    return pos;
}

template <typename T, typename TagT, typename LabelT> size_t Index<T, TagT, LabelT>::get_num_points()
{
    std::shared_lock<std::shared_timed_mutex> tl(_tag_lock);
    return _nd;
}

template <typename T, typename TagT, typename LabelT> size_t Index<T, TagT, LabelT>::get_max_points()
{
    std::shared_lock<std::shared_timed_mutex> tl(_tag_lock);
    return _max_points;
}

template <typename T, typename TagT, typename LabelT> void Index<T, TagT, LabelT>::generate_frozen_point()
{
    if (_num_frozen_pts == 0)
        return;

    if (_num_frozen_pts > 1)
    {
        throw ANNException("More than one frozen point not supported in generate_frozen_point", -1, __FUNCSIG__,
                           __FILE__, __LINE__);
    }

    if (_nd == 0)
    {
        throw ANNException("ERROR: Can not pick a frozen point since nd=0", -1, __FUNCSIG__, __FILE__, __LINE__);
    }
    size_t res = calculate_entry_point();

    if (_pq_dist)
    {
        // copy the PQ data corresponding to the point returned by
        // calculate_entry_point
        memcpy(_pq_data + _max_points * _num_pq_chunks, _pq_data + res * _num_pq_chunks,
               _num_pq_chunks * DIV_ROUND_UP(NUM_PQ_BITS, 8));
    }
    else
    {
        _data_store->copy_vectors((location_t)res, (location_t)_max_points, 1);
    }
}

template <typename T, typename TagT, typename LabelT> int Index<T, TagT, LabelT>::enable_delete()
{
    assert(_enable_tags);

    if (!_enable_tags)
    {
        diskann::cerr << "Tags must be instantiated for deletions" << std::endl;
        return -2;
    }

    std::unique_lock<std::shared_timed_mutex> ul(_update_lock);
    std::unique_lock<std::shared_timed_mutex> tl(_tag_lock);
    std::unique_lock<std::shared_timed_mutex> dl(_delete_lock);

    if (_data_compacted)
    {
        for (uint32_t slot = (uint32_t)_nd; slot < _max_points; ++slot)
        {
            _empty_slots.insert(slot);
        }
    }

    return 0;
}

template <typename T, typename TagT, typename LabelT>
inline void Index<T, TagT, LabelT>::process_delete(const tsl::robin_set<uint32_t> &old_delete_set, size_t loc,
                                                   const uint32_t range, const uint32_t maxc, const float alpha,
                                                   InMemQueryScratch<T> *scratch)
{
    tsl::robin_set<uint32_t> &expanded_nodes_set = scratch->expanded_nodes_set();
    std::vector<Neighbor> &expanded_nghrs_vec = scratch->expanded_nodes_vec();

    // If this condition were not true, deadlock could result
    assert(old_delete_set.find((uint32_t)loc) == old_delete_set.end());

    std::vector<uint32_t> adj_list;
    {
        // Acquire and release lock[loc] before acquiring locks for neighbors
        std::unique_lock<non_recursive_mutex> adj_list_lock;
        if (_conc_consolidate)
            adj_list_lock = std::unique_lock<non_recursive_mutex>(_locks[loc]);
        adj_list = _final_graph[loc];
    }

    bool modify = false;
    for (auto ngh : adj_list)
    {
        if (old_delete_set.find(ngh) == old_delete_set.end())
        {
            expanded_nodes_set.insert(ngh);
        }
        else
        {
            modify = true;

            std::unique_lock<non_recursive_mutex> ngh_lock;
            if (_conc_consolidate)
                ngh_lock = std::unique_lock<non_recursive_mutex>(_locks[ngh]);
            for (auto j : _final_graph[ngh])
                if (j != loc && old_delete_set.find(j) == old_delete_set.end())
                    expanded_nodes_set.insert(j);
        }
    }

    if (modify)
    {
        if (expanded_nodes_set.size() <= range)
        {
            std::unique_lock<non_recursive_mutex> adj_list_lock(_locks[loc]);
            _final_graph[loc].clear();
            for (auto &ngh : expanded_nodes_set)
                _final_graph[loc].push_back(ngh);
        }
        else
        {
            // Create a pool of Neighbor candidates from the expanded_nodes_set
            expanded_nghrs_vec.reserve(expanded_nodes_set.size());
            for (auto &ngh : expanded_nodes_set)
            {
                expanded_nghrs_vec.emplace_back(ngh, _data_store->get_distance((location_t)loc, (location_t)ngh));
            }
            std::sort(expanded_nghrs_vec.begin(), expanded_nghrs_vec.end());
            std::vector<uint32_t> &occlude_list_output = scratch->occlude_list_output();
            occlude_list((uint32_t)loc, expanded_nghrs_vec, alpha, range, maxc, occlude_list_output, scratch,
                         &old_delete_set);
            std::unique_lock<non_recursive_mutex> adj_list_lock(_locks[loc]);
            _final_graph[loc] = occlude_list_output;
        }
    }
}

// Returns number of live points left after consolidation
template <typename T, typename TagT, typename LabelT>
consolidation_report Index<T, TagT, LabelT>::consolidate_deletes(const IndexWriteParameters &params)
{
    if (!_enable_tags)
        throw diskann::ANNException("Point tag array not instantiated", -1, __FUNCSIG__, __FILE__, __LINE__);

    {
        std::shared_lock<std::shared_timed_mutex> ul(_update_lock);
        std::shared_lock<std::shared_timed_mutex> tl(_tag_lock);
        std::shared_lock<std::shared_timed_mutex> dl(_delete_lock);
        if (_empty_slots.size() + _nd != _max_points)
        {
            std::string err = "#empty slots + nd != max points";
            diskann::cerr << err << std::endl;
            throw ANNException(err, -1, __FUNCSIG__, __FILE__, __LINE__);
        }

        if (_location_to_tag.size() + _delete_set->size() != _nd)
        {
            diskann::cerr << "Error: _location_to_tag.size (" << _location_to_tag.size() << ")  + _delete_set->size ("
                          << _delete_set->size() << ") != _nd(" << _nd << ") ";
            return consolidation_report(diskann::consolidation_report::status_code::INCONSISTENT_COUNT_ERROR, 0, 0, 0,
                                        0, 0, 0, 0);
        }

        if (_location_to_tag.size() != _tag_to_location.size())
        {
            throw diskann::ANNException("_location_to_tag and _tag_to_location not of same size", -1, __FUNCSIG__,
                                        __FILE__, __LINE__);
        }
    }

    std::unique_lock<std::shared_timed_mutex> update_lock(_update_lock, std::defer_lock);
    if (!_conc_consolidate)
        update_lock.lock();

    std::unique_lock<std::shared_timed_mutex> cl(_consolidate_lock, std::defer_lock);
    if (!cl.try_lock())
    {
        diskann::cerr << "Consildate delete function failed to acquire consolidate lock" << std::endl;
        return consolidation_report(diskann::consolidation_report::status_code::LOCK_FAIL, 0, 0, 0, 0, 0, 0, 0);
    }

    diskann::cout << "Starting consolidate_deletes... ";

    std::unique_ptr<tsl::robin_set<uint32_t>> old_delete_set(new tsl::robin_set<uint32_t>);
    {
        std::unique_lock<std::shared_timed_mutex> dl(_delete_lock);
        std::swap(_delete_set, old_delete_set);
    }

    if (old_delete_set->find(_start) != old_delete_set->end())
    {
        throw diskann::ANNException("ERROR: start node has been deleted", -1, __FUNCSIG__, __FILE__, __LINE__);
    }

    const uint32_t range = params.max_degree;
    const uint32_t maxc = params.max_occlusion_size;
    const float alpha = params.alpha;
    const uint32_t num_threads = params.num_threads == 0 ? omp_get_num_threads() : params.num_threads;

    uint32_t num_calls_to_process_delete = 0;
    diskann::Timer timer;
#pragma omp parallel for num_threads(num_threads) schedule(dynamic, 8192) reduction(+ : num_calls_to_process_delete)
    for (int64_t loc = 0; loc < (int64_t)_max_points; loc++)
    {
        if (old_delete_set->find((uint32_t)loc) == old_delete_set->end() && !_empty_slots.is_in_set((uint32_t)loc))
        {
            ScratchStoreManager<InMemQueryScratch<T>> manager(_query_scratch);
            auto scratch = manager.scratch_space();
            process_delete(*old_delete_set, loc, range, maxc, alpha, scratch);
            num_calls_to_process_delete += 1;
        }
    }
    for (int64_t loc = _max_points; loc < (int64_t)(_max_points + _num_frozen_pts); loc++)
    {
        ScratchStoreManager<InMemQueryScratch<T>> manager(_query_scratch);
        auto scratch = manager.scratch_space();
        process_delete(*old_delete_set, loc, range, maxc, alpha, scratch);
        num_calls_to_process_delete += 1;
    }

    std::unique_lock<std::shared_timed_mutex> tl(_tag_lock);
    size_t ret_nd = release_locations(*old_delete_set);
    size_t max_points = _max_points;
    size_t empty_slots_size = _empty_slots.size();

    std::shared_lock<std::shared_timed_mutex> dl(_delete_lock);
    size_t delete_set_size = _delete_set->size();
    size_t old_delete_set_size = old_delete_set->size();

    if (!_conc_consolidate)
    {
        update_lock.unlock();
    }

    double duration = timer.elapsed() / 1000000.0;
    diskann::cout << " done in " << duration << " seconds." << std::endl;
    return consolidation_report(diskann::consolidation_report::status_code::SUCCESS, ret_nd, max_points,
                                empty_slots_size, old_delete_set_size, delete_set_size, num_calls_to_process_delete,
                                duration);
}

template <typename T, typename TagT, typename LabelT> void Index<T, TagT, LabelT>::compact_frozen_point()
{
    if (_nd < _max_points && _num_frozen_pts > 0)
    {
        reposition_points((uint32_t)_max_points, (uint32_t)_nd, (uint32_t)_num_frozen_pts);
        _start = (uint32_t)_nd;
    }
}

// Should be called after acquiring _update_lock
template <typename T, typename TagT, typename LabelT> void Index<T, TagT, LabelT>::compact_data()
{
    if (!_dynamic_index)
        throw ANNException("Can not compact a non-dynamic index", -1, __FUNCSIG__, __FILE__, __LINE__);

    if (_data_compacted)
    {
        diskann::cerr << "Warning! Calling compact_data() when _data_compacted is true!" << std::endl;
        return;
    }

    if (_delete_set->size() > 0)
    {
        throw ANNException("Can not compact data when index has non-empty _delete_set of "
                           "size: " +
                               std::to_string(_delete_set->size()),
                           -1, __FUNCSIG__, __FILE__, __LINE__);
    }

    diskann::Timer timer;

    std::vector<uint32_t> new_location = std::vector<uint32_t>(_max_points + _num_frozen_pts, UINT32_MAX);

    uint32_t new_counter = 0;
    std::set<uint32_t> empty_locations;
    for (uint32_t old_location = 0; old_location < _max_points; old_location++)
    {
        if (_location_to_tag.contains(old_location))
        {
            new_location[old_location] = new_counter;
            new_counter++;
        }
        else
        {
            empty_locations.insert(old_location);
        }
    }
    for (uint32_t old_location = (uint32_t)_max_points; old_location < _max_points + _num_frozen_pts; old_location++)
    {
        new_location[old_location] = old_location;
    }

    // If start node is removed, throw an exception
    if (_start < _max_points && !_location_to_tag.contains(_start))
    {
        throw diskann::ANNException("ERROR: Start node deleted.", -1, __FUNCSIG__, __FILE__, __LINE__);
    }

    size_t num_dangling = 0;
    for (uint32_t old = 0; old < _max_points + _num_frozen_pts; ++old)
    {
        std::vector<uint32_t> new_adj_list;

        if ((new_location[old] < _max_points) // If point continues to exist
            || (old >= _max_points && old < _max_points + _num_frozen_pts))
        {
            new_adj_list.reserve(_final_graph[old].size());
            for (auto ngh_iter : _final_graph[old])
            {
                if (empty_locations.find(ngh_iter) != empty_locations.end())
                {
                    ++num_dangling;
                    diskann::cerr << "Error in compact_data(). _final_graph[" << old << "] has neighbor " << ngh_iter
                                  << " which is a location not associated with any tag." << std::endl;
                }
                else
                {
                    new_adj_list.push_back(new_location[ngh_iter]);
                }
            }
            _final_graph[old].swap(new_adj_list);

            // Move the data and adj list to the correct position
            if (new_location[old] != old)
            {
                assert(new_location[old] < old);
                _final_graph[new_location[old]].swap(_final_graph[old]);

                _data_store->copy_vectors(old, new_location[old], 1);
            }
        }
        else
        {
            _final_graph[old].clear();
        }
    }
    diskann::cerr << "#dangling references after data compaction: " << num_dangling << std::endl;

    _tag_to_location.clear();
    for (auto pos = _location_to_tag.find_first(); pos.is_valid(); pos = _location_to_tag.find_next(pos))
    {
        const auto tag = _location_to_tag.get(pos);
        _tag_to_location[tag] = new_location[pos._key];
    }
    _location_to_tag.clear();
    for (const auto &iter : _tag_to_location)
    {
        _location_to_tag.set(iter.second, iter.first);
    }

    for (size_t old = _nd; old < _max_points; ++old)
    {
        _final_graph[old].clear();
    }
    _empty_slots.clear();
    for (auto i = _nd; i < _max_points; i++)
    {
        _empty_slots.insert((uint32_t)i);
    }
    _data_compacted = true;
    diskann::cout << "Time taken for compact_data: " << timer.elapsed() / 1000000. << "s." << std::endl;
}

//
// Caller must hold unique _tag_lock and _delete_lock before calling this
//
template <typename T, typename TagT, typename LabelT> int Index<T, TagT, LabelT>::reserve_location()
{
    if (_nd >= _max_points)
    {
        return -1;
    }
    uint32_t location;
    if (_data_compacted && _empty_slots.is_empty())
    {
        // This code path is encountered when enable_delete hasn't been
        // called yet, so no points have been deleted and _empty_slots
        // hasn't been filled in. In that case, just keep assigning
        // consecutive locations.
        location = (uint32_t)_nd;
    }
    else
    {
        assert(_empty_slots.size() != 0);
        assert(_empty_slots.size() + _nd == _max_points);

        location = _empty_slots.pop_any();
        _delete_set->erase(location);
    }

    ++_nd;
    return location;
}

template <typename T, typename TagT, typename LabelT> size_t Index<T, TagT, LabelT>::release_location(int location)
{
    if (_empty_slots.is_in_set(location))
        throw ANNException("Trying to release location, but location already in empty slots", -1, __FUNCSIG__, __FILE__,
                           __LINE__);
    _empty_slots.insert(location);

    _nd--;
    return _nd;
}

template <typename T, typename TagT, typename LabelT>
size_t Index<T, TagT, LabelT>::release_locations(const tsl::robin_set<uint32_t> &locations)
{
    for (auto location : locations)
    {
        if (_empty_slots.is_in_set(location))
            throw ANNException("Trying to release location, but location "
                               "already in empty slots",
                               -1, __FUNCSIG__, __FILE__, __LINE__);
        _empty_slots.insert(location);

        _nd--;
    }

    if (_empty_slots.size() + _nd != _max_points)
        throw ANNException("#empty slots + nd != max points", -1, __FUNCSIG__, __FILE__, __LINE__);

    return _nd;
}

template <typename T, typename TagT, typename LabelT>
void Index<T, TagT, LabelT>::reposition_points(uint32_t old_location_start, uint32_t new_location_start,
                                               uint32_t num_locations)
{
    if (num_locations == 0 || old_location_start == new_location_start)
    {
        return;
    }

    // Update pointers to the moved nodes. Note: the computation is correct even
    // when new_location_start < old_location_start given the C++ uint32_t
    // integer arithmetic rules.
    const uint32_t location_delta = new_location_start - old_location_start;

    for (uint32_t i = 0; i < _max_points + _num_frozen_pts; i++)
        for (auto &loc : _final_graph[i])
            if (loc >= old_location_start && loc < old_location_start + num_locations)
                loc += location_delta;

    // The [start, end) interval which will contain obsolete points to be
    // cleared.
    uint32_t mem_clear_loc_start = old_location_start;
    uint32_t mem_clear_loc_end_limit = old_location_start + num_locations;

    // Move the adjacency lists. Make sure that overlapping ranges are handled
    // correctly.
    if (new_location_start < old_location_start)
    {
        // New location before the old location: copy the entries in order
        // to avoid modifying locations that are yet to be copied.
        for (uint32_t loc_offset = 0; loc_offset < num_locations; loc_offset++)
        {
            assert(_final_graph[new_location_start + loc_offset].empty());
            _final_graph[new_location_start + loc_offset].swap(_final_graph[old_location_start + loc_offset]);
        }

        // If ranges are overlapping, make sure not to clear the newly copied
        // data.
        if (mem_clear_loc_start < new_location_start + num_locations)
        {
            // Clear only after the end of the new range.
            mem_clear_loc_start = new_location_start + num_locations;
        }
    }
    else
    {
        // Old location after the new location: copy from the end of the range
        // to avoid modifying locations that are yet to be copied.
        for (uint32_t loc_offset = num_locations; loc_offset > 0; loc_offset--)
        {
            assert(_final_graph[new_location_start + loc_offset - 1u].empty());
            _final_graph[new_location_start + loc_offset - 1u].swap(_final_graph[old_location_start + loc_offset - 1u]);
        }

        // If ranges are overlapping, make sure not to clear the newly copied
        // data.
        if (mem_clear_loc_end_limit > new_location_start)
        {
            // Clear only up to the beginning of the new range.
            mem_clear_loc_end_limit = new_location_start;
        }
    }
    _data_store->move_vectors(old_location_start, new_location_start, num_locations);
}

template <typename T, typename TagT, typename LabelT> void Index<T, TagT, LabelT>::reposition_frozen_point_to_end()
{
    if (_num_frozen_pts == 0)
        return;

    if (_nd == _max_points)
    {
        diskann::cout << "Not repositioning frozen point as it is already at the end." << std::endl;
        return;
    }

    reposition_points((uint32_t)_nd, (uint32_t)_max_points, (uint32_t)_num_frozen_pts);
    _start = (uint32_t)_max_points;
}

template <typename T, typename TagT, typename LabelT> void Index<T, TagT, LabelT>::resize(size_t new_max_points)
{
    const size_t new_internal_points = new_max_points + _num_frozen_pts;
    auto start = std::chrono::high_resolution_clock::now();
    assert(_empty_slots.size() == 0); // should not resize if there are empty slots.

    _data_store->resize((location_t)new_internal_points);
    _final_graph.resize(new_internal_points);
    _locks = std::vector<non_recursive_mutex>(new_internal_points);

    if (_num_frozen_pts != 0)
    {
        reposition_points((uint32_t)_max_points, (uint32_t)new_max_points, (uint32_t)_num_frozen_pts);
        _start = (uint32_t)new_max_points;
    }

    _max_points = new_max_points;
    _empty_slots.reserve(_max_points);
    for (auto i = _nd; i < _max_points; i++)
    {
        _empty_slots.insert((uint32_t)i);
    }

    auto stop = std::chrono::high_resolution_clock::now();
    diskann::cout << "Resizing took: " << std::chrono::duration<double>(stop - start).count() << "s" << std::endl;
}

template <typename T, typename TagT, typename LabelT>
int Index<T, TagT, LabelT>::insert_point(const T *point, const TagT tag)
{
    assert(_has_built);
    if (tag == static_cast<TagT>(0))
    {
        throw diskann::ANNException("Do not insert point with tag 0. That is "
                                    "reserved for points hidden "
                                    "from the user.",
                                    -1, __FUNCSIG__, __FILE__, __LINE__);
    }

    std::shared_lock<std::shared_timed_mutex> shared_ul(_update_lock);
    std::unique_lock<std::shared_timed_mutex> tl(_tag_lock);
    std::unique_lock<std::shared_timed_mutex> dl(_delete_lock);

    // Find a vacant location in the data array to insert the new point
    auto location = reserve_location();
    if (location == -1)
    {
#if EXPAND_IF_FULL
        dl.unlock();
        tl.unlock();
        shared_ul.unlock();

        {
            std::unique_lock<std::shared_timed_mutex> ul(_update_lock);
            tl.lock();
            dl.lock();

            if (_nd >= _max_points)
            {
                auto new_max_points = (size_t)(_max_points * INDEX_GROWTH_FACTOR);
                resize(new_max_points);
            }

            dl.unlock();
            tl.unlock();
            ul.unlock();
        }

        shared_ul.lock();
        tl.lock();
        dl.lock();

        location = reserve_location();
        if (location == -1)
        {
            throw diskann::ANNException("Cannot reserve location even after "
                                        "expanding graph. Terminating.",
                                        -1, __FUNCSIG__, __FILE__, __LINE__);
        }
#else
        return -1;
#endif
    }
    dl.unlock();

    // Insert tag and mapping to location
    if (_enable_tags)
    {
        if (_tag_to_location.find(tag) != _tag_to_location.end())
        {
            release_location(location);
            return -1;
        }

        _tag_to_location[tag] = location;
        _location_to_tag.set(location, tag);
    }
    tl.unlock();

    _data_store->set_vector(location, point);

    // Find and add appropriate graph edges
    ScratchStoreManager<InMemQueryScratch<T>> manager(_query_scratch);
    auto scratch = manager.scratch_space();
    std::vector<uint32_t> pruned_list;
    if (_filtered_index)
    {
        search_for_point_and_prune(location, _indexingQueueSize, pruned_list, scratch, true, _filterIndexingQueueSize);
    }
    else
    {
        search_for_point_and_prune(location, _indexingQueueSize, pruned_list, scratch);
    }
    {
        std::shared_lock<std::shared_timed_mutex> tlock(_tag_lock, std::defer_lock);
        if (_conc_consolidate)
            tlock.lock();

        LockGuard guard(_locks[location]);
        _final_graph[location].clear();
        _final_graph[location].reserve((size_t)(_indexingRange * GRAPH_SLACK_FACTOR * 1.05));

        for (auto link : pruned_list)
        {
            if (_conc_consolidate)
                if (!_location_to_tag.contains(link))
                    continue;
            _final_graph[location].emplace_back(link);
        }
        assert(_final_graph[location].size() <= _indexingRange);

        if (_conc_consolidate)
            tlock.unlock();
    }

    inter_insert(location, pruned_list, scratch);

    return 0;
}

template <typename T, typename TagT, typename LabelT> int Index<T, TagT, LabelT>::lazy_delete(const TagT &tag)
{
    std::shared_lock<std::shared_timed_mutex> ul(_update_lock);
    std::unique_lock<std::shared_timed_mutex> tl(_tag_lock);
    std::unique_lock<std::shared_timed_mutex> dl(_delete_lock);
    _data_compacted = false;

    if (_tag_to_location.find(tag) == _tag_to_location.end())
    {
        diskann::cerr << "Delete tag not found " << tag << std::endl;
        return -1;
    }
    assert(_tag_to_location[tag] < _max_points);

    const auto location = _tag_to_location[tag];
    _delete_set->insert(location);
    _location_to_tag.erase(location);
    _tag_to_location.erase(tag);

    return 0;
}

template <typename T, typename TagT, typename LabelT>
void Index<T, TagT, LabelT>::lazy_delete(const std::vector<TagT> &tags, std::vector<TagT> &failed_tags)
{
    if (failed_tags.size() > 0)
    {
        throw ANNException("failed_tags should be passed as an empty list", -1, __FUNCSIG__, __FILE__, __LINE__);
    }
    std::shared_lock<std::shared_timed_mutex> ul(_update_lock);
    std::unique_lock<std::shared_timed_mutex> tl(_tag_lock);
    std::unique_lock<std::shared_timed_mutex> dl(_delete_lock);
    _data_compacted = false;

    for (auto tag : tags)
    {
        if (_tag_to_location.find(tag) == _tag_to_location.end())
        {
            failed_tags.push_back(tag);
        }
        else
        {
            const auto location = _tag_to_location[tag];
            _delete_set->insert(location);
            _location_to_tag.erase(location);
            _tag_to_location.erase(tag);
        }
    }
}

template <typename T, typename TagT, typename LabelT> bool Index<T, TagT, LabelT>::is_index_saved()
{
    return _is_saved;
}

template <typename T, typename TagT, typename LabelT>
void Index<T, TagT, LabelT>::get_active_tags(tsl::robin_set<TagT> &active_tags)
{
    active_tags.clear();
    std::shared_lock<std::shared_timed_mutex> tl(_tag_lock);
    for (auto iter : _tag_to_location)
    {
        active_tags.insert(iter.first);
    }
}

template <typename T, typename TagT, typename LabelT> void Index<T, TagT, LabelT>::print_status()
{
    std::shared_lock<std::shared_timed_mutex> ul(_update_lock);
    std::shared_lock<std::shared_timed_mutex> cl(_consolidate_lock);
    std::shared_lock<std::shared_timed_mutex> tl(_tag_lock);
    std::shared_lock<std::shared_timed_mutex> dl(_delete_lock);

    diskann::cout << "------------------- Index object: " << (uint64_t)this << " -------------------" << std::endl;
    diskann::cout << "Number of points: " << _nd << std::endl;
    diskann::cout << "Graph size: " << _final_graph.size() << std::endl;
    diskann::cout << "Location to tag size: " << _location_to_tag.size() << std::endl;
    diskann::cout << "Tag to location size: " << _tag_to_location.size() << std::endl;
    diskann::cout << "Number of empty slots: " << _empty_slots.size() << std::endl;
    diskann::cout << std::boolalpha << "Data compacted: " << this->_data_compacted << std::endl;
    diskann::cout << "---------------------------------------------------------"
                     "------------"
                  << std::endl;
}

template <typename T, typename TagT, typename LabelT> void Index<T, TagT, LabelT>::count_nodes_at_bfs_levels()
{
    std::unique_lock<std::shared_timed_mutex> ul(_update_lock);

    boost::dynamic_bitset<> visited(_max_points + _num_frozen_pts);

    size_t MAX_BFS_LEVELS = 32;
    auto bfs_sets = new tsl::robin_set<uint32_t>[MAX_BFS_LEVELS];

    bfs_sets[0].insert(_start);
    visited.set(_start);

    for (uint32_t i = (uint32_t)_max_points; i < _max_points + _num_frozen_pts; ++i)
    {
        if (i != _start)
        {
            bfs_sets[0].insert(i);
            visited.set(i);
        }
    }

    for (size_t l = 0; l < MAX_BFS_LEVELS - 1; ++l)
    {
        diskann::cout << "Number of nodes at BFS level " << l << " is " << bfs_sets[l].size() << std::endl;
        if (bfs_sets[l].size() == 0)
            break;
        for (auto node : bfs_sets[l])
        {
            for (auto nghbr : _final_graph[node])
            {
                if (!visited.test(nghbr))
                {
                    visited.set(nghbr);
                    bfs_sets[l + 1].insert(nghbr);
                }
            }
        }
    }

    delete[] bfs_sets;
}

// REFACTOR: This should be an OptimizedDataStore class, dummy impl here for
// compiling sake template <typename T, typename TagT, typename LabelT> void
// Index<T, TagT, LabelT>::optimize_index_layout()
//{ // use after build or load
//}

// REFACTOR: This should be an OptimizedDataStore class
template <typename T, typename TagT, typename LabelT> void Index<T, TagT, LabelT>::optimize_index_layout()
{ // use after build or load
    if (_dynamic_index)
    {
        throw diskann::ANNException("Optimize_index_layout not implemented for dyanmic indices", -1, __FUNCSIG__,
                                    __FILE__, __LINE__);
    }

    float *cur_vec = new float[_data_store->get_aligned_dim()];
    std::memset(cur_vec, 0, _data_store->get_aligned_dim() * sizeof(float));
    _data_len = (_data_store->get_aligned_dim() + 1) * sizeof(float);
    _neighbor_len = (_max_observed_degree + 1) * sizeof(uint32_t);
    _node_size = _data_len + _neighbor_len;
    _opt_graph = new char[_node_size * _nd];
    DistanceFastL2<T> *dist_fast = (DistanceFastL2<T> *)_data_store->get_dist_fn();
    for (uint32_t i = 0; i < _nd; i++)
    {
        char *cur_node_offset = _opt_graph + i * _node_size;
        _data_store->get_vector(i, (T *)cur_vec);
        float cur_norm = dist_fast->norm((T *)cur_vec, (uint32_t)_data_store->get_aligned_dim());
        std::memcpy(cur_node_offset, &cur_norm, sizeof(float));
        std::memcpy(cur_node_offset + sizeof(float), cur_vec, _data_len - sizeof(float));

        cur_node_offset += _data_len;
        uint32_t k = (uint32_t)_final_graph[i].size();
        std::memcpy(cur_node_offset, &k, sizeof(uint32_t));
        std::memcpy(cur_node_offset + sizeof(uint32_t), _final_graph[i].data(), k * sizeof(uint32_t));
        std::vector<uint32_t>().swap(_final_graph[i]);
    }
    _final_graph.clear();
    _final_graph.shrink_to_fit();
    delete[] cur_vec;
}

//  REFACTOR: once optimized layout becomes its own Data+Graph store, we should
//  just invoke regular search
// template <typename T, typename TagT, typename LabelT>
// void Index<T, TagT, LabelT>::search_with_optimized_layout(const T *query,
// size_t K, size_t L, uint32_t *indices)
//{
//}

template <typename T, typename TagT, typename LabelT>
void Index<T, TagT, LabelT>::search_with_optimized_layout(const T *query, size_t K, size_t L, uint32_t *indices)
{
    DistanceFastL2<T> *dist_fast = (DistanceFastL2<T> *)_data_store->get_dist_fn();

    NeighborPriorityQueue retset(L);
    std::vector<uint32_t> init_ids(L);

    boost::dynamic_bitset<> flags{_nd, 0};
    uint32_t tmp_l = 0;
    uint32_t *neighbors = (uint32_t *)(_opt_graph + _node_size * _start + _data_len);
    uint32_t MaxM_ep = *neighbors;
    neighbors++;

    for (; tmp_l < L && tmp_l < MaxM_ep; tmp_l++)
    {
        init_ids[tmp_l] = neighbors[tmp_l];
        flags[init_ids[tmp_l]] = true;
    }

    while (tmp_l < L)
    {
        uint32_t id = rand() % _nd;
        if (flags[id])
            continue;
        flags[id] = true;
        init_ids[tmp_l] = id;
        tmp_l++;
    }

    for (uint32_t i = 0; i < init_ids.size(); i++)
    {
        uint32_t id = init_ids[i];
        if (id >= _nd)
            continue;
        _mm_prefetch(_opt_graph + _node_size * id, _MM_HINT_T0);
    }
    L = 0;
    for (uint32_t i = 0; i < init_ids.size(); i++)
    {
        uint32_t id = init_ids[i];
        if (id >= _nd)
            continue;
        T *x = (T *)(_opt_graph + _node_size * id);
        float norm_x = *x;
        x++;
        float dist = dist_fast->compare(x, query, norm_x, (uint32_t)_data_store->get_aligned_dim());
        retset.insert(Neighbor(id, dist));
        flags[id] = true;
        L++;
    }

    while (retset.has_unexpanded_node())
    {
        auto nbr = retset.closest_unexpanded();
        auto n = nbr.id;
        _mm_prefetch(_opt_graph + _node_size * n + _data_len, _MM_HINT_T0);
        neighbors = (uint32_t *)(_opt_graph + _node_size * n + _data_len);
        uint32_t MaxM = *neighbors;
        neighbors++;
        for (uint32_t m = 0; m < MaxM; ++m)
            _mm_prefetch(_opt_graph + _node_size * neighbors[m], _MM_HINT_T0);
        for (uint32_t m = 0; m < MaxM; ++m)
        {
            uint32_t id = neighbors[m];
            if (flags[id])
                continue;
            flags[id] = 1;
            T *data = (T *)(_opt_graph + _node_size * id);
            float norm = *data;
            data++;
            float dist = dist_fast->compare(query, data, norm, (uint32_t)_data_store->get_aligned_dim());
            Neighbor nn(id, dist);
            retset.insert(nn);
        }
    }

    for (size_t i = 0; i < K; i++)
    {
        indices[i] = retset[i].id;
    }
}

/*  Internals of the library */
template <typename T, typename TagT, typename LabelT> const float Index<T, TagT, LabelT>::INDEX_GROWTH_FACTOR = 1.5f;

// EXPORTS
template DISKANN_DLLEXPORT class Index<float, int32_t, uint32_t>;
template DISKANN_DLLEXPORT class Index<int8_t, int32_t, uint32_t>;
template DISKANN_DLLEXPORT class Index<uint8_t, int32_t, uint32_t>;
template DISKANN_DLLEXPORT class Index<float, uint32_t, uint32_t>;
template DISKANN_DLLEXPORT class Index<int8_t, uint32_t, uint32_t>;
template DISKANN_DLLEXPORT class Index<uint8_t, uint32_t, uint32_t>;
template DISKANN_DLLEXPORT class Index<float, int64_t, uint32_t>;
template DISKANN_DLLEXPORT class Index<int8_t, int64_t, uint32_t>;
template DISKANN_DLLEXPORT class Index<uint8_t, int64_t, uint32_t>;
template DISKANN_DLLEXPORT class Index<float, uint64_t, uint32_t>;
template DISKANN_DLLEXPORT class Index<int8_t, uint64_t, uint32_t>;
template DISKANN_DLLEXPORT class Index<uint8_t, uint64_t, uint32_t>;
// Label with short int 2 byte
template DISKANN_DLLEXPORT class Index<float, int32_t, uint16_t>;
template DISKANN_DLLEXPORT class Index<int8_t, int32_t, uint16_t>;
template DISKANN_DLLEXPORT class Index<uint8_t, int32_t, uint16_t>;
template DISKANN_DLLEXPORT class Index<float, uint32_t, uint16_t>;
template DISKANN_DLLEXPORT class Index<int8_t, uint32_t, uint16_t>;
template DISKANN_DLLEXPORT class Index<uint8_t, uint32_t, uint16_t>;
template DISKANN_DLLEXPORT class Index<float, int64_t, uint16_t>;
template DISKANN_DLLEXPORT class Index<int8_t, int64_t, uint16_t>;
template DISKANN_DLLEXPORT class Index<uint8_t, int64_t, uint16_t>;
template DISKANN_DLLEXPORT class Index<float, uint64_t, uint16_t>;
template DISKANN_DLLEXPORT class Index<int8_t, uint64_t, uint16_t>;
template DISKANN_DLLEXPORT class Index<uint8_t, uint64_t, uint16_t>;

template DISKANN_DLLEXPORT std::pair<uint32_t, uint32_t> Index<float, uint64_t, uint32_t>::search<uint64_t>(
    const float *query, const size_t K, const uint32_t L, uint64_t *indices, float *distances);
template DISKANN_DLLEXPORT std::pair<uint32_t, uint32_t> Index<float, uint64_t, uint32_t>::search<uint32_t>(
    const float *query, const size_t K, const uint32_t L, uint32_t *indices, float *distances);
template DISKANN_DLLEXPORT std::pair<uint32_t, uint32_t> Index<uint8_t, uint64_t, uint32_t>::search<uint64_t>(
    const uint8_t *query, const size_t K, const uint32_t L, uint64_t *indices, float *distances);
template DISKANN_DLLEXPORT std::pair<uint32_t, uint32_t> Index<uint8_t, uint64_t, uint32_t>::search<uint32_t>(
    const uint8_t *query, const size_t K, const uint32_t L, uint32_t *indices, float *distances);
template DISKANN_DLLEXPORT std::pair<uint32_t, uint32_t> Index<int8_t, uint64_t, uint32_t>::search<uint64_t>(
    const int8_t *query, const size_t K, const uint32_t L, uint64_t *indices, float *distances);
template DISKANN_DLLEXPORT std::pair<uint32_t, uint32_t> Index<int8_t, uint64_t, uint32_t>::search<uint32_t>(
    const int8_t *query, const size_t K, const uint32_t L, uint32_t *indices, float *distances);
// TagT==uint32_t
template DISKANN_DLLEXPORT std::pair<uint32_t, uint32_t> Index<float, uint32_t, uint32_t>::search<uint64_t>(
    const float *query, const size_t K, const uint32_t L, uint64_t *indices, float *distances);
template DISKANN_DLLEXPORT std::pair<uint32_t, uint32_t> Index<float, uint32_t, uint32_t>::search<uint32_t>(
    const float *query, const size_t K, const uint32_t L, uint32_t *indices, float *distances);
template DISKANN_DLLEXPORT std::pair<uint32_t, uint32_t> Index<uint8_t, uint32_t, uint32_t>::search<uint64_t>(
    const uint8_t *query, const size_t K, const uint32_t L, uint64_t *indices, float *distances);
template DISKANN_DLLEXPORT std::pair<uint32_t, uint32_t> Index<uint8_t, uint32_t, uint32_t>::search<uint32_t>(
    const uint8_t *query, const size_t K, const uint32_t L, uint32_t *indices, float *distances);
template DISKANN_DLLEXPORT std::pair<uint32_t, uint32_t> Index<int8_t, uint32_t, uint32_t>::search<uint64_t>(
    const int8_t *query, const size_t K, const uint32_t L, uint64_t *indices, float *distances);
template DISKANN_DLLEXPORT std::pair<uint32_t, uint32_t> Index<int8_t, uint32_t, uint32_t>::search<uint32_t>(
    const int8_t *query, const size_t K, const uint32_t L, uint32_t *indices, float *distances);

template DISKANN_DLLEXPORT std::unique_ptr<ANNReturnCode> Index<float, uint64_t, uint32_t>::search_with_filters<
    uint64_t>(const float *query, const std::string &filter_label, const size_t K, const uint32_t L, uint64_t *indices,
              float *distances, TraversalStats *stats);
template DISKANN_DLLEXPORT std::unique_ptr<ANNReturnCode> Index<float, uint64_t, uint32_t>::search_with_filters<
    uint32_t>(const float *query, const std::string &filter_label, const size_t K, const uint32_t L, uint32_t *indices,
              float *distances, TraversalStats *stats);
template DISKANN_DLLEXPORT std::unique_ptr<ANNReturnCode> Index<uint8_t, uint64_t, uint32_t>::search_with_filters<
    uint64_t>(const uint8_t *query, const std::string &filter_label, const size_t K, const uint32_t L,
              uint64_t *indices, float *distances, TraversalStats *stats);
template DISKANN_DLLEXPORT std::unique_ptr<ANNReturnCode> Index<uint8_t, uint64_t, uint32_t>::search_with_filters<
    uint32_t>(const uint8_t *query, const std::string &filter_label, const size_t K, const uint32_t L,
              uint32_t *indices, float *distances, TraversalStats *stats);
template DISKANN_DLLEXPORT std::unique_ptr<ANNReturnCode> Index<int8_t, uint64_t, uint32_t>::search_with_filters<
    uint64_t>(const int8_t *query, const std::string &filter_label, const size_t K, const uint32_t L, uint64_t *indices,
              float *distances, TraversalStats *stats);
template DISKANN_DLLEXPORT std::unique_ptr<ANNReturnCode> Index<int8_t, uint64_t, uint32_t>::search_with_filters<
    uint32_t>(const int8_t *query, const std::string &filter_label, const size_t K, const uint32_t L, uint32_t *indices,
              float *distances, TraversalStats *stats);
// TagT==uint32_t
template DISKANN_DLLEXPORT std::unique_ptr<ANNReturnCode> Index<float, uint32_t, uint32_t>::search_with_filters<
    uint64_t>(const float *query, const std::string &filter_label, const size_t K, const uint32_t L, uint64_t *indices,
              float *distances, TraversalStats *stats);
template DISKANN_DLLEXPORT std::unique_ptr<ANNReturnCode> Index<float, uint32_t, uint32_t>::search_with_filters<
    uint32_t>(const float *query, const std::string &filter_label, const size_t K, const uint32_t L, uint32_t *indices,
              float *distances, TraversalStats *stats);
template DISKANN_DLLEXPORT std::unique_ptr<ANNReturnCode> Index<uint8_t, uint32_t, uint32_t>::search_with_filters<
    uint64_t>(const uint8_t *query, const std::string &filter_label, const size_t K, const uint32_t L,
              uint64_t *indices, float *distances, TraversalStats *stats);
template DISKANN_DLLEXPORT std::unique_ptr<ANNReturnCode> Index<uint8_t, uint32_t, uint32_t>::search_with_filters<
    uint32_t>(const uint8_t *query, const std::string &filter_label, const size_t K, const uint32_t L,
              uint32_t *indices, float *distances, TraversalStats *stats);
template DISKANN_DLLEXPORT std::unique_ptr<ANNReturnCode> Index<int8_t, uint32_t, uint32_t>::search_with_filters<
    uint64_t>(const int8_t *query, const std::string &filter_label, const size_t K, const uint32_t L, uint64_t *indices,
              float *distances, TraversalStats *stats);
template DISKANN_DLLEXPORT std::unique_ptr<ANNReturnCode> Index<int8_t, uint32_t, uint32_t>::search_with_filters<
    uint32_t>(const int8_t *query, const std::string &filter_label, const size_t K, const uint32_t L, uint32_t *indices,
              float *distances, TraversalStats *stats);

template DISKANN_DLLEXPORT std::unique_ptr<ANNReturnCode> Index<float, uint64_t, uint32_t>::search_with_filters<
    uint64_t>(const float *query, const uint32_t &filter_label, const size_t K, const uint32_t L, uint64_t *indices,
              float *distances, TraversalStats *stats);
template DISKANN_DLLEXPORT std::unique_ptr<ANNReturnCode> Index<float, uint64_t, uint32_t>::search_with_filters<
    uint32_t>(const float *query, const uint32_t &filter_label, const size_t K, const uint32_t L, uint32_t *indices,
              float *distances, TraversalStats *stats);
template DISKANN_DLLEXPORT std::unique_ptr<ANNReturnCode> Index<uint8_t, uint64_t, uint32_t>::search_with_filters<
    uint64_t>(const uint8_t *query, const uint32_t &filter_label, const size_t K, const uint32_t L, uint64_t *indices,
              float *distances, TraversalStats *stats);
template DISKANN_DLLEXPORT std::unique_ptr<ANNReturnCode> Index<uint8_t, uint64_t, uint32_t>::search_with_filters<
    uint32_t>(const uint8_t *query, const uint32_t &filter_label, const size_t K, const uint32_t L, uint32_t *indices,
              float *distances, TraversalStats *stats);
template DISKANN_DLLEXPORT std::unique_ptr<ANNReturnCode> Index<int8_t, uint64_t, uint32_t>::search_with_filters<
    uint64_t>(const int8_t *query, const uint32_t &filter_label, const size_t K, const uint32_t L, uint64_t *indices,
              float *distances, TraversalStats *stats);
template DISKANN_DLLEXPORT std::unique_ptr<ANNReturnCode> Index<int8_t, uint64_t, uint32_t>::search_with_filters<
    uint32_t>(const int8_t *query, const uint32_t &filter_label, const size_t K, const uint32_t L, uint32_t *indices,
              float *distances, TraversalStats *stats);
// TagT==uint32_t
template DISKANN_DLLEXPORT std::unique_ptr<ANNReturnCode> Index<float, uint32_t, uint32_t>::search_with_filters<
    uint64_t>(const float *query, const uint32_t &filter_label, const size_t K, const uint32_t L, uint64_t *indices,
              float *distances, TraversalStats *stats);
template DISKANN_DLLEXPORT std::unique_ptr<ANNReturnCode> Index<float, uint32_t, uint32_t>::search_with_filters<
    uint32_t>(const float *query, const uint32_t &filter_label, const size_t K, const uint32_t L, uint32_t *indices,
              float *distances, TraversalStats *stats);
template DISKANN_DLLEXPORT std::unique_ptr<ANNReturnCode> Index<uint8_t, uint32_t, uint32_t>::search_with_filters<
    uint64_t>(const uint8_t *query, const uint32_t &filter_label, const size_t K, const uint32_t L, uint64_t *indices,
              float *distances, TraversalStats *stats);
template DISKANN_DLLEXPORT std::unique_ptr<ANNReturnCode> Index<uint8_t, uint32_t, uint32_t>::search_with_filters<
    uint32_t>(const uint8_t *query, const uint32_t &filter_label, const size_t K, const uint32_t L, uint32_t *indices,
              float *distances, TraversalStats *stats);
template DISKANN_DLLEXPORT std::unique_ptr<ANNReturnCode> Index<int8_t, uint32_t, uint32_t>::search_with_filters<
    uint64_t>(const int8_t *query, const uint32_t &filter_label, const size_t K, const uint32_t L, uint64_t *indices,
              float *distances, TraversalStats *stats);
template DISKANN_DLLEXPORT std::unique_ptr<ANNReturnCode> Index<int8_t, uint32_t, uint32_t>::search_with_filters<
    uint32_t>(const int8_t *query, const uint32_t &filter_label, const size_t K, const uint32_t L, uint32_t *indices,
              float *distances, TraversalStats *stats);

template DISKANN_DLLEXPORT std::pair<uint32_t, uint32_t> Index<float, uint64_t, uint16_t>::search<uint64_t>(
    const float *query, const size_t K, const uint32_t L, uint64_t *indices, float *distances);
template DISKANN_DLLEXPORT std::pair<uint32_t, uint32_t> Index<float, uint64_t, uint16_t>::search<uint32_t>(
    const float *query, const size_t K, const uint32_t L, uint32_t *indices, float *distances);
template DISKANN_DLLEXPORT std::pair<uint32_t, uint32_t> Index<uint8_t, uint64_t, uint16_t>::search<uint64_t>(
    const uint8_t *query, const size_t K, const uint32_t L, uint64_t *indices, float *distances);
template DISKANN_DLLEXPORT std::pair<uint32_t, uint32_t> Index<uint8_t, uint64_t, uint16_t>::search<uint32_t>(
    const uint8_t *query, const size_t K, const uint32_t L, uint32_t *indices, float *distances);
template DISKANN_DLLEXPORT std::pair<uint32_t, uint32_t> Index<int8_t, uint64_t, uint16_t>::search<uint64_t>(
    const int8_t *query, const size_t K, const uint32_t L, uint64_t *indices, float *distances);
template DISKANN_DLLEXPORT std::pair<uint32_t, uint32_t> Index<int8_t, uint64_t, uint16_t>::search<uint32_t>(
    const int8_t *query, const size_t K, const uint32_t L, uint32_t *indices, float *distances);
// TagT==uint32_t
template DISKANN_DLLEXPORT std::pair<uint32_t, uint32_t> Index<float, uint32_t, uint16_t>::search<uint64_t>(
    const float *query, const size_t K, const uint32_t L, uint64_t *indices, float *distances);
template DISKANN_DLLEXPORT std::pair<uint32_t, uint32_t> Index<float, uint32_t, uint16_t>::search<uint32_t>(
    const float *query, const size_t K, const uint32_t L, uint32_t *indices, float *distances);
template DISKANN_DLLEXPORT std::pair<uint32_t, uint32_t> Index<uint8_t, uint32_t, uint16_t>::search<uint64_t>(
    const uint8_t *query, const size_t K, const uint32_t L, uint64_t *indices, float *distances);
template DISKANN_DLLEXPORT std::pair<uint32_t, uint32_t> Index<uint8_t, uint32_t, uint16_t>::search<uint32_t>(
    const uint8_t *query, const size_t K, const uint32_t L, uint32_t *indices, float *distances);
template DISKANN_DLLEXPORT std::pair<uint32_t, uint32_t> Index<int8_t, uint32_t, uint16_t>::search<uint64_t>(
    const int8_t *query, const size_t K, const uint32_t L, uint64_t *indices, float *distances);
template DISKANN_DLLEXPORT std::pair<uint32_t, uint32_t> Index<int8_t, uint32_t, uint16_t>::search<uint32_t>(
    const int8_t *query, const size_t K, const uint32_t L, uint32_t *indices, float *distances);

template DISKANN_DLLEXPORT std::unique_ptr<ANNReturnCode> Index<float, uint64_t, uint16_t>::search_with_filters<
    uint64_t>(const float *query, const std::string &filter_label, const size_t K, const uint32_t L, uint64_t *indices,
              float *distances, TraversalStats *stats);
template DISKANN_DLLEXPORT std::unique_ptr<ANNReturnCode> Index<float, uint64_t, uint16_t>::search_with_filters<
    uint32_t>(const float *query, const std::string &filter_label, const size_t K, const uint32_t L, uint32_t *indices,
              float *distances, TraversalStats *stats);
template DISKANN_DLLEXPORT std::unique_ptr<ANNReturnCode> Index<uint8_t, uint64_t, uint16_t>::search_with_filters<
    uint64_t>(const uint8_t *query, const std::string &filter_label, const size_t K, const uint32_t L,
              uint64_t *indices, float *distances, TraversalStats *stats);
template DISKANN_DLLEXPORT std::unique_ptr<ANNReturnCode> Index<uint8_t, uint64_t, uint16_t>::search_with_filters<
    uint32_t>(const uint8_t *query, const std::string &filter_label, const size_t K, const uint32_t L,
              uint32_t *indices, float *distances, TraversalStats *stats);
template DISKANN_DLLEXPORT std::unique_ptr<ANNReturnCode> Index<int8_t, uint64_t, uint16_t>::search_with_filters<
    uint64_t>(const int8_t *query, const std::string &filter_label, const size_t K, const uint32_t L, uint64_t *indices,
              float *distances, TraversalStats *stats);
template DISKANN_DLLEXPORT std::unique_ptr<ANNReturnCode> Index<int8_t, uint64_t, uint16_t>::search_with_filters<
    uint32_t>(const int8_t *query, const std::string &filter_label, const size_t K, const uint32_t L, uint32_t *indices,
              float *distances, TraversalStats *stats);
// TagT==uint32_t
template DISKANN_DLLEXPORT std::unique_ptr<ANNReturnCode> Index<float, uint32_t, uint16_t>::search_with_filters<
    uint64_t>(const float *query, const std::string &filter_label, const size_t K, const uint32_t L, uint64_t *indices,
              float *distances, TraversalStats *stats);
template DISKANN_DLLEXPORT std::unique_ptr<ANNReturnCode> Index<float, uint32_t, uint16_t>::search_with_filters<
    uint32_t>(const float *query, const std::string &filter_label, const size_t K, const uint32_t L, uint32_t *indices,
              float *distances, TraversalStats *stats);
template DISKANN_DLLEXPORT std::unique_ptr<ANNReturnCode> Index<uint8_t, uint32_t, uint16_t>::search_with_filters<
    uint64_t>(const uint8_t *query, const std::string &filter_label, const size_t K, const uint32_t L,
              uint64_t *indices, float *distances, TraversalStats *stats);
template DISKANN_DLLEXPORT std::unique_ptr<ANNReturnCode> Index<uint8_t, uint32_t, uint16_t>::search_with_filters<
    uint32_t>(const uint8_t *query, const std::string &filter_label, const size_t K, const uint32_t L,
              uint32_t *indices, float *distances, TraversalStats *stats);
template DISKANN_DLLEXPORT std::unique_ptr<ANNReturnCode> Index<int8_t, uint32_t, uint16_t>::search_with_filters<
    uint64_t>(const int8_t *query, const std::string &filter_label, const size_t K, const uint32_t L, uint64_t *indices,
              float *distances, TraversalStats *stats);
template DISKANN_DLLEXPORT std::unique_ptr<ANNReturnCode> Index<int8_t, uint32_t, uint16_t>::search_with_filters<
    uint32_t>(const int8_t *query, const std::string &filter_label, const size_t K, const uint32_t L, uint32_t *indices,
              float *distances, TraversalStats *stats);

template DISKANN_DLLEXPORT std::unique_ptr<ANNReturnCode> Index<float, uint64_t, uint16_t>::search_with_filters<
    uint64_t>(const float *query, const uint16_t &filter_label, const size_t K, const uint32_t L, uint64_t *indices,
              float *distances, TraversalStats *stats);
template DISKANN_DLLEXPORT std::unique_ptr<ANNReturnCode> Index<float, uint64_t, uint16_t>::search_with_filters<
    uint32_t>(const float *query, const uint16_t &filter_label, const size_t K, const uint32_t L, uint32_t *indices,
              float *distances, TraversalStats *stats);
template DISKANN_DLLEXPORT std::unique_ptr<ANNReturnCode> Index<uint8_t, uint64_t, uint16_t>::search_with_filters<
    uint64_t>(const uint8_t *query, const uint16_t &filter_label, const size_t K, const uint32_t L, uint64_t *indices,
              float *distances, TraversalStats *stats);
template DISKANN_DLLEXPORT std::unique_ptr<ANNReturnCode> Index<uint8_t, uint64_t, uint16_t>::search_with_filters<
    uint32_t>(const uint8_t *query, const uint16_t &filter_label, const size_t K, const uint32_t L, uint32_t *indices,
              float *distances, TraversalStats *stats);
template DISKANN_DLLEXPORT std::unique_ptr<ANNReturnCode> Index<int8_t, uint64_t, uint16_t>::search_with_filters<
    uint64_t>(const int8_t *query, const uint16_t &filter_label, const size_t K, const uint32_t L, uint64_t *indices,
              float *distances, TraversalStats *stats);
template DISKANN_DLLEXPORT std::unique_ptr<ANNReturnCode> Index<int8_t, uint64_t, uint16_t>::search_with_filters<
    uint32_t>(const int8_t *query, const uint16_t &filter_label, const size_t K, const uint32_t L, uint32_t *indices,
              float *distances, TraversalStats *stats);
// TagT==uint32_t
template DISKANN_DLLEXPORT std::unique_ptr<ANNReturnCode> Index<float, uint32_t, uint16_t>::search_with_filters<
    uint64_t>(const float *query, const uint16_t &filter_label, const size_t K, const uint32_t L, uint64_t *indices,
              float *distances, TraversalStats *stats);
template DISKANN_DLLEXPORT std::unique_ptr<ANNReturnCode> Index<float, uint32_t, uint16_t>::search_with_filters<
    uint32_t>(const float *query, const uint16_t &filter_label, const size_t K, const uint32_t L, uint32_t *indices,
              float *distances, TraversalStats *stats);
template DISKANN_DLLEXPORT std::unique_ptr<ANNReturnCode> Index<uint8_t, uint32_t, uint16_t>::search_with_filters<
    uint64_t>(const uint8_t *query, const uint16_t &filter_label, const size_t K, const uint32_t L, uint64_t *indices,
              float *distances, TraversalStats *stats);
template DISKANN_DLLEXPORT std::unique_ptr<ANNReturnCode> Index<uint8_t, uint32_t, uint16_t>::search_with_filters<
    uint32_t>(const uint8_t *query, const uint16_t &filter_label, const size_t K, const uint32_t L, uint32_t *indices,
              float *distances, TraversalStats *stats);
template DISKANN_DLLEXPORT std::unique_ptr<ANNReturnCode> Index<int8_t, uint32_t, uint16_t>::search_with_filters<
    uint64_t>(const int8_t *query, const uint16_t &filter_label, const size_t K, const uint32_t L, uint64_t *indices,
              float *distances, TraversalStats *stats);
template DISKANN_DLLEXPORT std::unique_ptr<ANNReturnCode> Index<int8_t, uint32_t, uint16_t>::search_with_filters<
    uint32_t>(const int8_t *query, const uint16_t &filter_label, const size_t K, const uint32_t L, uint32_t *indices,
              float *distances, TraversalStats *stats);

} // namespace diskann<|MERGE_RESOLUTION|>--- conflicted
+++ resolved
@@ -2085,24 +2085,18 @@
     }
     filter_vec.emplace_back(label);
 
-<<<<<<< HEAD
-    T *aligned_query = scratch->aligned_query();
-    memcpy(aligned_query, query, _dim * sizeof(T));
-
-    auto retval = iterate_to_fixed_point(aligned_query, L, init_ids, scratch, true, filter_vec, true);
-    if (stats != nullptr)
-    {
-        stats->n_hops = retval.first;
-        stats->n_cmps = retval.second;
-    }
-=======
     // REFACTOR
     // T *aligned_query = scratch->aligned_query();
     // memcpy(aligned_query, query, _dim * sizeof(T));
     _distance->preprocess_query(query, _data_store->get_dims(), scratch->aligned_query());
     auto retval = iterate_to_fixed_point(scratch->aligned_query(), L, init_ids, scratch, true, filter_vec, true);
 
->>>>>>> 86dcb358
+    auto retval = iterate_to_fixed_point(aligned_query, L, init_ids, scratch, true, filter_vec, true);
+    if (stats != nullptr)
+    {
+        stats->n_hops = retval.first;
+        stats->n_cmps = retval.second;
+    }
     auto best_L_nodes = scratch->best_l_nodes();
 
     size_t pos = 0;
