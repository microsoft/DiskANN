// Copyright (c) Microsoft Corporation. All rights reserved.
// Licensed under the MIT license.

#include <type_traits>
#include <omp.h>

#include "tsl/robin_set.h"
#include "tsl/robin_map.h"
#include "boost/dynamic_bitset.hpp"

#include "memory_mapper.h"
#include "timer.h"
#include "windows_customizations.h"
#if defined(RELEASE_UNUSED_TCMALLOC_MEMORY_AT_CHECKPOINTS) && defined(DISKANN_BUILD)
#include "gperftools/malloc_extension.h"
#endif

#ifdef _WINDOWS
#include <xmmintrin.h>
#endif
#include "index.h"

#define MAX_POINTS_FOR_USING_BITSET 10000000

namespace diskann
{
// Initialize an index with metric m, load the data of type T with filename
// (bin), and initialize max_points
template <typename T, typename TagT, typename LabelT>
Index<T, TagT, LabelT>::Index(Metric m, const size_t dim, const size_t max_points, const bool dynamic_index,
                              const Parameters &indexParams, const Parameters &searchParams, const bool enable_tags,
                              const bool concurrent_consolidate, const bool pq_dist_build, const size_t num_pq_chunks,
                              const bool use_opq)
    : Index(m, dim, max_points, dynamic_index, enable_tags, concurrent_consolidate)
{
    _indexingQueueSize = indexParams.Get<uint32_t>("L");
    _indexingRange = indexParams.Get<uint32_t>("R");
    _indexingMaxC = indexParams.Get<uint32_t>("C");
    _indexingAlpha = indexParams.Get<float>("alpha");
    _filterIndexingQueueSize = indexParams.Get<uint32_t>("Lf");

    uint32_t num_threads_srch = searchParams.Get<uint32_t>("num_threads");
    uint32_t num_threads_indx = indexParams.Get<uint32_t>("num_threads");
    uint32_t num_scratch_spaces = num_threads_srch + num_threads_indx;
    uint32_t search_l = searchParams.Get<uint32_t>("L");

    initialize_query_scratch(num_scratch_spaces, search_l, _indexingQueueSize, _indexingRange, _indexingMaxC, dim);
}

template <typename T, typename TagT, typename LabelT>
Index<T, TagT, LabelT>::Index(Metric m, const size_t dim, const size_t max_points, const bool dynamic_index,
                              const bool enable_tags, const bool concurrent_consolidate, const bool pq_dist_build,
                              const size_t num_pq_chunks, const bool use_opq)
    : _dist_metric(m), _dim(dim), _max_points(max_points), _dynamic_index(dynamic_index), _enable_tags(enable_tags),
      _indexingMaxC(DEFAULT_MAXC), _query_scratch(nullptr), _conc_consolidate(concurrent_consolidate),
      _delete_set(new tsl::robin_set<unsigned>), _pq_dist(pq_dist_build), _use_opq(use_opq),
      _num_pq_chunks(num_pq_chunks)
{
    if (dynamic_index && !enable_tags)
    {
        throw ANNException("ERROR: Dynamic Indexing must have tags enabled.", -1, __FUNCSIG__, __FILE__, __LINE__);
    }

    if (_pq_dist)
    {
        if (dynamic_index)
            throw ANNException("ERROR: Dynamic Indexing not supported with PQ distance based "
                               "index construction",
                               -1, __FUNCSIG__, __FILE__, __LINE__);
        if (m == diskann::Metric::INNER_PRODUCT)
            throw ANNException("ERROR: Inner product metrics not yet supported with PQ distance "
                               "base index",
                               -1, __FUNCSIG__, __FILE__, __LINE__);
    }

    // data stored to _nd * aligned_dim matrix with necessary zero-padding
    _aligned_dim = ROUND_UP(_dim, 8);

    if (dynamic_index)
    {
        _num_frozen_pts = 1;
    }
    // Sanity check. While logically it is correct, max_points = 0 causes
    // downstream problems.
    if (_max_points == 0)
    {
        _max_points = 1;
    }
    const size_t total_internal_points = _max_points + _num_frozen_pts;

    if (_pq_dist)
    {
        if (_num_pq_chunks > _dim)
            throw diskann::ANNException("ERROR: num_pq_chunks > dim", -1, __FUNCSIG__, __FILE__, __LINE__);
        alloc_aligned(((void **)&_pq_data), total_internal_points * _num_pq_chunks * sizeof(char), 8 * sizeof(char));
        std::memset(_pq_data, 0, total_internal_points * _num_pq_chunks * sizeof(char));
    }
    alloc_aligned(((void **)&_data), total_internal_points * _aligned_dim * sizeof(T), 8 * sizeof(T));
    std::memset(_data, 0, total_internal_points * _aligned_dim * sizeof(T));

    _start = (unsigned)_max_points;

    _final_graph.resize(total_internal_points);

    if (m == diskann::Metric::COSINE && std::is_floating_point<T>::value)
    {
        // This is safe because T is float inside the if block.
        this->_distance = (Distance<T> *)new AVXNormalizedCosineDistanceFloat();
        this->_normalize_vecs = true;
        diskann::cout << "Normalizing vectors and using L2 for cosine "
                         "AVXNormalizedCosineDistanceFloat()."
                      << std::endl;
    }
    else
    {
        this->_distance = get_distance_function<T>(m);
    }

    _locks = std::vector<non_recursive_mutex>(total_internal_points);

    if (enable_tags)
    {
        _location_to_tag.reserve(total_internal_points);
        _tag_to_location.reserve(total_internal_points);
    }
}

template <typename T, typename TagT, typename LabelT> Index<T, TagT, LabelT>::~Index()
{
    // Ensure that no other activity is happening before dtor()
    std::unique_lock<std::shared_timed_mutex> ul(_update_lock);
    std::unique_lock<std::shared_timed_mutex> cl(_consolidate_lock);
    std::unique_lock<std::shared_timed_mutex> tl(_tag_lock);
    std::unique_lock<std::shared_timed_mutex> dl(_delete_lock);

    for (auto &lock : _locks)
    {
        LockGuard lg(lock);
    }

    if (this->_distance != nullptr)
    {
        delete this->_distance;
        this->_distance = nullptr;
    }
    if (this->_data != nullptr)
    {
        aligned_free(this->_data);
        this->_data = nullptr;
    }
    if (_opt_graph != nullptr)
    {
        delete[] _opt_graph;
    }

    if (!_query_scratch.empty())
    {
        ScratchStoreManager<InMemQueryScratch<T>> manager(_query_scratch);
        manager.destroy();
    }
}

template <typename T, typename TagT, typename LabelT>
void Index<T, TagT, LabelT>::initialize_query_scratch(uint32_t num_threads, uint32_t search_l, uint32_t indexing_l,
                                                      uint32_t r, uint32_t maxc, size_t dim)
{
    for (uint32_t i = 0; i < num_threads; i++)
    {
        auto scratch = new InMemQueryScratch<T>(search_l, indexing_l, r, maxc, dim, _pq_dist);
        _query_scratch.push(scratch);
    }
}

template <typename T, typename TagT, typename LabelT> _u64 Index<T, TagT, LabelT>::save_tags(std::string tags_file)
{
    if (!_enable_tags)
    {
        diskann::cout << "Not saving tags as they are not enabled." << std::endl;
        return 0;
    }
    size_t tag_bytes_written;
    TagT *tag_data = new TagT[_nd + _num_frozen_pts];
    for (_u32 i = 0; i < _nd; i++)
    {
        TagT tag;
        if (_location_to_tag.try_get(i, tag))
        {
            tag_data[i] = tag;
        }
        else
        {
            // catering to future when tagT can be any type.
            std::memset((char *)&tag_data[i], 0, sizeof(TagT));
        }
    }
    if (_num_frozen_pts > 0)
    {
        std::memset((char *)&tag_data[_start], 0, sizeof(TagT));
    }
    try
    {
        tag_bytes_written = save_bin<TagT>(tags_file, tag_data, _nd + _num_frozen_pts, 1);
    }
    catch (std::system_error &e)
    {
        throw FileException(tags_file, e, __FUNCSIG__, __FILE__, __LINE__);
    }
    delete[] tag_data;
    return tag_bytes_written;
}

template <typename T, typename TagT, typename LabelT> _u64 Index<T, TagT, LabelT>::save_data(std::string data_file)
{
    return save_data_in_base_dimensions(data_file, _data, _nd + _num_frozen_pts, _dim, _aligned_dim);
}

// save the graph index on a file as an adjacency list. For each point,
// first store the number of neighbors, and then the neighbor list (each as
// 4 byte unsigned)
template <typename T, typename TagT, typename LabelT> _u64 Index<T, TagT, LabelT>::save_graph(std::string graph_file)
{
    std::ofstream out;
    open_file_to_write(out, graph_file);

    _u64 file_offset = 0; // we will use this if we want
    out.seekp(file_offset, out.beg);
    _u64 index_size = 24;
    _u32 max_degree = 0;
    out.write((char *)&index_size, sizeof(uint64_t));
    out.write((char *)&_max_observed_degree, sizeof(unsigned));
    unsigned ep_u32 = _start;
    out.write((char *)&ep_u32, sizeof(unsigned));
    out.write((char *)&_num_frozen_pts, sizeof(_u64));
    for (unsigned i = 0; i < _nd + _num_frozen_pts; i++)
    {
        unsigned GK = (unsigned)_final_graph[i].size();
        out.write((char *)&GK, sizeof(unsigned));
        out.write((char *)_final_graph[i].data(), GK * sizeof(unsigned));
        max_degree = _final_graph[i].size() > max_degree ? (_u32)_final_graph[i].size() : max_degree;
        index_size += (_u64)(sizeof(unsigned) * (GK + 1));
    }
    out.seekp(file_offset, out.beg);
    out.write((char *)&index_size, sizeof(uint64_t));
    out.write((char *)&max_degree, sizeof(_u32));
    out.close();
    return index_size; // number of bytes written
}

template <typename T, typename TagT, typename LabelT>
_u64 Index<T, TagT, LabelT>::save_delete_list(const std::string &filename)
{
    if (_delete_set->size() == 0)
    {
        return 0;
    }
    std::unique_ptr<_u32[]> delete_list = std::make_unique<_u32[]>(_delete_set->size());
    _u32 i = 0;
    for (auto &del : *_delete_set)
    {
        delete_list[i++] = del;
    }
    return save_bin<_u32>(filename, delete_list.get(), _delete_set->size(), 1);
}

template <typename T, typename TagT, typename LabelT>
void Index<T, TagT, LabelT>::save(const char *filename, bool compact_before_save)
{
    diskann::Timer timer;

    std::unique_lock<std::shared_timed_mutex> ul(_update_lock);
    std::unique_lock<std::shared_timed_mutex> cl(_consolidate_lock);
    std::unique_lock<std::shared_timed_mutex> tl(_tag_lock);
    std::unique_lock<std::shared_timed_mutex> dl(_delete_lock);

    if (compact_before_save)
    {
        compact_data();
        compact_frozen_point();
    }
    else
    {
        if (!_data_compacted)
        {
            throw ANNException("Index save for non-compacted index is not yet implemented", -1, __FUNCSIG__, __FILE__,
                               __LINE__);
        }
    }

    if (!_save_as_one_file)
    {
        if (_filtered_index)
        {
            if (_label_to_medoid_id.size() > 0)
            {
                std::ofstream medoid_writer(std::string(filename) + "_labels_to_medoids.txt");
                if (medoid_writer.fail())
                {
                    throw diskann::ANNException(std::string("Failed to open file ") + filename, -1);
                }
                for (auto iter : _label_to_medoid_id)
                {
                    medoid_writer << iter.first << ", " << iter.second << std::endl;
                }
                medoid_writer.close();
            }

            if (_use_universal_label)
            {
                std::ofstream universal_label_writer(std::string(filename) + "_universal_label.txt");
                assert(universal_label_writer.is_open());
                universal_label_writer << _universal_label << std::endl;
                universal_label_writer.close();
            }

            if (_pts_to_labels.size() > 0)
            {
                std::ofstream label_writer(std::string(filename) + "_labels.txt");
                assert(label_writer.is_open());
                for (_u32 i = 0; i < _pts_to_labels.size(); i++)
                {
                    for (_u32 j = 0; j < (_pts_to_labels[i].size() - 1); j++)
                    {
                        label_writer << _pts_to_labels[i][j] << ",";
                    }
                    if (_pts_to_labels[i].size() != 0)
                        label_writer << _pts_to_labels[i][_pts_to_labels[i].size() - 1];
                    label_writer << std::endl;
                }
                label_writer.close();
            }
        }

        std::string graph_file = std::string(filename);
        std::string tags_file = std::string(filename) + ".tags";
        std::string data_file = std::string(filename) + ".data";
        std::string delete_list_file = std::string(filename) + ".del";

        // Because the save_* functions use append mode, ensure that
        // the files are deleted before save. Ideally, we should check
        // the error code for delete_file, but will ignore now because
        // delete should succeed if save will succeed.
        delete_file(graph_file);
        save_graph(graph_file);
        delete_file(data_file);
        save_data(data_file);
        delete_file(tags_file);
        save_tags(tags_file);
        delete_file(delete_list_file);
        save_delete_list(delete_list_file);
    }
    else
    {
        diskann::cout << "Save index in a single file currently not supported. "
                         "Not saving the index."
                      << std::endl;
    }

    reposition_frozen_point_to_end();

    diskann::cout << "Time taken for save: " << timer.elapsed() / 1000000.0 << "s." << std::endl;
}

#ifdef EXEC_ENV_OLS
template <typename T, typename TagT, typename LabelT>
size_t Index<T, TagT, LabelT>::load_tags(AlignedFileReader &reader)
{
#else
template <typename T, typename TagT, typename LabelT>
size_t Index<T, TagT, LabelT>::load_tags(const std::string tag_filename)
{
    if (_enable_tags && !file_exists(tag_filename))
    {
        diskann::cerr << "Tag file provided does not exist!" << std::endl;
        throw diskann::ANNException("Tag file provided does not exist!", -1, __FUNCSIG__, __FILE__, __LINE__);
    }
#endif
    if (!_enable_tags)
    {
        diskann::cout << "Tags not loaded as tags not enabled." << std::endl;
        return 0;
    }

    size_t file_dim, file_num_points;
    TagT *tag_data;
#ifdef EXEC_ENV_OLS
    load_bin<TagT>(reader, tag_data, file_num_points, file_dim);
#else
    load_bin<TagT>(std::string(tag_filename), tag_data, file_num_points, file_dim);
#endif

    if (file_dim != 1)
    {
        std::stringstream stream;
        stream << "ERROR: Found " << file_dim << " dimensions for tags,"
               << "but tag file must have 1 dimension." << std::endl;
        diskann::cerr << stream.str() << std::endl;
        delete[] tag_data;
        throw diskann::ANNException(stream.str(), -1, __FUNCSIG__, __FILE__, __LINE__);
    }

    size_t num_data_points = _num_frozen_pts > 0 ? file_num_points - 1 : file_num_points;
    _location_to_tag.reserve(num_data_points);
    _tag_to_location.reserve(num_data_points);
    for (_u32 i = 0; i < (_u32)num_data_points; i++)
    {
        TagT tag = *(tag_data + i);
        if (_delete_set->find(i) == _delete_set->end())
        {
            _location_to_tag.set(i, tag);
            _tag_to_location[tag] = i;
        }
    }
    diskann::cout << "Tags loaded." << std::endl;
    delete[] tag_data;
    return file_num_points;
}

template <typename T, typename TagT, typename LabelT>
#ifdef EXEC_ENV_OLS
size_t Index<T, TagT, LabelT>::load_data(AlignedFileReader &reader)
{
#else
size_t Index<T, TagT, LabelT>::load_data(std::string filename)
{
#endif
    size_t file_dim, file_num_points;
#ifdef EXEC_ENV_OLS
    diskann::get_bin_metadata(reader, file_num_points, file_dim);
#else
    if (!file_exists(filename))
    {
        std::stringstream stream;
        stream << "ERROR: data file " << filename << " does not exist." << std::endl;
        diskann::cerr << stream.str() << std::endl;
        aligned_free(_data);
        throw diskann::ANNException(stream.str(), -1, __FUNCSIG__, __FILE__, __LINE__);
    }
    diskann::get_bin_metadata(filename, file_num_points, file_dim);
#endif

    // since we are loading a new dataset, _empty_slots must be cleared
    _empty_slots.clear();

    if (file_dim != _dim)
    {
        std::stringstream stream;
        stream << "ERROR: Driver requests loading " << _dim << " dimension,"
               << "but file has " << file_dim << " dimension." << std::endl;
        diskann::cerr << stream.str() << std::endl;
        aligned_free(_data);
        throw diskann::ANNException(stream.str(), -1, __FUNCSIG__, __FILE__, __LINE__);
    }

    if (file_num_points > _max_points)
    {
        // update and tag lock acquired in load() before calling load_data
        resize(file_num_points);
    }

#ifdef EXEC_ENV_OLS
    copy_aligned_data_from_file<T>(reader, _data, file_num_points, file_dim, _aligned_dim);
#else
    copy_aligned_data_from_file<T>(filename.c_str(), _data, file_num_points, file_dim, _aligned_dim);
#endif
    return file_num_points;
}

#ifdef EXEC_ENV_OLS
template <typename T, typename TagT, typename LabelT>
size_t Index<T, TagT, LabelT>::load_delete_set(AlignedFileReader &reader)
{
#else
template <typename T, typename TagT, typename LabelT>
size_t Index<T, TagT, LabelT>::load_delete_set(const std::string &filename)
{
#endif
    std::unique_ptr<_u32[]> delete_list;
    _u64 npts, ndim;

#ifdef EXEC_ENV_OLS
    diskann::load_bin<_u32>(reader, delete_list, npts, ndim);
#else
    diskann::load_bin<_u32>(filename, delete_list, npts, ndim);
#endif
    assert(ndim == 1);
    for (uint32_t i = 0; i < npts; i++)
    {
        _delete_set->insert(delete_list[i]);
    }
    return npts;
}

// load the index from file and update the max_degree, cur (navigating
// node loc), and _final_graph (adjacency list)
template <typename T, typename TagT, typename LabelT>
#ifdef EXEC_ENV_OLS
void Index<T, TagT, LabelT>::load(AlignedFileReader &reader, uint32_t num_threads, uint32_t search_l)
{
#else
void Index<T, TagT, LabelT>::load(const char *filename, uint32_t num_threads, uint32_t search_l)
{
#endif
    std::unique_lock<std::shared_timed_mutex> ul(_update_lock);
    std::unique_lock<std::shared_timed_mutex> cl(_consolidate_lock);
    std::unique_lock<std::shared_timed_mutex> tl(_tag_lock);
    std::unique_lock<std::shared_timed_mutex> dl(_delete_lock);

    _has_built = true;

    size_t tags_file_num_pts = 0, graph_num_pts = 0, data_file_num_pts = 0, label_num_pts = 0;

    std::string mem_index_file(filename);
    std::string labels_file = mem_index_file + "_labels.txt";
    std::string labels_to_medoids = mem_index_file + "_labels_to_medoids.txt";
    std::string labels_map_file = mem_index_file + "_labels_map.txt";

    if (!_save_as_one_file)
    {
        // For DLVS Store, we will not support saving the index in multiple files.
#ifndef EXEC_ENV_OLS
        std::string data_file = std::string(filename) + ".data";
        std::string tags_file = std::string(filename) + ".tags";
        std::string delete_set_file = std::string(filename) + ".del";
        std::string graph_file = std::string(filename);
        data_file_num_pts = load_data(data_file);
        if (file_exists(delete_set_file))
        {
            load_delete_set(delete_set_file);
        }
        if (_enable_tags)
        {
            tags_file_num_pts = load_tags(tags_file);
        }
        graph_num_pts = load_graph(graph_file, data_file_num_pts);
#endif
    }
    else
    {
        diskann::cout << "Single index file saving/loading support not yet "
                         "enabled. Not loading the index."
                      << std::endl;
        return;
    }

    if (data_file_num_pts != graph_num_pts || (data_file_num_pts != tags_file_num_pts && _enable_tags))
    {
        std::stringstream stream;
        stream << "ERROR: When loading index, loaded " << data_file_num_pts << " points from datafile, "
               << graph_num_pts << " from graph, and " << tags_file_num_pts
               << " tags, with num_frozen_pts being set to " << _num_frozen_pts << " in constructor." << std::endl;
        diskann::cerr << stream.str() << std::endl;
        aligned_free(_data);
        throw diskann::ANNException(stream.str(), -1, __FUNCSIG__, __FILE__, __LINE__);
    }

    if (file_exists(labels_file))
    {
        _label_map = load_label_map(labels_map_file);
        parse_label_file(labels_file, label_num_pts);
        assert(label_num_pts == data_file_num_pts);
        if (file_exists(labels_to_medoids))
        {
            std::ifstream medoid_stream(labels_to_medoids);
            assert(label_num_pts == data_file_num_pts);
            std::string line, token;
            unsigned line_cnt = 0;

            _label_to_medoid_id.clear();

            while (std::getline(medoid_stream, line))
            {
                std::istringstream iss(line);
                _u32 cnt = 0;
                _u32 medoid = 0;
                LabelT label;
                while (std::getline(iss, token, ','))
                {
                    token.erase(std::remove(token.begin(), token.end(), '\n'), token.end());
                    token.erase(std::remove(token.begin(), token.end(), '\r'), token.end());
                    LabelT token_as_num = std::stoul(token);
                    if (cnt == 0)
                        label = token_as_num;
                    else
                        medoid = token_as_num;
                    cnt++;
                }
                _label_to_medoid_id[label] = medoid;
                line_cnt++;
            }
        }

        std::string universal_label_file(filename);
        universal_label_file += "_universal_label.txt";
        if (file_exists(universal_label_file))
        {
            std::ifstream universal_label_reader(universal_label_file);
            assert(label_num_pts == data_file_num_pts);
            universal_label_reader >> _universal_label;
            _use_universal_label = true;
            universal_label_reader.close();
        }
    }

    _nd = data_file_num_pts - _num_frozen_pts;
    _empty_slots.clear();
    _empty_slots.reserve(_max_points);
    for (auto i = _nd; i < _max_points; i++)
    {
        _empty_slots.insert((uint32_t)i);
    }

    reposition_frozen_point_to_end();
    diskann::cout << "Num frozen points:" << _num_frozen_pts << " _nd: " << _nd << " _start: " << _start
                  << " size(_location_to_tag): " << _location_to_tag.size()
                  << " size(_tag_to_location):" << _tag_to_location.size() << " Max points: " << _max_points
                  << std::endl;

    _search_queue_size = search_l;
    // For incremental index, _query_scratch is initialized in the constructor.
    // For the bulk index, the params required to initialize _query_scratch
    // are known only at load time, hence this check and the call to
    // initialize_q_s().
    if (_query_scratch.size() == 0)
    {
        initialize_query_scratch(num_threads, search_l, search_l, (uint32_t)_max_range_of_loaded_graph, _indexingMaxC,
                                 _dim);
    }
}

#ifdef EXEC_ENV_OLS
template <typename T, typename TagT, typename LabelT>
size_t Index<T, TagT, LabelT>::load_graph(AlignedFileReader &reader, size_t expected_num_points)
{
#else

template <typename T, typename TagT, typename LabelT>
size_t Index<T, TagT, LabelT>::load_graph(std::string filename, size_t expected_num_points)
{
#endif
    size_t expected_file_size;
    _u64 file_frozen_pts;

#ifdef EXEC_ENV_OLS
    int header_size = 2 * sizeof(_u64) + 2 * sizeof(unsigned);
    std::unique_ptr<char[]> header = std::make_unique<char[]>(header_size);
    read_array(reader, header.get(), header_size);

    expected_file_size = *((_u64 *)header.get());
    _max_observed_degree = *((_u32 *)(header.get() + sizeof(_u64)));
    _start = *((_u32 *)(header.get() + sizeof(_u64) + sizeof(unsigned)));
    file_frozen_pts = *((_u64 *)(header.get() + sizeof(_u64) + sizeof(unsigned) + sizeof(unsigned)));
#else

    _u64 file_offset = 0; // will need this for single file format support
    std::ifstream in;
    in.exceptions(std::ios::badbit | std::ios::failbit);
    in.open(filename, std::ios::binary);
    in.seekg(file_offset, in.beg);
    in.read((char *)&expected_file_size, sizeof(_u64));
    in.read((char *)&_max_observed_degree, sizeof(unsigned));
    in.read((char *)&_start, sizeof(unsigned));
    in.read((char *)&file_frozen_pts, sizeof(_u64));
    _u64 vamana_metadata_size = sizeof(_u64) + sizeof(_u32) + sizeof(_u32) + sizeof(_u64);

#endif
    diskann::cout << "From graph header, expected_file_size: " << expected_file_size
                  << ", _max_observed_degree: " << _max_observed_degree << ", _start: " << _start
                  << ", file_frozen_pts: " << file_frozen_pts << std::endl;

    if (file_frozen_pts != _num_frozen_pts)
    {
        std::stringstream stream;
        if (file_frozen_pts == 1)
        {
            stream << "ERROR: When loading index, detected dynamic index, but "
                      "constructor asks for static index. Exitting."
                   << std::endl;
        }
        else
        {
            stream << "ERROR: When loading index, detected static index, but "
                      "constructor asks for dynamic index. Exitting."
                   << std::endl;
        }
        diskann::cerr << stream.str() << std::endl;
        aligned_free(_data);
        throw diskann::ANNException(stream.str(), -1, __FUNCSIG__, __FILE__, __LINE__);
    }

#ifdef EXEC_ENV_OLS
    diskann::cout << "Loading vamana graph from reader..." << std::flush;
#else
    diskann::cout << "Loading vamana graph " << filename << "..." << std::flush;
#endif

    // If user provides more points than max_points
    // resize the _final_graph to the larger size.
    if (_max_points < expected_num_points)
    {
        diskann::cout << "Number of points in data: " << expected_num_points
                      << " is greater than max_points: " << _max_points
                      << " Setting max points to: " << expected_num_points << std::endl;
        _final_graph.resize(expected_num_points + _num_frozen_pts);
        _max_points = expected_num_points;
    }
#ifdef EXEC_ENV_OLS
    _u32 nodes_read = 0;
    _u64 cc = 0;
    _u64 graph_offset = header_size;
    while (nodes_read < expected_num_points)
    {
        _u32 k;
        read_value(reader, k, graph_offset);
        graph_offset += sizeof(_u32);
        std::vector<_u32> tmp(k);
        tmp.reserve(k);
        read_array(reader, tmp.data(), k, graph_offset);
        graph_offset += k * sizeof(_u32);
        cc += k;
        _final_graph[nodes_read].swap(tmp);
        nodes_read++;
        if (nodes_read % 1000000 == 0)
        {
            diskann::cout << "." << std::flush;
        }
        if (k > _max_range_of_loaded_graph)
        {
            _max_range_of_loaded_graph = k;
        }
    }
#else
    size_t bytes_read = vamana_metadata_size;
    size_t cc = 0;
    unsigned nodes_read = 0;
    while (bytes_read != expected_file_size)
    {
        unsigned k;
        in.read((char *)&k, sizeof(unsigned));

        if (k == 0)
        {
            diskann::cerr << "ERROR: Point found with no out-neighbors, point#" << nodes_read << std::endl;
        }

        cc += k;
        ++nodes_read;
        std::vector<unsigned> tmp(k);
        tmp.reserve(k);
        in.read((char *)tmp.data(), k * sizeof(unsigned));
        _final_graph[nodes_read - 1].swap(tmp);
        bytes_read += sizeof(uint32_t) * ((_u64)k + 1);
        if (nodes_read % 10000000 == 0)
            diskann::cout << "." << std::flush;
        if (k > _max_range_of_loaded_graph)
        {
            _max_range_of_loaded_graph = k;
        }
    }
#endif

    diskann::cout << "done. Index has " << nodes_read << " nodes and " << cc << " out-edges, _start is set to "
                  << _start << std::endl;
    return nodes_read;
}

template <typename T, typename TagT, typename LabelT> int Index<T, TagT, LabelT>::get_vector_by_tag(TagT &tag, T *vec)
{
    std::shared_lock<std::shared_timed_mutex> lock(_tag_lock);
    if (_tag_to_location.find(tag) == _tag_to_location.end())
    {
        diskann::cout << "Tag " << tag << " does not exist" << std::endl;
        return -1;
    }

    size_t location = _tag_to_location[tag];
    memcpy((void *)vec, (void *)(_data + location * _aligned_dim), (size_t)_dim * sizeof(T));
    return 0;
}

template <typename T, typename TagT, typename LabelT> unsigned Index<T, TagT, LabelT>::calculate_entry_point()
{
    //  TODO: need to compute medoid with PQ data too, for now sample at random
    if (_pq_dist)
    {
        size_t r = (size_t)rand() * (size_t)RAND_MAX + (size_t)rand();
        return (unsigned)(r % (size_t)_nd);
    }

    // allocate and init centroid
    float *center = new float[_aligned_dim]();
    for (size_t j = 0; j < _aligned_dim; j++)
        center[j] = 0;

    for (size_t i = 0; i < _nd; i++)
        for (size_t j = 0; j < _aligned_dim; j++)
            center[j] += (float)_data[i * _aligned_dim + j];

    for (size_t j = 0; j < _aligned_dim; j++)
        center[j] /= (float)_nd;

    // compute all to one distance
    float *distances = new float[_nd]();
#pragma omp parallel for schedule(static, 65536)
    for (_s64 i = 0; i < (_s64)_nd; i++)
    {
        // extract point and distance reference
        float &dist = distances[i];
        const T *cur_vec = _data + (i * (size_t)_aligned_dim);
        dist = 0;
        float diff = 0;
        for (size_t j = 0; j < _aligned_dim; j++)
        {
            diff = (center[j] - (float)cur_vec[j]) * (center[j] - (float)cur_vec[j]);
            dist += diff;
        }
    }
    // find imin
    unsigned min_idx = 0;
    float min_dist = distances[0];
    for (unsigned i = 1; i < _nd; i++)
    {
        if (distances[i] < min_dist)
        {
            min_idx = i;
            min_dist = distances[i];
        }
    }

    delete[] distances;
    delete[] center;
    return min_idx;
}

template <typename T, typename TagT, typename LabelT>
std::pair<uint32_t, uint32_t> Index<T, TagT, LabelT>::iterate_to_fixed_point(
    const T *query, const unsigned Lsize, const std::vector<unsigned> &init_ids, InMemQueryScratch<T> *scratch,
    bool use_filter, const std::vector<LabelT> &filter_label, bool ret_frozen, bool search_invocation)
{
    std::vector<Neighbor> &expanded_nodes = scratch->pool();
    NeighborPriorityQueue &best_L_nodes = scratch->best_l_nodes();
    best_L_nodes.reserve(Lsize);
    tsl::robin_set<unsigned> &inserted_into_pool_rs = scratch->inserted_into_pool_rs();
    boost::dynamic_bitset<> &inserted_into_pool_bs = scratch->inserted_into_pool_bs();
    std::vector<unsigned> &id_scratch = scratch->id_scratch();
    std::vector<float> &dist_scratch = scratch->dist_scratch();
    assert(id_scratch.size() == 0);
    T *aligned_query = scratch->aligned_query();
    memcpy(aligned_query, query, _dim * sizeof(T));
    if (_normalize_vecs)
    {
        normalize((float *)aligned_query, _dim);
    }

    float *query_float;
    float *query_rotated;
    float *pq_dists;
    _u8 *pq_coord_scratch;
    // Intialize PQ related scratch to use PQ based distances
    if (_pq_dist)
    {
        // Get scratch spaces
        PQScratch<T> *pq_query_scratch = scratch->pq_scratch();
        query_float = pq_query_scratch->aligned_query_float;
        query_rotated = pq_query_scratch->rotated_query;
        pq_dists = pq_query_scratch->aligned_pqtable_dist_scratch;

        // Copy query vector to float and then to "rotated" query
        for (size_t d = 0; d < _dim; d++)
        {
            query_float[d] = (float)aligned_query[d];
        }
        pq_query_scratch->set(_dim, aligned_query);

        // center the query and rotate if we have a rotation matrix
        _pq_table.preprocess_query(query_rotated);
        _pq_table.populate_chunk_distances(query_rotated, pq_dists);

        pq_coord_scratch = pq_query_scratch->aligned_pq_coord_scratch;
    }

    if (expanded_nodes.size() > 0 || id_scratch.size() > 0)
    {
        throw ANNException("ERROR: Clear scratch space before passing.", -1, __FUNCSIG__, __FILE__, __LINE__);
    }

    // Decide whether to use bitset or robin set to mark visited nodes
    auto total_num_points = _max_points + _num_frozen_pts;
    bool fast_iterate = total_num_points <= MAX_POINTS_FOR_USING_BITSET;

    if (fast_iterate)
    {
        if (inserted_into_pool_bs.size() < total_num_points)
        {
            // hopefully using 2X will reduce the number of allocations.
            auto resize_size =
                2 * total_num_points > MAX_POINTS_FOR_USING_BITSET ? MAX_POINTS_FOR_USING_BITSET : 2 * total_num_points;
            inserted_into_pool_bs.resize(resize_size);
        }
    }

    // Lambda to determine if a node has been visited
    auto is_not_visited = [this, fast_iterate, &inserted_into_pool_bs, &inserted_into_pool_rs](const unsigned id) {
        return fast_iterate ? inserted_into_pool_bs[id] == 0
                            : inserted_into_pool_rs.find(id) == inserted_into_pool_rs.end();
    };

    // Lambda to batch compute query<-> node distances in PQ space
    auto compute_dists = [this, pq_coord_scratch, pq_dists](const std::vector<unsigned> &ids,
                                                            std::vector<float> &dists_out) {
        diskann::aggregate_coords(ids, this->_pq_data, this->_num_pq_chunks, pq_coord_scratch);
        diskann::pq_dist_lookup(pq_coord_scratch, ids.size(), this->_num_pq_chunks, pq_dists, dists_out);
    };

    // Initialize the candidate pool with starting points
    for (auto id : init_ids)
    {
        if (id >= _max_points + _num_frozen_pts)
        {
            diskann::cerr << "Out of range loc found as an edge : " << id << std::endl;
            throw diskann::ANNException(std::string("Wrong loc") + std::to_string(id), -1, __FUNCSIG__, __FILE__,
                                        __LINE__);
        }

        if (use_filter)
        {
            std::vector<LabelT> common_filters;
            auto &x = _pts_to_labels[id];
            std::set_intersection(filter_label.begin(), filter_label.end(), x.begin(), x.end(),
                                  std::back_inserter(common_filters));
            if (_use_universal_label)
            {
                if (std::find(filter_label.begin(), filter_label.end(), _universal_label) != filter_label.end() ||
                    std::find(x.begin(), x.end(), _universal_label) != x.end())
                    common_filters.emplace_back(_universal_label);
            }

            if (common_filters.size() == 0)
                continue;
        }

        if (is_not_visited(id))
        {
            if (fast_iterate)
            {
                inserted_into_pool_bs[id] = 1;
            }
            else
            {
                inserted_into_pool_rs.insert(id);
            }

            float distance;
            if (_pq_dist)
                pq_dist_lookup(pq_coord_scratch, 1, this->_num_pq_chunks, pq_dists, &distance);
            else
                distance = _distance->compare(_data + _aligned_dim * (size_t)id, aligned_query, (unsigned)_aligned_dim);
            Neighbor nn = Neighbor(id, distance);
            best_L_nodes.insert(nn);
        }
    }

    uint32_t hops = 0;
    uint32_t cmps = 0;

    while (best_L_nodes.has_unexpanded_node())
    {
        auto nbr = best_L_nodes.closest_unexpanded();
        auto n = nbr.id;

        // Add node to expanded nodes to create pool for prune later
        if (!search_invocation && (n != _start || _num_frozen_pts == 0 || ret_frozen))
        {
            if (!use_filter)
            {
                expanded_nodes.emplace_back(nbr);
            }
            else
            { // in filter based indexing, the same point might invoke
                // multiple iterate_to_fixed_points, so need to be careful
                // not to add the same item to pool multiple times.
                if (std::find(expanded_nodes.begin(), expanded_nodes.end(), nbr) == expanded_nodes.end())
                {
                    expanded_nodes.emplace_back(nbr);
                }
            }
        }

        // Find which of the nodes in des have not been visited before
        id_scratch.clear();
        dist_scratch.clear();
        {
            if (_dynamic_index)
                _locks[n].lock();
            for (auto id : _final_graph[n])
            {
                assert(id < _max_points + _num_frozen_pts);

                if (use_filter)
                {
                    // NOTE: NEED TO CHECK IF THIS CORRECT WITH NEW LOCKS.
                    std::vector<LabelT> common_filters;
                    auto &x = _pts_to_labels[id];
                    std::set_intersection(filter_label.begin(), filter_label.end(), x.begin(), x.end(),
                                          std::back_inserter(common_filters));
                    if (_use_universal_label)
                    {
                        if (std::find(filter_label.begin(), filter_label.end(), _universal_label) !=
                                filter_label.end() ||
                            std::find(x.begin(), x.end(), _universal_label) != x.end())
                            common_filters.emplace_back(_universal_label);
                    }

                    if (common_filters.size() == 0)
                        continue;
                }

                if (is_not_visited(id))
                {
                    id_scratch.push_back(id);
                }
            }

            if (_dynamic_index)
                _locks[n].unlock();
        }

        // Mark nodes visited
        for (auto id : id_scratch)
        {
            if (fast_iterate)
            {
                inserted_into_pool_bs[id] = 1;
            }
            else
            {
                inserted_into_pool_rs.insert(id);
            }
        }

        // Compute distances to unvisited nodes in the expansion
        if (_pq_dist)
        {
            assert(dist_scratch.capacity() >= id_scratch.size());
            compute_dists(id_scratch, dist_scratch);
        }
        else
        {
            assert(dist_scratch.size() == 0);
            for (size_t m = 0; m < id_scratch.size(); ++m)
            {
                unsigned id = id_scratch[m];

                if (m + 1 < id_scratch.size())
                {
                    auto nextn = id_scratch[m + 1];
                    diskann::prefetch_vector((const char *)_data + _aligned_dim * (size_t)nextn,
                                             sizeof(T) * _aligned_dim);
                }

                dist_scratch.push_back(
                    _distance->compare(aligned_query, _data + _aligned_dim * (size_t)id, (unsigned)_aligned_dim));
            }
        }
        cmps += id_scratch.size();

        // Insert <id, dist> pairs into the pool of candidates
        for (size_t m = 0; m < id_scratch.size(); ++m)
        {
            best_L_nodes.insert(Neighbor(id_scratch[m], dist_scratch[m]));
        }
    }
    return std::make_pair(hops, cmps);
}

template <typename T, typename TagT, typename LabelT>
void Index<T, TagT, LabelT>::search_for_point_and_prune(int location, _u32 Lindex, std::vector<unsigned> &pruned_list,
                                                        InMemQueryScratch<T> *scratch, bool use_filter,
                                                        _u32 filteredLindex)
{
    std::vector<unsigned> init_ids;
    init_ids.emplace_back(_start);

    std::vector<LabelT> dummy;

    if (!use_filter)
    {
        iterate_to_fixed_point(_data + _aligned_dim * location, Lindex, init_ids, scratch, false, dummy, true, false);
    }
    else
    {
        std::vector<_u32> filter_specific_start_nodes;
        for (auto &x : _pts_to_labels[location])
            filter_specific_start_nodes.emplace_back(_label_to_medoid_id[x]);
        iterate_to_fixed_point(_data + _aligned_dim * location, filteredLindex, filter_specific_start_nodes, scratch,
                               true, _pts_to_labels[location], true, false);
    }

    auto &pool = scratch->pool();

    for (unsigned i = 0; i < pool.size(); i++)
    {
        if (pool[i].id == (unsigned)location)
        {
            pool.erase(pool.begin() + i);
            i--;
        }
    }

    if (pruned_list.size() > 0)
    {
        throw diskann::ANNException("ERROR: non-empty pruned_list passed", -1, __FUNCSIG__, __FILE__, __LINE__);
    }

    prune_neighbors(location, pool, pruned_list, scratch);

    assert(!pruned_list.empty());
    assert(_final_graph.size() == _max_points + _num_frozen_pts);
}

template <typename T, typename TagT, typename LabelT>
void Index<T, TagT, LabelT>::occlude_list(const unsigned location, std::vector<Neighbor> &pool, const float alpha,
                                          const unsigned degree, const unsigned maxc, std::vector<unsigned> &result,
                                          InMemQueryScratch<T> *scratch,
                                          const tsl::robin_set<unsigned> *const delete_set_ptr)
{
    if (pool.size() == 0)
        return;

    // Truncate pool at maxc and initialize scratch spaces
    assert(std::is_sorted(pool.begin(), pool.end()));
    assert(result.size() == 0);
    if (pool.size() > maxc)
        pool.resize(maxc);
    std::vector<float> &occlude_factor = scratch->occlude_factor();
    // occlude_list can be called with the same scratch more than once by
    // search_for_point_and_add_link through inter_insert.
    occlude_factor.clear();
    // Initialize occlude_factor to pool.size() many 0.0f values for correctness
    occlude_factor.insert(occlude_factor.end(), pool.size(), 0.0f);

    float cur_alpha = 1;
<<<<<<< HEAD
    while (cur_alpha <= alpha && result.size() < degree) {
      // used for MIPS, where we store a value of eps in cur_alpha to
      // denote pruned out entries which we can skip in later rounds.
      float eps = cur_alpha + 0.01f;

      for (auto iter = pool.begin();
           result.size() < degree && iter != pool.end(); ++iter) {
        if (occlude_factor[iter - pool.begin()] > cur_alpha) {
          continue;
        }
        // Set the entry to float::max so that is not considered again
        occlude_factor[iter - pool.begin()] = std::numeric_limits<float>::max();
        // Add the entry to the result if its not been deleted, and doesn't add a self loop
        if (delete_set_ptr == nullptr ||
            delete_set_ptr->find(iter->id) == delete_set_ptr->end()) {
          if (iter->id != location) {
            result.push_back(iter->id);
          }
        }

        // Update occlude factor for points from iter+1 to pool.end()
        for (auto iter2 = iter + 1; iter2 != pool.end(); iter2++) {
          auto t = iter2 - pool.begin();
          if (occlude_factor[t] > alpha)
            continue;
          float djk =
              _distance->compare(_data + _aligned_dim * (size_t) iter2->id,
                                 _data + _aligned_dim * (size_t) iter->id,
                                 (unsigned) _aligned_dim);
          if (_dist_metric == diskann::Metric::L2 ||
              _dist_metric == diskann::Metric::COSINE) {
            occlude_factor[t] =
                (djk == 0) ? std::numeric_limits<float>::max()
                           : std::max(occlude_factor[t], iter2->distance / djk);
          } else if (_dist_metric == diskann::Metric::INNER_PRODUCT) {
            // Improvization for flipping max and min dist for MIPS
            float x = -iter2->distance;
            float y = -djk;
            if (y > cur_alpha * x) {
              occlude_factor[t] = std::max(occlude_factor[t], eps);
            }
          }
        }
      }
      cur_alpha *= 1.2f;
    }
  }
=======
    while (cur_alpha <= alpha && result.size() < degree)
    {
        // used for MIPS, where we store a value of eps in cur_alpha to
        // denote pruned out entries which we can skip in later rounds.
        float eps = cur_alpha + 0.01f;
>>>>>>> ce0b73e9

        for (auto iter = pool.begin(); result.size() < degree && iter != pool.end(); ++iter)
        {
            if (occlude_factor[iter - pool.begin()] > cur_alpha)
            {
                continue;
            }
            // Set the entry to float::max so that is not considered again
            occlude_factor[iter - pool.begin()] = std::numeric_limits<float>::max();
            // Add the entry to the result if its not been deleted, and doesn't add
            // a self loop
            if (delete_set_ptr == nullptr || delete_set_ptr->find(iter->id) == delete_set_ptr->end())
            {
                if (iter->id != location)
                {
                    result.push_back(iter->id);
                }
            }

            // Update occlude factor for points from iter+1 to pool.end()
            for (auto iter2 = iter + 1; iter2 != pool.end(); iter2++)
            {
                auto t = iter2 - pool.begin();
                if (occlude_factor[t] > alpha)
                    continue;

                bool prune_allowed = true;
                if (_filtered_index)
                {
                    _u32 a = iter->id;
                    _u32 b = iter2->id;
                    for (auto &x : _pts_to_labels[b])
                    {
                        if (std::find(_pts_to_labels[a].begin(), _pts_to_labels[a].end(), x) == _pts_to_labels[a].end())
                        {
                            prune_allowed = false;
                        }
                        if (!prune_allowed)
                            break;
                    }
                }
                if (!prune_allowed)
                    continue;

                float djk = _distance->compare(_data + _aligned_dim * (size_t)iter2->id,
                                               _data + _aligned_dim * (size_t)iter->id, (unsigned)_aligned_dim);
                if (_dist_metric == diskann::Metric::L2 || _dist_metric == diskann::Metric::COSINE)
                {
                    occlude_factor[t] = (djk == 0) ? std::numeric_limits<float>::max()
                                                   : std::max(occlude_factor[t], iter2->distance / djk);
                }
                else if (_dist_metric == diskann::Metric::INNER_PRODUCT)
                {
                    // Improvization for flipping max and min dist for MIPS
                    float x = -iter2->distance;
                    float y = -djk;
                    if (y > cur_alpha * x)
                    {
                        occlude_factor[t] = std::max(occlude_factor[t], eps);
                    }
                }
            }
        }
        cur_alpha *= 1.2;
    }
}

template <typename T, typename TagT, typename LabelT>
void Index<T, TagT, LabelT>::prune_neighbors(const unsigned location, std::vector<Neighbor> &pool,
                                             std::vector<unsigned> &pruned_list, InMemQueryScratch<T> *scratch)
{
    prune_neighbors(location, pool, _indexingRange, _indexingMaxC, _indexingAlpha, pruned_list, scratch);
}

template <typename T, typename TagT, typename LabelT>
void Index<T, TagT, LabelT>::prune_neighbors(const unsigned location, std::vector<Neighbor> &pool, const _u32 range,
                                             const _u32 max_candidate_size, const float alpha,
                                             std::vector<unsigned> &pruned_list, InMemQueryScratch<T> *scratch)
{
    if (pool.size() == 0)
    {
        // if the pool is empty, behave like a noop
        pruned_list.clear();
        return;
    }

    _max_observed_degree = (std::max)(_max_observed_degree, range);

    // If using _pq_build, over-write the PQ distances with actual distances
    if (_pq_dist)
    {
        for (auto &ngh : pool)
            ngh.distance = _distance->compare(_data + _aligned_dim * (size_t)ngh.id,
                                              _data + _aligned_dim * (size_t)location, (unsigned)_aligned_dim);
    }

    // sort the pool based on distance to query and prune it with occlude_list
    std::sort(pool.begin(), pool.end());
    pruned_list.clear();
    pruned_list.reserve(range);
    occlude_list(location, pool, alpha, range, max_candidate_size, pruned_list, scratch);
    assert(pruned_list.size() <= range);

    if (_saturate_graph && alpha > 1)
    {
        for (const auto &node : pool)
        {
            if (pruned_list.size() >= range)
                break;
            if ((std::find(pruned_list.begin(), pruned_list.end(), node.id) == pruned_list.end()) &&
                node.id != location)
                pruned_list.push_back(node.id);
        }
    }
}

template <typename T, typename TagT, typename LabelT>
void Index<T, TagT, LabelT>::inter_insert(unsigned n, std::vector<unsigned> &pruned_list, const _u32 range,
                                          InMemQueryScratch<T> *scratch)
{
    const auto &src_pool = pruned_list;

    assert(!src_pool.empty());

    for (auto des : src_pool)
    {
        // des.loc is the loc of the neighbors of n
        assert(des < _max_points + _num_frozen_pts);
        // des_pool contains the neighbors of the neighbors of n
        std::vector<unsigned> copy_of_neighbors;
        bool prune_needed = false;
        {
            LockGuard guard(_locks[des]);
            auto &des_pool = _final_graph[des];
            if (std::find(des_pool.begin(), des_pool.end(), n) == des_pool.end())
            {
                if (des_pool.size() < (_u64)(GRAPH_SLACK_FACTOR * range))
                {
                    des_pool.emplace_back(n);
                    prune_needed = false;
                }
                else
                {
                    copy_of_neighbors.reserve(des_pool.size() + 1);
                    copy_of_neighbors = des_pool;
                    copy_of_neighbors.push_back(n);
                    prune_needed = true;
                }
            }
        } // des lock is released by this point

        if (prune_needed)
        {
            tsl::robin_set<unsigned> dummy_visited(0);
            std::vector<Neighbor> dummy_pool(0);

            size_t reserveSize = (size_t)(std::ceil(1.05 * GRAPH_SLACK_FACTOR * range));
            dummy_visited.reserve(reserveSize);
            dummy_pool.reserve(reserveSize);

            for (auto cur_nbr : copy_of_neighbors)
            {
                if (dummy_visited.find(cur_nbr) == dummy_visited.end() && cur_nbr != des)
                {
                    float dist = _distance->compare(_data + _aligned_dim * (size_t)des,
                                                    _data + _aligned_dim * (size_t)cur_nbr, (unsigned)_aligned_dim);
                    dummy_pool.emplace_back(Neighbor(cur_nbr, dist));
                    dummy_visited.insert(cur_nbr);
                }
            }
            std::vector<unsigned> new_out_neighbors;
            prune_neighbors(des, dummy_pool, new_out_neighbors, scratch);
            {
                LockGuard guard(_locks[des]);

                _final_graph[des] = new_out_neighbors;
            }
        }
    }
}

template <typename T, typename TagT, typename LabelT>
void Index<T, TagT, LabelT>::inter_insert(unsigned n, std::vector<unsigned> &pruned_list, InMemQueryScratch<T> *scratch)
{
    inter_insert(n, pruned_list, _indexingRange, scratch);
}

template <typename T, typename TagT, typename LabelT> void Index<T, TagT, LabelT>::link(Parameters &parameters)
{
    unsigned num_threads = parameters.Get<unsigned>("num_threads");
    if (num_threads != 0)
        omp_set_num_threads(num_threads);

    _saturate_graph = parameters.Get<bool>("saturate_graph");

    if (num_threads != 0)
        omp_set_num_threads(num_threads);

    _indexingQueueSize = parameters.Get<unsigned>("L"); // Search list size
    _filterIndexingQueueSize = parameters.Get<unsigned>("Lf");
    _indexingRange = parameters.Get<unsigned>("R");
    _indexingMaxC = parameters.Get<unsigned>("C");
    _indexingAlpha = parameters.Get<float>("alpha");

    /* visit_order is a vector that is initialized to the entire graph */
    std::vector<unsigned> visit_order;
    std::vector<diskann::Neighbor> pool, tmp;
    tsl::robin_set<unsigned> visited;
    visit_order.reserve(_nd + _num_frozen_pts);
    for (unsigned i = 0; i < (unsigned)_nd; i++)
    {
        visit_order.emplace_back(i);
    }

    if (_num_frozen_pts > 0)
        visit_order.emplace_back((unsigned)_max_points);

    // if there are frozen points, the first such one is set to be the _start
    if (_num_frozen_pts > 0)
        _start = (unsigned)_max_points;
    else
        _start = calculate_entry_point();

    for (uint64_t p = 0; p < _nd; p++)
    {
        _final_graph[p].reserve((size_t)(std::ceil(_indexingRange * GRAPH_SLACK_FACTOR * 1.05)));
    }

    std::vector<unsigned> init_ids;
    init_ids.emplace_back(_start);

    diskann::Timer link_timer;

#pragma omp parallel for schedule(dynamic, 2048)
    for (_s64 node_ctr = 0; node_ctr < (_s64)(visit_order.size()); node_ctr++)
    {
        auto node = visit_order[node_ctr];

        ScratchStoreManager<InMemQueryScratch<T>> manager(_query_scratch);
        auto scratch = manager.scratch_space();

        std::vector<unsigned> pruned_list;
        if (_filtered_index)
        {
            search_for_point_and_prune(node, _indexingQueueSize, pruned_list, scratch, _filtered_index,
                                       _filterIndexingQueueSize);
        }
        else
        {
            search_for_point_and_prune(node, _indexingQueueSize, pruned_list, scratch);
        }
        {
            LockGuard guard(_locks[node]);
            _final_graph[node].reserve((_u64)(_indexingRange * GRAPH_SLACK_FACTOR * 1.05));
            _final_graph[node] = pruned_list;
            assert(_final_graph[node].size() <= _indexingRange);
        }

        inter_insert(node, pruned_list, scratch);

        if (node_ctr % 100000 == 0)
        {
            diskann::cout << "\r" << (100.0 * node_ctr) / (visit_order.size()) << "% of index build completed."
                          << std::flush;
        }
    }

    if (_nd > 0)
    {
        diskann::cout << "Starting final cleanup.." << std::flush;
    }
#pragma omp parallel for schedule(dynamic, 2048)
    for (_s64 node_ctr = 0; node_ctr < (_s64)(visit_order.size()); node_ctr++)
    {
        auto node = visit_order[node_ctr];
        if (_final_graph[node].size() > _indexingRange)
        {
            ScratchStoreManager<InMemQueryScratch<T>> manager(_query_scratch);
            auto scratch = manager.scratch_space();

            tsl::robin_set<unsigned> dummy_visited(0);
            std::vector<Neighbor> dummy_pool(0);
            std::vector<unsigned> new_out_neighbors;

            for (auto cur_nbr : _final_graph[node])
            {
                if (dummy_visited.find(cur_nbr) == dummy_visited.end() && cur_nbr != node)
                {
                    float dist = _distance->compare(_data + _aligned_dim * (size_t)node,
                                                    _data + _aligned_dim * (size_t)cur_nbr, (unsigned)_aligned_dim);
                    dummy_pool.emplace_back(Neighbor(cur_nbr, dist));
                    dummy_visited.insert(cur_nbr);
                }
            }
            prune_neighbors(node, dummy_pool, new_out_neighbors, scratch);

            _final_graph[node].clear();
            for (auto id : new_out_neighbors)
                _final_graph[node].emplace_back(id);
        }
    }
    if (_nd > 0)
    {
        diskann::cout << "done. Link time: " << ((double)link_timer.elapsed() / (double)1000000) << "s" << std::endl;
    }
}

template <typename T, typename TagT, typename LabelT>
void Index<T, TagT, LabelT>::prune_all_nbrs(const Parameters &parameters)
{
    const unsigned range = parameters.Get<unsigned>("R");
    const unsigned maxc = parameters.Get<unsigned>("C");
    const float alpha = parameters.Get<unsigned>("alpha");
    _filtered_index = true;

    diskann::Timer timer;
#pragma omp parallel for
    for (_s64 node = 0; node < (_s64)(_max_points + _num_frozen_pts); node++)
    {
        if ((size_t)node < _nd || (size_t)node == _max_points)
        {
            if (_final_graph[node].size() > range)
            {
                tsl::robin_set<unsigned> dummy_visited(0);
                std::vector<Neighbor> dummy_pool(0);
                std::vector<unsigned> new_out_neighbors;

                ScratchStoreManager<InMemQueryScratch<T>> manager(_query_scratch);
                auto scratch = manager.scratch_space();

                for (auto cur_nbr : _final_graph[node])
                {
                    if (dummy_visited.find(cur_nbr) == dummy_visited.end() && cur_nbr != node)
                    {
                        float dist = _distance->compare(_data + _aligned_dim * (size_t)node,
                                                        _data + _aligned_dim * (size_t)cur_nbr, (unsigned)_aligned_dim);
                        dummy_pool.emplace_back(Neighbor(cur_nbr, dist));
                        dummy_visited.insert(cur_nbr);
                    }
                }

                prune_neighbors((_u32)node, dummy_pool, range, maxc, alpha, new_out_neighbors, scratch);
                _final_graph[node].clear();
                for (auto id : new_out_neighbors)
                    _final_graph[node].emplace_back(id);
            }
        }
    }

    diskann::cout << "Prune time : " << timer.elapsed() / 1000 << "ms" << std::endl;
    size_t max = 0, min = 1 << 30, total = 0, cnt = 0;
    for (size_t i = 0; i < (_nd + _num_frozen_pts); i++)
    {
        std::vector<unsigned> pool = _final_graph[i];
        max = (std::max)(max, pool.size());
        min = (std::min)(min, pool.size());
        total += pool.size();
        if (pool.size() < 2)
            cnt++;
    }
    if (min > max)
        min = max;
    if (_nd > 0)
    {
        diskann::cout << "Index built with degree: max:" << max
                      << "  avg:" << (float)total / (float)(_nd + _num_frozen_pts) << "  min:" << min
                      << "  count(deg<2):" << cnt << std::endl;
    }
}

template <typename T, typename TagT, typename LabelT> void Index<T, TagT, LabelT>::set_start_point(T *data)
{
    std::unique_lock<std::shared_timed_mutex> ul(_update_lock);
    std::unique_lock<std::shared_timed_mutex> tl(_tag_lock);
    if (_nd > 0)
        throw ANNException("Can not set starting point for a non-empty index", -1, __FUNCSIG__, __FILE__, __LINE__);

    memcpy(_data + _aligned_dim * _max_points, data, _aligned_dim * sizeof(T));
    _has_built = true;
    diskann::cout << "Index start point set" << std::endl;
}

template <typename T, typename TagT, typename LabelT> void Index<T, TagT, LabelT>::set_start_point_at_random(T radius)
{
    std::vector<double> real_vec;
    std::random_device rd{};
    std::mt19937 gen{rd()};
    std::normal_distribution<> d{0.0, 1.0};
    double norm_sq = 0.0;
    for (size_t i = 0; i < _aligned_dim; ++i)
    {
        auto r = d(gen);
        real_vec.push_back(r);
        norm_sq += r * r;
    }

    double norm = std::sqrt(norm_sq);
    std::vector<T> start_vec;
    for (auto iter : real_vec)
        start_vec.push_back(static_cast<T>(iter * radius / norm));

    set_start_point(start_vec.data());
}

template <typename T, typename TagT, typename LabelT>
void Index<T, TagT, LabelT>::build_with_data_populated(Parameters &parameters, const std::vector<TagT> &tags)
{
    diskann::cout << "Starting index build with " << _nd << " points... " << std::endl;

    if (_nd < 1)
        throw ANNException("Error: Trying to build an index with 0 points", -1, __FUNCSIG__, __FILE__, __LINE__);

    if (_enable_tags && tags.size() != _nd)
    {
        std::stringstream stream;
        stream << "ERROR: Driver requests loading " << _nd << " points from file,"
               << "but tags vector is of size " << tags.size() << "." << std::endl;
        diskann::cerr << stream.str() << std::endl;
        aligned_free(_data);
        throw diskann::ANNException(stream.str(), -1, __FUNCSIG__, __FILE__, __LINE__);
    }
    if (_enable_tags)
    {
        for (size_t i = 0; i < tags.size(); ++i)
        {
            _tag_to_location[tags[i]] = (unsigned)i;
            _location_to_tag.set(static_cast<unsigned>(i), tags[i]);
        }
    }

    uint32_t index_R = parameters.Get<uint32_t>("R");
    uint32_t num_threads_index = parameters.Get<uint32_t>("num_threads");
    uint32_t index_L = parameters.Get<uint32_t>("L");
    uint32_t maxc = parameters.Get<uint32_t>("C");

    if (_query_scratch.size() == 0)
    {
        initialize_query_scratch(5 + num_threads_index, index_L, index_L, index_R, maxc, _aligned_dim);
    }

    generate_frozen_point();
    link(parameters);

    size_t max = 0, min = SIZE_MAX, total = 0, cnt = 0;
    for (size_t i = 0; i < _nd; i++)
    {
        auto &pool = _final_graph[i];
        max = std::max(max, pool.size());
        min = std::min(min, pool.size());
        total += pool.size();
        if (pool.size() < 2)
            cnt++;
    }
    diskann::cout << "Index built with degree: max:" << max << "  avg:" << (float)total / (float)(_nd + _num_frozen_pts)
                  << "  min:" << min << "  count(deg<2):" << cnt << std::endl;

    _max_observed_degree = std::max((unsigned)max, _max_observed_degree);
    _has_built = true;
}

template <typename T, typename TagT, typename LabelT>
void Index<T, TagT, LabelT>::build(const T *data, const size_t num_points_to_load, Parameters &parameters,
                                   const std::vector<TagT> &tags)
{
    if (num_points_to_load == 0)
    {
        throw ANNException("Do not call build with 0 points", -1, __FUNCSIG__, __FILE__, __LINE__);
    }
    if (_pq_dist)
    {
        throw ANNException("ERROR: DO not use this build interface with PQ distance", -1, __FUNCSIG__, __FILE__,
                           __LINE__);
    }

    std::unique_lock<std::shared_timed_mutex> ul(_update_lock);

    {
        std::unique_lock<std::shared_timed_mutex> tl(_tag_lock);
        _nd = num_points_to_load;

        memcpy((char *)_data, (char *)data, _aligned_dim * _nd * sizeof(T));

        if (_normalize_vecs)
        {
            for (uint64_t i = 0; i < num_points_to_load; i++)
            {
                normalize(_data + _aligned_dim * i, _aligned_dim);
            }
        }
    }

    build_with_data_populated(parameters, tags);
}

template <typename T, typename TagT, typename LabelT>
void Index<T, TagT, LabelT>::build(const char *filename, const size_t num_points_to_load, Parameters &parameters,
                                   const std::vector<TagT> &tags)
{
    std::unique_lock<std::shared_timed_mutex> ul(_update_lock);
    if (num_points_to_load == 0)
        throw ANNException("Do not call build with 0 points", -1, __FUNCSIG__, __FILE__, __LINE__);

    if (!file_exists(filename))
    {
        std::stringstream stream;
        stream << "ERROR: Data file " << filename << " does not exist." << std::endl;
        diskann::cerr << stream.str() << std::endl;
        throw diskann::ANNException(stream.str(), -1, __FUNCSIG__, __FILE__, __LINE__);
    }

    size_t file_num_points, file_dim;
    if (filename == nullptr)
    {
        throw diskann::ANNException("Can not build with an empty file", -1, __FUNCSIG__, __FILE__, __LINE__);
    }

    diskann::get_bin_metadata(filename, file_num_points, file_dim);
    if (file_num_points > _max_points)
    {
        std::stringstream stream;
        stream << "ERROR: Driver requests loading " << num_points_to_load << " points and file has " << file_num_points
               << " points, but "
               << "index can support only " << _max_points << " points as specified in constructor." << std::endl;

        if (_pq_dist)
            aligned_free(_pq_data);
        else
            aligned_free(_data);
        throw diskann::ANNException(stream.str(), -1, __FUNCSIG__, __FILE__, __LINE__);
    }

    if (num_points_to_load > file_num_points)
    {
        std::stringstream stream;
        stream << "ERROR: Driver requests loading " << num_points_to_load << " points and file has only "
               << file_num_points << " points." << std::endl;

        if (_pq_dist)
            aligned_free(_pq_data);
        else
            aligned_free(_data);
        throw diskann::ANNException(stream.str(), -1, __FUNCSIG__, __FILE__, __LINE__);
    }

    if (file_dim != _dim)
    {
        std::stringstream stream;
        stream << "ERROR: Driver requests loading " << _dim << " dimension,"
               << "but file has " << file_dim << " dimension." << std::endl;
        diskann::cerr << stream.str() << std::endl;

        if (_pq_dist)
            aligned_free(_pq_data);
        else
            aligned_free(_data);
        throw diskann::ANNException(stream.str(), -1, __FUNCSIG__, __FILE__, __LINE__);
    }

    if (_pq_dist)
    {
        double p_val = std::min(1.0, ((double)MAX_PQ_TRAINING_SET_SIZE / (double)file_num_points));

        std::string suffix = _use_opq ? "_opq" : "_pq";
        suffix += std::to_string(_num_pq_chunks);
        auto pq_pivots_file = std::string(filename) + suffix + "_pivots.bin";
        auto pq_compressed_file = std::string(filename) + suffix + "_compressed.bin";
        generate_quantized_data<T>(std::string(filename), pq_pivots_file, pq_compressed_file, _dist_metric, p_val,
                                   _num_pq_chunks, _use_opq);

        copy_aligned_data_from_file<_u8>(pq_compressed_file.c_str(), _pq_data, file_num_points, _num_pq_chunks,
                                         _num_pq_chunks);
#ifdef EXEC_ENV_OLS
        throw ANNException("load_pq_centroid_bin should not be called when EXEC_ENV_OLS is defined.", -1, __FUNCSIG__,
                           __FILE__, __LINE__);
#else
        _pq_table.load_pq_centroid_bin(pq_pivots_file.c_str(), _num_pq_chunks);
#endif
    }

    copy_aligned_data_from_file<T>(filename, _data, file_num_points, file_dim, _aligned_dim);
    if (_normalize_vecs)
    {
        for (uint64_t i = 0; i < file_num_points; i++)
        {
            normalize(_data + _aligned_dim * i, _aligned_dim);
        }
    }

    diskann::cout << "Using only first " << num_points_to_load << " from file.. " << std::endl;

    {
        std::unique_lock<std::shared_timed_mutex> tl(_tag_lock);
        _nd = num_points_to_load;
    }
    build_with_data_populated(parameters, tags);
}

template <typename T, typename TagT, typename LabelT>
void Index<T, TagT, LabelT>::build(const char *filename, const size_t num_points_to_load, Parameters &parameters,
                                   const char *tag_filename)
{
    std::vector<TagT> tags;

    if (_enable_tags)
    {
        std::unique_lock<std::shared_timed_mutex> tl(_tag_lock);
        if (tag_filename == nullptr)
        {
            throw ANNException("Tag filename is null, while _enable_tags is set", -1, __FUNCSIG__, __FILE__, __LINE__);
        }
        else
        {
            if (file_exists(tag_filename))
            {
                diskann::cout << "Loading tags from " << tag_filename << " for vamana index build" << std::endl;
                TagT *tag_data = nullptr;
                size_t npts, ndim;
                diskann::load_bin(tag_filename, tag_data, npts, ndim);
                if (npts < num_points_to_load)
                {
                    std::stringstream sstream;
                    sstream << "Loaded " << npts << " tags, insufficient to populate tags for " << num_points_to_load
                            << "  points to load";
                    throw diskann::ANNException(sstream.str(), -1, __FUNCSIG__, __FILE__, __LINE__);
                }
                for (size_t i = 0; i < num_points_to_load; i++)
                {
                    tags.push_back(tag_data[i]);
                }
                delete[] tag_data;
            }
            else
            {
                throw diskann::ANNException(std::string("Tag file") + tag_filename + " does not exist", -1, __FUNCSIG__,
                                            __FILE__, __LINE__);
            }
        }
    }
    build(filename, num_points_to_load, parameters, tags);
}

template <typename T, typename TagT, typename LabelT>
std::unordered_map<std::string, LabelT> Index<T, TagT, LabelT>::load_label_map(const std::string &labels_map_file)
{
    std::unordered_map<std::string, LabelT> string_to_int_mp;
    std::ifstream map_reader(labels_map_file);
    std::string line, token;
    LabelT token_as_num;
    std::string label_str;
    while (std::getline(map_reader, line))
    {
        std::istringstream iss(line);
        getline(iss, token, '\t');
        label_str = token;
        getline(iss, token, '\t');
        token_as_num = std::stoul(token);
        string_to_int_mp[label_str] = token_as_num;
    }
    return string_to_int_mp;
}

template <typename T, typename TagT, typename LabelT>
LabelT Index<T, TagT, LabelT>::get_converted_label(const std::string &raw_label)
{
    if (_label_map.find(raw_label) != _label_map.end())
    {
        return _label_map[raw_label];
    }
    std::stringstream stream;
    stream << "Unable to find label in the Label Map";
    diskann::cerr << stream.str() << std::endl;
    throw diskann::ANNException(stream.str(), -1, __FUNCSIG__, __FILE__, __LINE__);
    exit(-1);
}

template <typename T, typename TagT, typename LabelT>
void Index<T, TagT, LabelT>::parse_label_file(const std::string &label_file, size_t &num_points)
{
    // Format of Label txt file: filters with comma separators

    std::ifstream infile(label_file);
    if (infile.fail())
    {
        throw diskann::ANNException(std::string("Failed to open file ") + label_file, -1);
    }

    std::string line, token;
    unsigned line_cnt = 0;

    while (std::getline(infile, line))
    {
        line_cnt++;
    }
    _pts_to_labels.resize(line_cnt, std::vector<LabelT>());

    infile.clear();
    infile.seekg(0, std::ios::beg);
    line_cnt = 0;

    while (std::getline(infile, line))
    {
        std::istringstream iss(line);
        std::vector<LabelT> lbls(0);
        getline(iss, token, '\t');
        std::istringstream new_iss(token);
        while (getline(new_iss, token, ','))
        {
            token.erase(std::remove(token.begin(), token.end(), '\n'), token.end());
            token.erase(std::remove(token.begin(), token.end(), '\r'), token.end());
            LabelT token_as_num = std::stoul(token);
            lbls.push_back(token_as_num);
            _labels.insert(token_as_num);
        }
        if (lbls.size() <= 0)
        {
            diskann::cout << "No label found";
            exit(-1);
        }
        std::sort(lbls.begin(), lbls.end());
        _pts_to_labels[line_cnt] = lbls;
        line_cnt++;
    }
    diskann::cout << "Identified " << _labels.size() << " distinct label(s)" << std::endl;
}

template <typename T, typename TagT, typename LabelT>
void Index<T, TagT, LabelT>::set_universal_label(const LabelT &label)
{
    _use_universal_label = true;
    _universal_label = label;
}

template <typename T, typename TagT, typename LabelT>
void Index<T, TagT, LabelT>::build_filtered_index(const char *filename, const std::string &label_file,
                                                  const size_t num_points_to_load, Parameters &parameters,
                                                  const std::vector<TagT> &tags)
{
    _labels_file = label_file;
    _filtered_index = true;
    _label_to_medoid_id.clear();
    size_t num_points_labels = 0;
    parse_label_file(label_file,
                     num_points_labels); // determines medoid for each label and
                                         // identifies the points to label mapping

    std::unordered_map<LabelT, std::vector<_u32>> label_to_points;

    for (int lbl = 0; lbl < _labels.size(); lbl++)
    {
        auto itr = _labels.begin();
        std::advance(itr, lbl);
        auto &x = *itr;

        std::vector<_u32> labeled_points;
        for (_u32 point_id = 0; point_id < num_points_to_load; point_id++)
        {
            bool pt_has_lbl = std::find(_pts_to_labels[point_id].begin(), _pts_to_labels[point_id].end(), x) !=
                              _pts_to_labels[point_id].end();

            bool pt_has_univ_lbl =
                (_use_universal_label && (std::find(_pts_to_labels[point_id].begin(), _pts_to_labels[point_id].end(),
                                                    _universal_label) != _pts_to_labels[point_id].end()));

            if (pt_has_lbl || pt_has_univ_lbl)
            {
                labeled_points.emplace_back(point_id);
            }
        }
        label_to_points[x] = labeled_points;
    }

    _u32 num_cands = 25;
    for (auto itr = _labels.begin(); itr != _labels.end(); itr++)
    {
        _u32 best_medoid_count = std::numeric_limits<_u32>::max();
        auto &curr_label = *itr;
        _u32 best_medoid;
        auto labeled_points = label_to_points[curr_label];
        for (_u32 cnd = 0; cnd < num_cands; cnd++)
        {
            _u32 cur_cnd = labeled_points[rand() % labeled_points.size()];
            _u32 cur_cnt = std::numeric_limits<_u32>::max();
            if (_medoid_counts.find(cur_cnd) == _medoid_counts.end())
            {
                _medoid_counts[cur_cnd] = 0;
                cur_cnt = 0;
            }
            else
            {
                cur_cnt = _medoid_counts[cur_cnd];
            }
            if (cur_cnt < best_medoid_count)
            {
                best_medoid_count = cur_cnt;
                best_medoid = cur_cnd;
            }
        }
        _label_to_medoid_id[curr_label] = best_medoid;
        _medoid_counts[best_medoid]++;
    }

    this->build(filename, num_points_to_load, parameters, tags);
}

template <typename T, typename TagT, typename LabelT>
template <typename IdType>
std::pair<uint32_t, uint32_t> Index<T, TagT, LabelT>::search(const T *query, const size_t K, const unsigned L,
                                                             IdType *indices, float *distances)
{
    if (K > (uint64_t)L)
    {
        throw ANNException("Set L to a value of at least K", -1, __FUNCSIG__, __FILE__, __LINE__);
    }

    ScratchStoreManager<InMemQueryScratch<T>> manager(_query_scratch);
    auto scratch = manager.scratch_space();

    if (L > scratch->get_L())
    {
        diskann::cout << "Attempting to expand query scratch_space. Was created "
                      << "with Lsize: " << scratch->get_L() << " but search L is: " << L << std::endl;
        scratch->resize_for_new_L(L);
        diskann::cout << "Resize completed. New scratch->L is " << scratch->get_L() << std::endl;
    }

    std::vector<LabelT> dummy;
    std::vector<unsigned> init_ids;
    init_ids.push_back(_start);
    std::shared_lock<std::shared_timed_mutex> lock(_update_lock);

    auto retval = iterate_to_fixed_point(query, L, init_ids, scratch, false, dummy, true, true);

    NeighborPriorityQueue &best_L_nodes = scratch->best_l_nodes();

    size_t pos = 0;
    for (int i = 0; i < best_L_nodes.size(); ++i)
    {
        if (best_L_nodes[i].id < _max_points)
        {
            // safe because Index uses uint32_t ids internally
            // and IDType will be uint32_t or uint64_t
            indices[pos] = (IdType)best_L_nodes[i].id;
            if (distances != nullptr)
            {
#ifdef EXEC_ENV_OLS
                // DLVS expects negative distances
                distances[pos] = best_L_nodes[i].distance;
#else
                distances[pos] = _dist_metric == diskann::Metric::INNER_PRODUCT ? -1 * best_L_nodes[i].distance
                                                                                : best_L_nodes[i].distance;
#endif
            }
            pos++;
        }
        if (pos == K)
            break;
    }
    if (pos < K)
    {
        diskann::cerr << "Found fewer than K elements for query" << std::endl;
    }

    return retval;
}

template <typename T, typename TagT, typename LabelT>
template <typename IdType>
std::pair<uint32_t, uint32_t> Index<T, TagT, LabelT>::search_with_filters(const T *query, const LabelT &filter_label,
                                                                          const size_t K, const unsigned L,
                                                                          IdType *indices, float *distances)
{
    if (K > (uint64_t)L)
    {
        throw ANNException("Set L to a value of at least K", -1, __FUNCSIG__, __FILE__, __LINE__);
    }

    ScratchStoreManager<InMemQueryScratch<T>> manager(_query_scratch);
    auto scratch = manager.scratch_space();

    if (L > scratch->get_L())
    {
        diskann::cout << "Attempting to expand query scratch_space. Was created "
                      << "with Lsize: " << scratch->get_L() << " but search L is: " << L << std::endl;
        scratch->resize_for_new_L(L);
        diskann::cout << "Resize completed. New scratch->L is " << scratch->get_L() << std::endl;
    }

    std::vector<LabelT> filter_vec;
    std::vector<unsigned> init_ids;
    init_ids.push_back(_start);
    std::shared_lock<std::shared_timed_mutex> lock(_update_lock);

    if (_label_to_medoid_id.find(filter_label) != _label_to_medoid_id.end())
    {
        init_ids.emplace_back(_label_to_medoid_id[filter_label]);
    }
    else
    {
        diskann::cout << "No filtered medoid found. exitting "
                      << std::endl; // RKNOTE: If universal label found start there
        throw diskann::ANNException("No filtered medoid found. exitting ", -1);
    }
    filter_vec.emplace_back(filter_label);

    T *aligned_query = scratch->aligned_query();
    memcpy(aligned_query, query, _dim * sizeof(T));

    auto retval = iterate_to_fixed_point(aligned_query, L, init_ids, scratch, true, filter_vec, true, true);

    auto best_L_nodes = scratch->best_l_nodes();

    size_t pos = 0;
    for (int i = 0; i < best_L_nodes.size(); ++i)
    {
        if (best_L_nodes[i].id < _max_points)
        {
            // safe because Index uses uint32_t ids internally
            // and IDType will be uint32_t or uint64_t
            indices[pos] = (IdType)best_L_nodes[i].id;
            if (distances != nullptr)
            {
#ifdef EXEC_ENV_OLS
                // DLVS expects negative distances
                distances[pos] = best_L_nodes[i].distance;
#else
                distances[pos] = _dist_metric == diskann::Metric::INNER_PRODUCT ? -1 * best_L_nodes[i].distance
                                                                                : best_L_nodes[i].distance;
#endif
            }
            pos++;
        }
        if (pos == K)
            break;
    }
    if (pos < K)
    {
        diskann::cerr << "Found fewer than K elements for query" << std::endl;
    }

    return retval;
}

template <typename T, typename TagT, typename LabelT>
size_t Index<T, TagT, LabelT>::search_with_tags(const T *query, const uint64_t K, const unsigned L, TagT *tags,
                                                float *distances, std::vector<T *> &res_vectors)
{
    if (K > (uint64_t)L)
    {
        throw ANNException("Set L to a value of at least K", -1, __FUNCSIG__, __FILE__, __LINE__);
    }
    ScratchStoreManager<InMemQueryScratch<T>> manager(_query_scratch);
    auto scratch = manager.scratch_space();

    if (L > scratch->get_L())
    {
        diskann::cout << "Attempting to expand query scratch_space. Was created "
                      << "with Lsize: " << scratch->get_L() << " but search L is: " << L << std::endl;
        scratch->resize_for_new_L(L);
        diskann::cout << "Resize completed. New scratch->L is " << scratch->get_L() << std::endl;
    }

    std::shared_lock<std::shared_timed_mutex> ul(_update_lock);

    std::vector<unsigned> init_ids(1, _start);
    std::vector<LabelT> dummy;

    iterate_to_fixed_point(query, L, init_ids, scratch, false, dummy, true, true);
    NeighborPriorityQueue &best_L_nodes = scratch->best_l_nodes();
    assert(best_L_nodes.size() <= L);

    std::shared_lock<std::shared_timed_mutex> tl(_tag_lock);

    size_t pos = 0;
    for (size_t i = 0; i < best_L_nodes.size(); ++i)
    {
        auto node = best_L_nodes[i];

        TagT tag;
        if (_location_to_tag.try_get(node.id, tag))
        {
            tags[pos] = tag;

            if (res_vectors.size() > 0)
            {
                memcpy(res_vectors[pos], _data + ((size_t)node.id) * _aligned_dim, _dim * sizeof(T));
            }

            if (distances != nullptr)
            {
#ifdef EXEC_ENV_OLS
                distances[pos] = node.distance; // DLVS expects negative distances
#else
                distances[pos] = _dist_metric == INNER_PRODUCT ? -1 * node.distance : node.distance;
#endif
            }
            pos++;
            // If res_vectors.size() < k, clip at the value.
            if (pos == K || pos == res_vectors.size())
                break;
        }
    }

    return pos;
}

template <typename T, typename TagT, typename LabelT> size_t Index<T, TagT, LabelT>::get_num_points()
{
    std::shared_lock<std::shared_timed_mutex> tl(_tag_lock);
    return _nd;
}

template <typename T, typename TagT, typename LabelT> size_t Index<T, TagT, LabelT>::get_max_points()
{
    std::shared_lock<std::shared_timed_mutex> tl(_tag_lock);
    return _max_points;
}

template <typename T, typename TagT, typename LabelT> int Index<T, TagT, LabelT>::generate_frozen_point()
{
    if (_num_frozen_pts == 0)
        return 0;

    if (_nd == 0)
    {
        throw ANNException("ERROR: Can not pick a frozen point since nd=0", -1, __FUNCSIG__, __FILE__, __LINE__);
    }
    size_t res = calculate_entry_point();

    if (_pq_dist)
    {
        // copy the PQ data corresponding to the point returned by
        // calculate_entry_point
        memcpy(_pq_data + _max_points * _num_pq_chunks, _pq_data + res * _num_pq_chunks,
               _num_pq_chunks * DIV_ROUND_UP(NUM_PQ_BITS, 8));
    }
    else
    {
        memcpy(_data + _max_points * _aligned_dim, _data + res * _aligned_dim, _aligned_dim * sizeof(T));
    }

    return 0;
}

template <typename T, typename TagT, typename LabelT> int Index<T, TagT, LabelT>::enable_delete()
{
    assert(_enable_tags);

    if (!_enable_tags)
    {
        diskann::cerr << "Tags must be instantiated for deletions" << std::endl;
        return -2;
    }

    std::unique_lock<std::shared_timed_mutex> ul(_update_lock);
    std::unique_lock<std::shared_timed_mutex> tl(_tag_lock);
    std::unique_lock<std::shared_timed_mutex> dl(_delete_lock);

    if (_data_compacted)
    {
        for (unsigned slot = (unsigned)_nd; slot < _max_points; ++slot)
        {
            _empty_slots.insert(slot);
        }
    }

    return 0;
}

template <typename T, typename TagT, typename LabelT>
inline void Index<T, TagT, LabelT>::process_delete(const tsl::robin_set<unsigned> &old_delete_set, size_t loc,
                                                   const unsigned range, const unsigned maxc, const float alpha,
                                                   InMemQueryScratch<T> *scratch)
{
    tsl::robin_set<unsigned> &expanded_nodes_set = scratch->expanded_nodes_set();
    std::vector<Neighbor> &expanded_nghrs_vec = scratch->expanded_nodes_vec();

    // If this condition were not true, deadlock could result
    assert(old_delete_set.find(loc) == old_delete_set.end());

    std::vector<unsigned> adj_list;
    {
        // Acquire and release lock[loc] before acquiring locks for neighbors
        std::unique_lock<non_recursive_mutex> adj_list_lock;
        if (_conc_consolidate)
            adj_list_lock = std::unique_lock<non_recursive_mutex>(_locks[loc]);
        adj_list = _final_graph[loc];
    }

    bool modify = false;
    for (auto ngh : adj_list)
    {
        if (old_delete_set.find(ngh) == old_delete_set.end())
        {
            expanded_nodes_set.insert(ngh);
        }
        else
        {
            modify = true;

            std::unique_lock<non_recursive_mutex> ngh_lock;
            if (_conc_consolidate)
                ngh_lock = std::unique_lock<non_recursive_mutex>(_locks[ngh]);
            for (auto j : _final_graph[ngh])
                if (j != loc && old_delete_set.find(j) == old_delete_set.end())
                    expanded_nodes_set.insert(j);
        }
    }

    if (modify)
    {
        if (expanded_nodes_set.size() <= range)
        {
            std::unique_lock<non_recursive_mutex> adj_list_lock(_locks[loc]);
            _final_graph[loc].clear();
            for (auto &ngh : expanded_nodes_set)
                _final_graph[loc].push_back(ngh);
        }
        else
        {
            // Create a pool of Neighbor candidates from the expanded_nodes_set
            expanded_nghrs_vec.reserve(expanded_nodes_set.size());
            for (auto &ngh : expanded_nodes_set)
            {
                expanded_nghrs_vec.emplace_back(
                    ngh,
                    _distance->compare(_data + _aligned_dim * loc, _data + _aligned_dim * ngh, (unsigned)_aligned_dim));
            }
            std::sort(expanded_nghrs_vec.begin(), expanded_nghrs_vec.end());
            std::vector<unsigned> &occlude_list_output = scratch->occlude_list_output();
            occlude_list(loc, expanded_nghrs_vec, alpha, range, maxc, occlude_list_output, scratch, &old_delete_set);
            std::unique_lock<non_recursive_mutex> adj_list_lock(_locks[loc]);
            _final_graph[loc] = occlude_list_output;
        }
    }
}

// Returns number of live points left after consolidation
template <typename T, typename TagT, typename LabelT>
consolidation_report Index<T, TagT, LabelT>::consolidate_deletes(const Parameters &params)
{
    if (!_enable_tags)
        throw diskann::ANNException("Point tag array not instantiated", -1, __FUNCSIG__, __FILE__, __LINE__);

    {
        std::shared_lock<std::shared_timed_mutex> ul(_update_lock);
        std::shared_lock<std::shared_timed_mutex> tl(_tag_lock);
        std::shared_lock<std::shared_timed_mutex> dl(_delete_lock);
        if (_empty_slots.size() + _nd != _max_points)
        {
            std::string err = "#empty slots + nd != max points";
            diskann::cerr << err << std::endl;
            throw ANNException(err, -1, __FUNCSIG__, __FILE__, __LINE__);
        }

        if (_location_to_tag.size() + _delete_set->size() != _nd)
        {
            diskann::cerr << "Error: _location_to_tag.size (" << _location_to_tag.size() << ")  + _delete_set->size ("
                          << _delete_set->size() << ") != _nd(" << _nd << ") ";
            return consolidation_report(diskann::consolidation_report::status_code::INCONSISTENT_COUNT_ERROR, 0, 0, 0,
                                        0, 0, 0, 0);
        }

        if (_location_to_tag.size() != _tag_to_location.size())
        {
            throw diskann::ANNException("_location_to_tag and _tag_to_location not of same size", -1, __FUNCSIG__,
                                        __FILE__, __LINE__);
        }
    }

    std::unique_lock<std::shared_timed_mutex> update_lock(_update_lock, std::defer_lock);
    if (!_conc_consolidate)
        update_lock.lock();

    std::unique_lock<std::shared_timed_mutex> cl(_consolidate_lock, std::defer_lock);
    if (!cl.try_lock())
    {
        diskann::cerr << "Consildate delete function failed to acquire consolidate lock" << std::endl;
        return consolidation_report(diskann::consolidation_report::status_code::LOCK_FAIL, 0, 0, 0, 0, 0, 0, 0);
    }

    diskann::cout << "Starting consolidate_deletes... ";

    std::unique_ptr<tsl::robin_set<unsigned>> old_delete_set(new tsl::robin_set<unsigned>);
    {
        std::unique_lock<std::shared_timed_mutex> dl(_delete_lock);
        std::swap(_delete_set, old_delete_set);
    }

    if (old_delete_set->find(_start) != old_delete_set->end())
    {
        throw diskann::ANNException("ERROR: start node has been deleted", -1, __FUNCSIG__, __FILE__, __LINE__);
    }

    const unsigned range = params.Get<unsigned>("R");
    const unsigned maxc = params.Get<unsigned>("C");
    const float alpha = params.Get<float>("alpha");
    const unsigned num_threads =
        params.Get<unsigned>("num_threads") == 0 ? omp_get_num_threads() : params.Get<unsigned>("num_threads");

    unsigned num_calls_to_process_delete = 0;
    diskann::Timer timer;
#pragma omp parallel for num_threads(num_threads) schedule(dynamic, 8192) reduction(+ : num_calls_to_process_delete)
    for (_s64 loc = 0; loc < (_s64)_max_points; loc++)
    {
        if (old_delete_set->find((_u32)loc) == old_delete_set->end() && !_empty_slots.is_in_set((_u32)loc))
        {
            ScratchStoreManager<InMemQueryScratch<T>> manager(_query_scratch);
            auto scratch = manager.scratch_space();
            process_delete(*old_delete_set, loc, range, maxc, alpha, scratch);
            num_calls_to_process_delete += 1;
        }
    }
    for (_s64 loc = _max_points; loc < (_s64)(_max_points + _num_frozen_pts); loc++)
    {
        ScratchStoreManager<InMemQueryScratch<T>> manager(_query_scratch);
        auto scratch = manager.scratch_space();
        process_delete(*old_delete_set, loc, range, maxc, alpha, scratch);
        num_calls_to_process_delete += 1;
    }

    std::unique_lock<std::shared_timed_mutex> tl(_tag_lock);
    size_t ret_nd = release_locations(*old_delete_set);
    size_t max_points = _max_points;
    size_t empty_slots_size = _empty_slots.size();

    std::shared_lock<std::shared_timed_mutex> dl(_delete_lock);
    size_t delete_set_size = _delete_set->size();
    size_t old_delete_set_size = old_delete_set->size();

    if (!_conc_consolidate)
    {
        update_lock.unlock();
    }

    double duration = timer.elapsed() / 1000000.0;
    diskann::cout << " done in " << duration << " seconds." << std::endl;
    return consolidation_report(diskann::consolidation_report::status_code::SUCCESS, ret_nd, max_points,
                                empty_slots_size, old_delete_set_size, delete_set_size, num_calls_to_process_delete,
                                duration);
}

template <typename T, typename TagT, typename LabelT> void Index<T, TagT, LabelT>::compact_frozen_point()
{
    if (_nd < _max_points)
    {
        if (_num_frozen_pts == 1)
        {
            // set new _start to be frozen point
            _start = (_u32)_nd;
            if (!_final_graph[_max_points].empty())
            {
                for (unsigned i = 0; i < _nd; i++)
                    for (unsigned j = 0; j < _final_graph[i].size(); j++)
                        if (_final_graph[i][j] == _max_points)
                            _final_graph[i][j] = (_u32)_nd;

                _final_graph[_nd].clear();
                _final_graph[_nd].swap(_final_graph[_max_points]);

                memcpy((void *)(_data + _aligned_dim * _nd), _data + (size_t)_aligned_dim * _max_points,
                       sizeof(T) * _dim);
                memset((_data + (size_t)_aligned_dim * _max_points), 0, sizeof(T) * _aligned_dim);
            }
        }
        else if (_num_frozen_pts > 1)
        {
            throw ANNException("Case not implemented.", -1, __FUNCSIG__, __FILE__, __LINE__);
        }
    }
}

// Should be called after acquiring _update_lock
template <typename T, typename TagT, typename LabelT> void Index<T, TagT, LabelT>::compact_data()
{
    if (!_dynamic_index)
        throw ANNException("Can not compact a non-dynamic index", -1, __FUNCSIG__, __FILE__, __LINE__);

    if (_data_compacted)
    {
        diskann::cerr << "Warning! Calling compact_data() when _data_compacted is true!" << std::endl;
        return;
    }

    if (_delete_set->size() > 0)
    {
        throw ANNException("Can not compact data when index has non-empty _delete_set of "
                           "size: " +
                               std::to_string(_delete_set->size()),
                           -1, __FUNCSIG__, __FILE__, __LINE__);
    }

    diskann::Timer timer;

    std::vector<unsigned> new_location = std::vector<unsigned>(_max_points + _num_frozen_pts, (_u32)UINT32_MAX);

    _u32 new_counter = 0;
    std::set<_u32> empty_locations;
    for (_u32 old_location = 0; old_location < _max_points; old_location++)
    {
        if (_location_to_tag.contains(old_location))
        {
            new_location[old_location] = new_counter;
            new_counter++;
        }
        else
        {
            empty_locations.insert(old_location);
        }
    }
    for (_u32 old_location = _max_points; old_location < _max_points + _num_frozen_pts; old_location++)
    {
        new_location[old_location] = old_location;
    }

    // If start node is removed, throw an exception
    if (_start < _max_points && !_location_to_tag.contains(_start))
    {
        throw diskann::ANNException("ERROR: Start node deleted.", -1, __FUNCSIG__, __FILE__, __LINE__);
    }

    size_t num_dangling = 0;
    for (unsigned old = 0; old < _max_points + _num_frozen_pts; ++old)
    {
        std::vector<unsigned> new_adj_list;

        if ((new_location[old] < _max_points) // If point continues to exist
            || (old >= _max_points && old < _max_points + _num_frozen_pts))
        {
            new_adj_list.reserve(_final_graph[old].size());
            for (auto ngh_iter : _final_graph[old])
            {
                if (empty_locations.find(ngh_iter) != empty_locations.end())
                {
                    ++num_dangling;
                    diskann::cerr << "Error in compact_data(). _final_graph[" << old << "] has neighbor " << ngh_iter
                                  << " which is a location not associated with any tag." << std::endl;
                }
                else
                {
                    new_adj_list.push_back(new_location[ngh_iter]);
                }
            }
            _final_graph[old].swap(new_adj_list);

            // Move the data and adj list to the correct position
            if (new_location[old] != old)
            {
                assert(new_location[old] < old);
                _final_graph[new_location[old]].swap(_final_graph[old]);

                memcpy((void *)(_data + _aligned_dim * (size_t)new_location[old]),
                       (void *)(_data + _aligned_dim * (size_t)old), _aligned_dim * sizeof(T));
            }
        }
        else
        {
            _final_graph[old].clear();
        }
    }
    diskann::cerr << "#dangling references after data compaction: " << num_dangling << std::endl;

    _tag_to_location.clear();
    for (auto pos = _location_to_tag.find_first(); pos.is_valid(); pos = _location_to_tag.find_next(pos))
    {
        const auto tag = _location_to_tag.get(pos);
        _tag_to_location[tag] = new_location[pos._key];
    }
    _location_to_tag.clear();
    for (const auto &iter : _tag_to_location)
    {
        _location_to_tag.set(iter.second, iter.first);
    }

    for (_u64 old = _nd; old < _max_points; ++old)
    {
        _final_graph[old].clear();
    }
    _empty_slots.clear();
    for (auto i = _nd; i < _max_points; i++)
    {
        _empty_slots.insert((uint32_t)i);
    }

    _data_compacted = true;
    diskann::cout << "Time taken for compact_data: " << timer.elapsed() / 1000000. << "s." << std::endl;
}

//
// Caller must hold unique _tag_lock and _delete_lock before calling this
//
template <typename T, typename TagT, typename LabelT> int Index<T, TagT, LabelT>::reserve_location()
{
    if (_nd >= _max_points)
    {
        return -1;
    }
    unsigned location;
    if (_data_compacted && _empty_slots.is_empty())
    {
        // This code path is encountered when enable_delete hasn't been
        // called yet, so no points have been deleted and _empty_slots
        // hasn't been filled in. In that case, just keep assigning
        // consecutive locations.
        location = (unsigned)_nd;
    }
    else
    {
        assert(_empty_slots.size() != 0);
        assert(_empty_slots.size() + _nd == _max_points);

        location = _empty_slots.pop_any();
        _delete_set->erase(location);
    }

    ++_nd;
    return location;
}

template <typename T, typename TagT, typename LabelT> size_t Index<T, TagT, LabelT>::release_location(int location)
{
    if (_empty_slots.is_in_set(location))
        throw ANNException("Trying to release location, but location already in empty slots", -1, __FUNCSIG__, __FILE__,
                           __LINE__);
    _empty_slots.insert(location);

    _nd--;
    return _nd;
}

template <typename T, typename TagT, typename LabelT>
size_t Index<T, TagT, LabelT>::release_locations(const tsl::robin_set<unsigned> &locations)
{
    for (auto location : locations)
    {
        if (_empty_slots.is_in_set(location))
            throw ANNException("Trying to release location, but location already in empty slots", -1, __FUNCSIG__,
                               __FILE__, __LINE__);
        _empty_slots.insert(location);

        _nd--;
    }

    if (_empty_slots.size() + _nd != _max_points)
        throw ANNException("#empty slots + nd != max points", -1, __FUNCSIG__, __FILE__, __LINE__);

    return _nd;
}

template <typename T, typename TagT, typename LabelT>
void Index<T, TagT, LabelT>::reposition_point(unsigned old_location, unsigned new_location)
{
    for (unsigned i = 0; i < _nd; i++)
        for (unsigned j = 0; j < _final_graph[i].size(); j++)
            if (_final_graph[i][j] == old_location)
                _final_graph[i][j] = (unsigned)new_location;

    _final_graph[new_location].clear();
    for (unsigned k = 0; k < _final_graph[_nd].size(); k++)
        _final_graph[new_location].emplace_back(_final_graph[old_location][k]);

    _final_graph[old_location].clear();

    memcpy((void *)(_data + (size_t)_aligned_dim * new_location), _data + (size_t)_aligned_dim * old_location,
           sizeof(T) * _aligned_dim);
    memset((_data + (size_t)_aligned_dim * old_location), 0, sizeof(T) * _aligned_dim);
}

template <typename T, typename TagT, typename LabelT> void Index<T, TagT, LabelT>::reposition_frozen_point_to_end()
{
    if (_num_frozen_pts == 0)
        return;

    if (_nd == _max_points)
    {
        diskann::cout << "Not repositioning frozen point as it is already at the end." << std::endl;
        return;
    }
    reposition_point((_u32)_nd, (_u32)_max_points);
    _start = (_u32)_max_points;
}

template <typename T, typename TagT, typename LabelT> void Index<T, TagT, LabelT>::resize(size_t new_max_points)
{
    auto start = std::chrono::high_resolution_clock::now();
    assert(_empty_slots.size() == 0); // should not resize if there are empty slots.
#ifndef _WINDOWS
    T *new_data;
    alloc_aligned((void **)&new_data, (new_max_points + 1) * _aligned_dim * sizeof(T), 8 * sizeof(T));
    memcpy(new_data, _data, (_max_points + 1) * _aligned_dim * sizeof(T));
    aligned_free(_data);
    _data = new_data;
#else
    realloc_aligned((void **)&_data, (new_max_points + 1) * _aligned_dim * sizeof(T), 8 * sizeof(T));
#endif
    _final_graph.resize(new_max_points + 1);
    _locks = std::vector<non_recursive_mutex>(new_max_points + 1);

    reposition_point((_u32)_max_points, (_u32)new_max_points);
    _max_points = new_max_points;
    _start = (_u32)new_max_points;

    _empty_slots.reserve(_max_points);
    for (auto i = _nd; i < _max_points; i++)
    {
        _empty_slots.insert((uint32_t)i);
    }

    auto stop = std::chrono::high_resolution_clock::now();
    diskann::cout << "Resizing took: " << std::chrono::duration<double>(stop - start).count() << "s" << std::endl;
}

template <typename T, typename TagT, typename LabelT>
int Index<T, TagT, LabelT>::insert_point(const T *point, const TagT tag)
{
    assert(_has_built);
    if (tag == static_cast<TagT>(0))
    {
        throw diskann::ANNException("Do not insert point with tag 0. That is reserved for points hidden "
                                    "from the user.",
                                    -1, __FUNCSIG__, __FILE__, __LINE__);
    }

    std::shared_lock<std::shared_timed_mutex> shared_ul(_update_lock);
    std::unique_lock<std::shared_timed_mutex> tl(_tag_lock);
    std::unique_lock<std::shared_timed_mutex> dl(_delete_lock);

    // Find a vacant location in the data array to insert the new point
    auto location = reserve_location();
    if (location == -1)
    {
#if EXPAND_IF_FULL
        dl.unlock();
        tl.unlock();
        shared_ul.unlock();

        {
            std::unique_lock<std::shared_timed_mutex> ul(_update_lock);
            tl.lock();
            dl.lock();

            if (_nd >= _max_points)
            {
                auto new_max_points = (size_t)(_max_points * INDEX_GROWTH_FACTOR);
                resize(new_max_points);
            }

            dl.unlock();
            tl.unlock();
            ul.unlock();
        }

        shared_ul.lock();
        tl.lock();
        dl.lock();

        location = reserve_location();
        if (location == -1)
        {
            throw diskann::ANNException("Cannot reserve location even after expanding graph. Terminating.", -1,
                                        __FUNCSIG__, __FILE__, __LINE__);
        }
#else
        return -1;
#endif
    }
    dl.unlock();

    // Insert tag and mapping to location
    if (_enable_tags)
    {
        if (_tag_to_location.find(tag) != _tag_to_location.end())
        {
            release_location(location);
            return -1;
        }

        _tag_to_location[tag] = location;
        _location_to_tag.set(location, tag);
    }
    tl.unlock();

    // Copy the vector in to the data array
    auto offset_data = _data + (size_t)_aligned_dim * location;
    memset((void *)offset_data, 0, sizeof(T) * _aligned_dim);
    memcpy((void *)offset_data, point, sizeof(T) * _dim);

    if (_normalize_vecs)
    {
        normalize((float *)offset_data, _dim);
    }

    // Find and add appropriate graph edges
    ScratchStoreManager<InMemQueryScratch<T>> manager(_query_scratch);
    auto scratch = manager.scratch_space();
    std::vector<unsigned> pruned_list;
    if (_filtered_index)
    {
        search_for_point_and_prune(location, _indexingQueueSize, pruned_list, scratch, true, _filterIndexingQueueSize);
    }
    else
    {
        search_for_point_and_prune(location, _indexingQueueSize, pruned_list, scratch);
    }
    {
        std::shared_lock<std::shared_timed_mutex> tlock(_tag_lock, std::defer_lock);
        if (_conc_consolidate)
            tlock.lock();

        LockGuard guard(_locks[location]);
        _final_graph[location].clear();
        _final_graph[location].reserve((_u64)(_indexingRange * GRAPH_SLACK_FACTOR * 1.05));

        for (auto link : pruned_list)
        {
            if (_conc_consolidate)
                if (!_location_to_tag.contains(link))
                    continue;
            _final_graph[location].emplace_back(link);
        }
        assert(_final_graph[location].size() <= _indexingRange);

        if (_conc_consolidate)
            tlock.unlock();
    }

    inter_insert(location, pruned_list, scratch);

    return 0;
}

template <typename T, typename TagT, typename LabelT> int Index<T, TagT, LabelT>::lazy_delete(const TagT &tag)
{
    std::shared_lock<std::shared_timed_mutex> ul(_update_lock);
    std::unique_lock<std::shared_timed_mutex> tl(_tag_lock);
    std::unique_lock<std::shared_timed_mutex> dl(_delete_lock);
    _data_compacted = false;

    if (_tag_to_location.find(tag) == _tag_to_location.end())
    {
        diskann::cerr << "Delete tag not found " << tag << std::endl;
        return -1;
    }
    assert(_tag_to_location[tag] < _max_points);

    const auto location = _tag_to_location[tag];
    _delete_set->insert(location);
    _location_to_tag.erase(location);
    _tag_to_location.erase(tag);

    return 0;
}

template <typename T, typename TagT, typename LabelT>
void Index<T, TagT, LabelT>::lazy_delete(const std::vector<TagT> &tags, std::vector<TagT> &failed_tags)
{
    if (failed_tags.size() > 0)
    {
        throw ANNException("failed_tags should be passed as an empty list", -1, __FUNCSIG__, __FILE__, __LINE__);
    }
    std::shared_lock<std::shared_timed_mutex> ul(_update_lock);
    std::unique_lock<std::shared_timed_mutex> tl(_tag_lock);
    std::unique_lock<std::shared_timed_mutex> dl(_delete_lock);
    _data_compacted = false;

    for (auto tag : tags)
    {
        if (_tag_to_location.find(tag) == _tag_to_location.end())
        {
            failed_tags.push_back(tag);
        }
        else
        {
            const auto location = _tag_to_location[tag];
            _delete_set->insert(location);
            _location_to_tag.erase(location);
            _tag_to_location.erase(tag);
        }
    }
}

template <typename T, typename TagT, typename LabelT> bool Index<T, TagT, LabelT>::is_index_saved()
{
    return _is_saved;
}

template <typename T, typename TagT, typename LabelT>
void Index<T, TagT, LabelT>::get_active_tags(tsl::robin_set<TagT> &active_tags)
{
    active_tags.clear();
    std::shared_lock<std::shared_timed_mutex> tl(_tag_lock);
    for (auto iter : _tag_to_location)
    {
        active_tags.insert(iter.first);
    }
}

template <typename T, typename TagT, typename LabelT> void Index<T, TagT, LabelT>::print_status()
{
    std::shared_lock<std::shared_timed_mutex> ul(_update_lock);
    std::shared_lock<std::shared_timed_mutex> cl(_consolidate_lock);
    std::shared_lock<std::shared_timed_mutex> tl(_tag_lock);
    std::shared_lock<std::shared_timed_mutex> dl(_delete_lock);

    diskann::cout << "------------------- Index object: " << (uint64_t)this << " -------------------" << std::endl;
    diskann::cout << "Number of points: " << _nd << std::endl;
    diskann::cout << "Graph size: " << _final_graph.size() << std::endl;
    diskann::cout << "Location to tag size: " << _location_to_tag.size() << std::endl;
    diskann::cout << "Tag to location size: " << _tag_to_location.size() << std::endl;
    diskann::cout << "Number of empty slots: " << _empty_slots.size() << std::endl;
    diskann::cout << std::boolalpha << "Data compacted: " << this->_data_compacted << std::endl;
    diskann::cout << "---------------------------------------------------------"
                     "------------"
                  << std::endl;
}

template <typename T, typename TagT, typename LabelT> void Index<T, TagT, LabelT>::count_nodes_at_bfs_levels()
{
    std::unique_lock<std::shared_timed_mutex> ul(_update_lock);

    boost::dynamic_bitset<> visited(_max_points + _num_frozen_pts);

    size_t MAX_BFS_LEVELS = 32;
    auto bfs_sets = new tsl::robin_set<unsigned>[MAX_BFS_LEVELS];

    if (_dynamic_index)
    {
        for (unsigned i = _max_points; i < _max_points + _num_frozen_pts; ++i)
        {
            bfs_sets[0].insert(i);
            visited.set(i);
        }
    }
    else
    {
        bfs_sets[0].insert(_start);
        visited.set(_start);
    }

    for (size_t l = 0; l < MAX_BFS_LEVELS - 1; ++l)
    {
        diskann::cout << "Number of nodes at BFS level " << l << " is " << bfs_sets[l].size() << std::endl;
        if (bfs_sets[l].size() == 0)
            break;
        for (auto node : bfs_sets[l])
        {
            for (auto nghbr : _final_graph[node])
            {
                if (!visited.test(nghbr))
                {
                    visited.set(nghbr);
                    bfs_sets[l + 1].insert(nghbr);
                }
            }
        }
    }

    delete[] bfs_sets;
}

template <typename T, typename TagT, typename LabelT> void Index<T, TagT, LabelT>::optimize_index_layout()
{ // use after build or load
    if (_dynamic_index)
    {
        throw diskann::ANNException("Optimize_index_layout not implemented for dyanmic indices", -1, __FUNCSIG__,
                                    __FILE__, __LINE__);
    }

    _data_len = (_aligned_dim + 1) * sizeof(float);
    _neighbor_len = (_max_observed_degree + 1) * sizeof(unsigned);
    _node_size = _data_len + _neighbor_len;
    _opt_graph = new char[_node_size * _nd];
    DistanceFastL2<T> *dist_fast = (DistanceFastL2<T> *)_distance;
    for (unsigned i = 0; i < _nd; i++)
    {
        char *cur_node_offset = _opt_graph + i * _node_size;
        float cur_norm = dist_fast->norm(_data + i * _aligned_dim, _aligned_dim);
        std::memcpy(cur_node_offset, &cur_norm, sizeof(float));
        std::memcpy(cur_node_offset + sizeof(float), _data + i * _aligned_dim, _data_len - sizeof(float));

        cur_node_offset += _data_len;
        unsigned k = _final_graph[i].size();
        std::memcpy(cur_node_offset, &k, sizeof(unsigned));
        std::memcpy(cur_node_offset + sizeof(unsigned), _final_graph[i].data(), k * sizeof(unsigned));
        std::vector<unsigned>().swap(_final_graph[i]);
    }
    _final_graph.clear();
    _final_graph.shrink_to_fit();
}

template <typename T, typename TagT, typename LabelT>
void Index<T, TagT, LabelT>::search_with_optimized_layout(const T *query, size_t K, size_t L, unsigned *indices)
{
    DistanceFastL2<T> *dist_fast = (DistanceFastL2<T> *)_distance;

    NeighborPriorityQueue retset(L);
    std::vector<unsigned> init_ids(L);

    boost::dynamic_bitset<> flags{_nd, 0};
    unsigned tmp_l = 0;
    unsigned *neighbors = (unsigned *)(_opt_graph + _node_size * _start + _data_len);
    unsigned MaxM_ep = *neighbors;
    neighbors++;

    for (; tmp_l < L && tmp_l < MaxM_ep; tmp_l++)
    {
        init_ids[tmp_l] = neighbors[tmp_l];
        flags[init_ids[tmp_l]] = true;
    }

    while (tmp_l < L)
    {
        unsigned id = rand() % _nd;
        if (flags[id])
            continue;
        flags[id] = true;
        init_ids[tmp_l] = id;
        tmp_l++;
    }

    for (unsigned i = 0; i < init_ids.size(); i++)
    {
        unsigned id = init_ids[i];
        if (id >= _nd)
            continue;
        _mm_prefetch(_opt_graph + _node_size * id, _MM_HINT_T0);
    }
    L = 0;
<<<<<<< HEAD
    for (unsigned i = 0; i < init_ids.size(); i++) {
      unsigned id = init_ids[i];
      if (id >= _nd)
        continue;
      T    *x = (T *) (_opt_graph + _node_size * id);
      float norm_x = *x;
      x++;
      float dist =
          dist_fast->compare(x, query, norm_x, (unsigned) _aligned_dim);
      retset.insert(Neighbor(id, dist));
      flags[id] = true;
      L++;
    }

    while (retset.has_unexpanded_node()) {
      auto nbr = retset.closest_unexpanded();
      auto n = nbr.id;
      _mm_prefetch(_opt_graph + _node_size * n + _data_len, _MM_HINT_T0);
      neighbors =
          (unsigned *) (_opt_graph + _node_size * n + _data_len);
      unsigned MaxM = *neighbors;
      neighbors++;
      for (unsigned m = 0; m < MaxM; ++m)
        _mm_prefetch(_opt_graph + _node_size * neighbors[m], _MM_HINT_T0);
      for (unsigned m = 0; m < MaxM; ++m) {
        unsigned id = neighbors[m];
        if (flags[id])
          continue;
        flags[id] = 1;
        T    *data = (T *) (_opt_graph + _node_size * id);
        float norm = *data;
        data++;
        float dist =
            dist_fast->compare(query, data, norm, (unsigned) _aligned_dim);
        Neighbor nn(id, dist);
        retset.insert(nn);
      }
    }

    for (size_t i = 0; i < K; i++) {
      indices[i] = retset[i].id;
    }
  }

  /*  Internals of the library */
  template<typename T, typename TagT>
  const float Index<T, TagT>::INDEX_GROWTH_FACTOR = 1.5f;

  // EXPORTS
  template DISKANN_DLLEXPORT class Index<float, int32_t>;
  template DISKANN_DLLEXPORT class Index<int8_t, int32_t>;
  template DISKANN_DLLEXPORT class Index<uint8_t, int32_t>;
  template DISKANN_DLLEXPORT class Index<float, uint32_t>;
  template DISKANN_DLLEXPORT class Index<int8_t, uint32_t>;
  template DISKANN_DLLEXPORT class Index<uint8_t, uint32_t>;
  template DISKANN_DLLEXPORT class Index<float, int64_t>;
  template DISKANN_DLLEXPORT class Index<int8_t, int64_t>;
  template DISKANN_DLLEXPORT class Index<uint8_t, int64_t>;
  template DISKANN_DLLEXPORT class Index<float, uint64_t>;
  template DISKANN_DLLEXPORT class Index<int8_t, uint64_t>;
  template DISKANN_DLLEXPORT class Index<uint8_t, uint64_t>;

  template DISKANN_DLLEXPORT std::pair<uint32_t, uint32_t>
  Index<float, uint64_t>::search<uint64_t>(const float *query, const size_t K,
                                           const unsigned L, uint64_t *indices,
                                           float *distances);
  template DISKANN_DLLEXPORT std::pair<uint32_t, uint32_t>
  Index<float, uint64_t>::search<uint32_t>(const float *query, const size_t K,
                                           const unsigned L, uint32_t *indices,
                                           float *distances);
  template DISKANN_DLLEXPORT std::pair<uint32_t, uint32_t>
  Index<uint8_t, uint64_t>::search<uint64_t>(const uint8_t *query,
                                             const size_t K, const unsigned L,
                                             uint64_t *indices,
                                             float    *distances);
  template DISKANN_DLLEXPORT std::pair<uint32_t, uint32_t>
  Index<uint8_t, uint64_t>::search<uint32_t>(const uint8_t *query,
                                             const size_t K, const unsigned L,
                                             uint32_t *indices,
                                             float    *distances);
  template DISKANN_DLLEXPORT std::pair<uint32_t, uint32_t>
  Index<int8_t, uint64_t>::search<uint64_t>(const int8_t *query, const size_t K,
                                            const unsigned L, uint64_t *indices,
                                            float *distances);
  template DISKANN_DLLEXPORT std::pair<uint32_t, uint32_t>
  Index<int8_t, uint64_t>::search<uint32_t>(const int8_t *query, const size_t K,
                                            const unsigned L, uint32_t *indices,
                                            float *distances);
  // TagT==uint32_t
  template DISKANN_DLLEXPORT std::pair<uint32_t, uint32_t>
  Index<float, uint32_t>::search<uint64_t>(const float *query, const size_t K,
                                           const unsigned L, uint64_t *indices,
                                           float *distances);
  template DISKANN_DLLEXPORT std::pair<uint32_t, uint32_t>
  Index<float, uint32_t>::search<uint32_t>(const float *query, const size_t K,
                                           const unsigned L, uint32_t *indices,
                                           float *distances);
  template DISKANN_DLLEXPORT std::pair<uint32_t, uint32_t>
  Index<uint8_t, uint32_t>::search<uint64_t>(const uint8_t *query,
                                             const size_t K, const unsigned L,
                                             uint64_t *indices,
                                             float    *distances);
  template DISKANN_DLLEXPORT std::pair<uint32_t, uint32_t>
  Index<uint8_t, uint32_t>::search<uint32_t>(const uint8_t *query,
                                             const size_t K, const unsigned L,
                                             uint32_t *indices,
                                             float    *distances);
  template DISKANN_DLLEXPORT std::pair<uint32_t, uint32_t>
  Index<int8_t, uint32_t>::search<uint64_t>(const int8_t *query, const size_t K,
                                            const unsigned L, uint64_t *indices,
                                            float *distances);
  template DISKANN_DLLEXPORT std::pair<uint32_t, uint32_t>
  Index<int8_t, uint32_t>::search<uint32_t>(const int8_t *query, const size_t K,
                                            const unsigned L, uint32_t *indices,
                                            float *distances);

}  // namespace diskann
=======
    for (unsigned i = 0; i < init_ids.size(); i++)
    {
        unsigned id = init_ids[i];
        if (id >= _nd)
            continue;
        T *x = (T *)(_opt_graph + _node_size * id);
        float norm_x = *x;
        x++;
        float dist = dist_fast->compare(x, query, norm_x, (unsigned)_aligned_dim);
        retset.insert(Neighbor(id, dist));
        flags[id] = true;
        L++;
    }

    while (retset.has_unexpanded_node())
    {
        auto nbr = retset.closest_unexpanded();
        auto n = nbr.id;
        _mm_prefetch(_opt_graph + _node_size * n + _data_len, _MM_HINT_T0);
        unsigned *neighbors = (unsigned *)(_opt_graph + _node_size * n + _data_len);
        unsigned MaxM = *neighbors;
        neighbors++;
        for (unsigned m = 0; m < MaxM; ++m)
            _mm_prefetch(_opt_graph + _node_size * neighbors[m], _MM_HINT_T0);
        for (unsigned m = 0; m < MaxM; ++m)
        {
            unsigned id = neighbors[m];
            if (flags[id])
                continue;
            flags[id] = 1;
            T *data = (T *)(_opt_graph + _node_size * id);
            float norm = *data;
            data++;
            float dist = dist_fast->compare(query, data, norm, (unsigned)_aligned_dim);
            Neighbor nn(id, dist);
            retset.insert(nn);
        }
    }

    for (size_t i = 0; i < K; i++)
    {
        indices[i] = retset[i].id;
    }
}

/*  Internals of the library */
template <typename T, typename TagT, typename LabelT> const float Index<T, TagT, LabelT>::INDEX_GROWTH_FACTOR = 1.5f;

// EXPORTS
template DISKANN_DLLEXPORT class Index<float, int32_t, uint32_t>;
template DISKANN_DLLEXPORT class Index<int8_t, int32_t, uint32_t>;
template DISKANN_DLLEXPORT class Index<uint8_t, int32_t, uint32_t>;
template DISKANN_DLLEXPORT class Index<float, uint32_t, uint32_t>;
template DISKANN_DLLEXPORT class Index<int8_t, uint32_t, uint32_t>;
template DISKANN_DLLEXPORT class Index<uint8_t, uint32_t, uint32_t>;
template DISKANN_DLLEXPORT class Index<float, int64_t, uint32_t>;
template DISKANN_DLLEXPORT class Index<int8_t, int64_t, uint32_t>;
template DISKANN_DLLEXPORT class Index<uint8_t, int64_t, uint32_t>;
template DISKANN_DLLEXPORT class Index<float, uint64_t, uint32_t>;
template DISKANN_DLLEXPORT class Index<int8_t, uint64_t, uint32_t>;
template DISKANN_DLLEXPORT class Index<uint8_t, uint64_t, uint32_t>;
// Label with short int 2 byte
template DISKANN_DLLEXPORT class Index<float, int32_t, uint16_t>;
template DISKANN_DLLEXPORT class Index<int8_t, int32_t, uint16_t>;
template DISKANN_DLLEXPORT class Index<uint8_t, int32_t, uint16_t>;
template DISKANN_DLLEXPORT class Index<float, uint32_t, uint16_t>;
template DISKANN_DLLEXPORT class Index<int8_t, uint32_t, uint16_t>;
template DISKANN_DLLEXPORT class Index<uint8_t, uint32_t, uint16_t>;
template DISKANN_DLLEXPORT class Index<float, int64_t, uint16_t>;
template DISKANN_DLLEXPORT class Index<int8_t, int64_t, uint16_t>;
template DISKANN_DLLEXPORT class Index<uint8_t, int64_t, uint16_t>;
template DISKANN_DLLEXPORT class Index<float, uint64_t, uint16_t>;
template DISKANN_DLLEXPORT class Index<int8_t, uint64_t, uint16_t>;
template DISKANN_DLLEXPORT class Index<uint8_t, uint64_t, uint16_t>;

template DISKANN_DLLEXPORT std::pair<uint32_t, uint32_t> Index<float, uint64_t, uint32_t>::search<uint64_t>(
    const float *query, const size_t K, const unsigned L, uint64_t *indices, float *distances);
template DISKANN_DLLEXPORT std::pair<uint32_t, uint32_t> Index<float, uint64_t, uint32_t>::search<uint32_t>(
    const float *query, const size_t K, const unsigned L, uint32_t *indices, float *distances);
template DISKANN_DLLEXPORT std::pair<uint32_t, uint32_t> Index<uint8_t, uint64_t, uint32_t>::search<uint64_t>(
    const uint8_t *query, const size_t K, const unsigned L, uint64_t *indices, float *distances);
template DISKANN_DLLEXPORT std::pair<uint32_t, uint32_t> Index<uint8_t, uint64_t, uint32_t>::search<uint32_t>(
    const uint8_t *query, const size_t K, const unsigned L, uint32_t *indices, float *distances);
template DISKANN_DLLEXPORT std::pair<uint32_t, uint32_t> Index<int8_t, uint64_t, uint32_t>::search<uint64_t>(
    const int8_t *query, const size_t K, const unsigned L, uint64_t *indices, float *distances);
template DISKANN_DLLEXPORT std::pair<uint32_t, uint32_t> Index<int8_t, uint64_t, uint32_t>::search<uint32_t>(
    const int8_t *query, const size_t K, const unsigned L, uint32_t *indices, float *distances);
// TagT==uint32_t
template DISKANN_DLLEXPORT std::pair<uint32_t, uint32_t> Index<float, uint32_t, uint32_t>::search<uint64_t>(
    const float *query, const size_t K, const unsigned L, uint64_t *indices, float *distances);
template DISKANN_DLLEXPORT std::pair<uint32_t, uint32_t> Index<float, uint32_t, uint32_t>::search<uint32_t>(
    const float *query, const size_t K, const unsigned L, uint32_t *indices, float *distances);
template DISKANN_DLLEXPORT std::pair<uint32_t, uint32_t> Index<uint8_t, uint32_t, uint32_t>::search<uint64_t>(
    const uint8_t *query, const size_t K, const unsigned L, uint64_t *indices, float *distances);
template DISKANN_DLLEXPORT std::pair<uint32_t, uint32_t> Index<uint8_t, uint32_t, uint32_t>::search<uint32_t>(
    const uint8_t *query, const size_t K, const unsigned L, uint32_t *indices, float *distances);
template DISKANN_DLLEXPORT std::pair<uint32_t, uint32_t> Index<int8_t, uint32_t, uint32_t>::search<uint64_t>(
    const int8_t *query, const size_t K, const unsigned L, uint64_t *indices, float *distances);
template DISKANN_DLLEXPORT std::pair<uint32_t, uint32_t> Index<int8_t, uint32_t, uint32_t>::search<uint32_t>(
    const int8_t *query, const size_t K, const unsigned L, uint32_t *indices, float *distances);

template DISKANN_DLLEXPORT std::pair<uint32_t, uint32_t> Index<float, uint64_t, uint32_t>::search_with_filters<
    uint64_t>(const float *query, const uint32_t &filter_label, const size_t K, const unsigned L, uint64_t *indices,
              float *distances);
template DISKANN_DLLEXPORT std::pair<uint32_t, uint32_t> Index<float, uint64_t, uint32_t>::search_with_filters<
    uint32_t>(const float *query, const uint32_t &filter_label, const size_t K, const unsigned L, uint32_t *indices,
              float *distances);
template DISKANN_DLLEXPORT std::pair<uint32_t, uint32_t> Index<uint8_t, uint64_t, uint32_t>::search_with_filters<
    uint64_t>(const uint8_t *query, const uint32_t &filter_label, const size_t K, const unsigned L, uint64_t *indices,
              float *distances);
template DISKANN_DLLEXPORT std::pair<uint32_t, uint32_t> Index<uint8_t, uint64_t, uint32_t>::search_with_filters<
    uint32_t>(const uint8_t *query, const uint32_t &filter_label, const size_t K, const unsigned L, uint32_t *indices,
              float *distances);
template DISKANN_DLLEXPORT std::pair<uint32_t, uint32_t> Index<int8_t, uint64_t, uint32_t>::search_with_filters<
    uint64_t>(const int8_t *query, const uint32_t &filter_label, const size_t K, const unsigned L, uint64_t *indices,
              float *distances);
template DISKANN_DLLEXPORT std::pair<uint32_t, uint32_t> Index<int8_t, uint64_t, uint32_t>::search_with_filters<
    uint32_t>(const int8_t *query, const uint32_t &filter_label, const size_t K, const unsigned L, uint32_t *indices,
              float *distances);
// TagT==uint32_t
template DISKANN_DLLEXPORT std::pair<uint32_t, uint32_t> Index<float, uint32_t, uint32_t>::search_with_filters<
    uint64_t>(const float *query, const uint32_t &filter_label, const size_t K, const unsigned L, uint64_t *indices,
              float *distances);
template DISKANN_DLLEXPORT std::pair<uint32_t, uint32_t> Index<float, uint32_t, uint32_t>::search_with_filters<
    uint32_t>(const float *query, const uint32_t &filter_label, const size_t K, const unsigned L, uint32_t *indices,
              float *distances);
template DISKANN_DLLEXPORT std::pair<uint32_t, uint32_t> Index<uint8_t, uint32_t, uint32_t>::search_with_filters<
    uint64_t>(const uint8_t *query, const uint32_t &filter_label, const size_t K, const unsigned L, uint64_t *indices,
              float *distances);
template DISKANN_DLLEXPORT std::pair<uint32_t, uint32_t> Index<uint8_t, uint32_t, uint32_t>::search_with_filters<
    uint32_t>(const uint8_t *query, const uint32_t &filter_label, const size_t K, const unsigned L, uint32_t *indices,
              float *distances);
template DISKANN_DLLEXPORT std::pair<uint32_t, uint32_t> Index<int8_t, uint32_t, uint32_t>::search_with_filters<
    uint64_t>(const int8_t *query, const uint32_t &filter_label, const size_t K, const unsigned L, uint64_t *indices,
              float *distances);
template DISKANN_DLLEXPORT std::pair<uint32_t, uint32_t> Index<int8_t, uint32_t, uint32_t>::search_with_filters<
    uint32_t>(const int8_t *query, const uint32_t &filter_label, const size_t K, const unsigned L, uint32_t *indices,
              float *distances);

template DISKANN_DLLEXPORT std::pair<uint32_t, uint32_t> Index<float, uint64_t, uint16_t>::search<uint64_t>(
    const float *query, const size_t K, const unsigned L, uint64_t *indices, float *distances);
template DISKANN_DLLEXPORT std::pair<uint32_t, uint32_t> Index<float, uint64_t, uint16_t>::search<uint32_t>(
    const float *query, const size_t K, const unsigned L, uint32_t *indices, float *distances);
template DISKANN_DLLEXPORT std::pair<uint32_t, uint32_t> Index<uint8_t, uint64_t, uint16_t>::search<uint64_t>(
    const uint8_t *query, const size_t K, const unsigned L, uint64_t *indices, float *distances);
template DISKANN_DLLEXPORT std::pair<uint32_t, uint32_t> Index<uint8_t, uint64_t, uint16_t>::search<uint32_t>(
    const uint8_t *query, const size_t K, const unsigned L, uint32_t *indices, float *distances);
template DISKANN_DLLEXPORT std::pair<uint32_t, uint32_t> Index<int8_t, uint64_t, uint16_t>::search<uint64_t>(
    const int8_t *query, const size_t K, const unsigned L, uint64_t *indices, float *distances);
template DISKANN_DLLEXPORT std::pair<uint32_t, uint32_t> Index<int8_t, uint64_t, uint16_t>::search<uint32_t>(
    const int8_t *query, const size_t K, const unsigned L, uint32_t *indices, float *distances);
// TagT==uint32_t
template DISKANN_DLLEXPORT std::pair<uint32_t, uint32_t> Index<float, uint32_t, uint16_t>::search<uint64_t>(
    const float *query, const size_t K, const unsigned L, uint64_t *indices, float *distances);
template DISKANN_DLLEXPORT std::pair<uint32_t, uint32_t> Index<float, uint32_t, uint16_t>::search<uint32_t>(
    const float *query, const size_t K, const unsigned L, uint32_t *indices, float *distances);
template DISKANN_DLLEXPORT std::pair<uint32_t, uint32_t> Index<uint8_t, uint32_t, uint16_t>::search<uint64_t>(
    const uint8_t *query, const size_t K, const unsigned L, uint64_t *indices, float *distances);
template DISKANN_DLLEXPORT std::pair<uint32_t, uint32_t> Index<uint8_t, uint32_t, uint16_t>::search<uint32_t>(
    const uint8_t *query, const size_t K, const unsigned L, uint32_t *indices, float *distances);
template DISKANN_DLLEXPORT std::pair<uint32_t, uint32_t> Index<int8_t, uint32_t, uint16_t>::search<uint64_t>(
    const int8_t *query, const size_t K, const unsigned L, uint64_t *indices, float *distances);
template DISKANN_DLLEXPORT std::pair<uint32_t, uint32_t> Index<int8_t, uint32_t, uint16_t>::search<uint32_t>(
    const int8_t *query, const size_t K, const unsigned L, uint32_t *indices, float *distances);

template DISKANN_DLLEXPORT std::pair<uint32_t, uint32_t> Index<float, uint64_t, uint16_t>::search_with_filters<
    uint64_t>(const float *query, const uint16_t &filter_label, const size_t K, const unsigned L, uint64_t *indices,
              float *distances);
template DISKANN_DLLEXPORT std::pair<uint32_t, uint32_t> Index<float, uint64_t, uint16_t>::search_with_filters<
    uint32_t>(const float *query, const uint16_t &filter_label, const size_t K, const unsigned L, uint32_t *indices,
              float *distances);
template DISKANN_DLLEXPORT std::pair<uint32_t, uint32_t> Index<uint8_t, uint64_t, uint16_t>::search_with_filters<
    uint64_t>(const uint8_t *query, const uint16_t &filter_label, const size_t K, const unsigned L, uint64_t *indices,
              float *distances);
template DISKANN_DLLEXPORT std::pair<uint32_t, uint32_t> Index<uint8_t, uint64_t, uint16_t>::search_with_filters<
    uint32_t>(const uint8_t *query, const uint16_t &filter_label, const size_t K, const unsigned L, uint32_t *indices,
              float *distances);
template DISKANN_DLLEXPORT std::pair<uint32_t, uint32_t> Index<int8_t, uint64_t, uint16_t>::search_with_filters<
    uint64_t>(const int8_t *query, const uint16_t &filter_label, const size_t K, const unsigned L, uint64_t *indices,
              float *distances);
template DISKANN_DLLEXPORT std::pair<uint32_t, uint32_t> Index<int8_t, uint64_t, uint16_t>::search_with_filters<
    uint32_t>(const int8_t *query, const uint16_t &filter_label, const size_t K, const unsigned L, uint32_t *indices,
              float *distances);
// TagT==uint32_t
template DISKANN_DLLEXPORT std::pair<uint32_t, uint32_t> Index<float, uint32_t, uint16_t>::search_with_filters<
    uint64_t>(const float *query, const uint16_t &filter_label, const size_t K, const unsigned L, uint64_t *indices,
              float *distances);
template DISKANN_DLLEXPORT std::pair<uint32_t, uint32_t> Index<float, uint32_t, uint16_t>::search_with_filters<
    uint32_t>(const float *query, const uint16_t &filter_label, const size_t K, const unsigned L, uint32_t *indices,
              float *distances);
template DISKANN_DLLEXPORT std::pair<uint32_t, uint32_t> Index<uint8_t, uint32_t, uint16_t>::search_with_filters<
    uint64_t>(const uint8_t *query, const uint16_t &filter_label, const size_t K, const unsigned L, uint64_t *indices,
              float *distances);
template DISKANN_DLLEXPORT std::pair<uint32_t, uint32_t> Index<uint8_t, uint32_t, uint16_t>::search_with_filters<
    uint32_t>(const uint8_t *query, const uint16_t &filter_label, const size_t K, const unsigned L, uint32_t *indices,
              float *distances);
template DISKANN_DLLEXPORT std::pair<uint32_t, uint32_t> Index<int8_t, uint32_t, uint16_t>::search_with_filters<
    uint64_t>(const int8_t *query, const uint16_t &filter_label, const size_t K, const unsigned L, uint64_t *indices,
              float *distances);
template DISKANN_DLLEXPORT std::pair<uint32_t, uint32_t> Index<int8_t, uint32_t, uint16_t>::search_with_filters<
    uint32_t>(const int8_t *query, const uint16_t &filter_label, const size_t K, const unsigned L, uint32_t *indices,
              float *distances);

} // namespace diskann
>>>>>>> ce0b73e9
<|MERGE_RESOLUTION|>--- conflicted
+++ resolved
@@ -1139,61 +1139,11 @@
     occlude_factor.insert(occlude_factor.end(), pool.size(), 0.0f);
 
     float cur_alpha = 1;
-<<<<<<< HEAD
-    while (cur_alpha <= alpha && result.size() < degree) {
-      // used for MIPS, where we store a value of eps in cur_alpha to
-      // denote pruned out entries which we can skip in later rounds.
-      float eps = cur_alpha + 0.01f;
-
-      for (auto iter = pool.begin();
-           result.size() < degree && iter != pool.end(); ++iter) {
-        if (occlude_factor[iter - pool.begin()] > cur_alpha) {
-          continue;
-        }
-        // Set the entry to float::max so that is not considered again
-        occlude_factor[iter - pool.begin()] = std::numeric_limits<float>::max();
-        // Add the entry to the result if its not been deleted, and doesn't add a self loop
-        if (delete_set_ptr == nullptr ||
-            delete_set_ptr->find(iter->id) == delete_set_ptr->end()) {
-          if (iter->id != location) {
-            result.push_back(iter->id);
-          }
-        }
-
-        // Update occlude factor for points from iter+1 to pool.end()
-        for (auto iter2 = iter + 1; iter2 != pool.end(); iter2++) {
-          auto t = iter2 - pool.begin();
-          if (occlude_factor[t] > alpha)
-            continue;
-          float djk =
-              _distance->compare(_data + _aligned_dim * (size_t) iter2->id,
-                                 _data + _aligned_dim * (size_t) iter->id,
-                                 (unsigned) _aligned_dim);
-          if (_dist_metric == diskann::Metric::L2 ||
-              _dist_metric == diskann::Metric::COSINE) {
-            occlude_factor[t] =
-                (djk == 0) ? std::numeric_limits<float>::max()
-                           : std::max(occlude_factor[t], iter2->distance / djk);
-          } else if (_dist_metric == diskann::Metric::INNER_PRODUCT) {
-            // Improvization for flipping max and min dist for MIPS
-            float x = -iter2->distance;
-            float y = -djk;
-            if (y > cur_alpha * x) {
-              occlude_factor[t] = std::max(occlude_factor[t], eps);
-            }
-          }
-        }
-      }
-      cur_alpha *= 1.2f;
-    }
-  }
-=======
     while (cur_alpha <= alpha && result.size() < degree)
     {
         // used for MIPS, where we store a value of eps in cur_alpha to
         // denote pruned out entries which we can skip in later rounds.
         float eps = cur_alpha + 0.01f;
->>>>>>> ce0b73e9
 
         for (auto iter = pool.begin(); result.size() < degree && iter != pool.end(); ++iter)
         {
@@ -1257,7 +1207,7 @@
                 }
             }
         }
-        cur_alpha *= 1.2;
+        cur_alpha *= 1.2f;
     }
 }
 
@@ -3021,125 +2971,6 @@
         _mm_prefetch(_opt_graph + _node_size * id, _MM_HINT_T0);
     }
     L = 0;
-<<<<<<< HEAD
-    for (unsigned i = 0; i < init_ids.size(); i++) {
-      unsigned id = init_ids[i];
-      if (id >= _nd)
-        continue;
-      T    *x = (T *) (_opt_graph + _node_size * id);
-      float norm_x = *x;
-      x++;
-      float dist =
-          dist_fast->compare(x, query, norm_x, (unsigned) _aligned_dim);
-      retset.insert(Neighbor(id, dist));
-      flags[id] = true;
-      L++;
-    }
-
-    while (retset.has_unexpanded_node()) {
-      auto nbr = retset.closest_unexpanded();
-      auto n = nbr.id;
-      _mm_prefetch(_opt_graph + _node_size * n + _data_len, _MM_HINT_T0);
-      neighbors =
-          (unsigned *) (_opt_graph + _node_size * n + _data_len);
-      unsigned MaxM = *neighbors;
-      neighbors++;
-      for (unsigned m = 0; m < MaxM; ++m)
-        _mm_prefetch(_opt_graph + _node_size * neighbors[m], _MM_HINT_T0);
-      for (unsigned m = 0; m < MaxM; ++m) {
-        unsigned id = neighbors[m];
-        if (flags[id])
-          continue;
-        flags[id] = 1;
-        T    *data = (T *) (_opt_graph + _node_size * id);
-        float norm = *data;
-        data++;
-        float dist =
-            dist_fast->compare(query, data, norm, (unsigned) _aligned_dim);
-        Neighbor nn(id, dist);
-        retset.insert(nn);
-      }
-    }
-
-    for (size_t i = 0; i < K; i++) {
-      indices[i] = retset[i].id;
-    }
-  }
-
-  /*  Internals of the library */
-  template<typename T, typename TagT>
-  const float Index<T, TagT>::INDEX_GROWTH_FACTOR = 1.5f;
-
-  // EXPORTS
-  template DISKANN_DLLEXPORT class Index<float, int32_t>;
-  template DISKANN_DLLEXPORT class Index<int8_t, int32_t>;
-  template DISKANN_DLLEXPORT class Index<uint8_t, int32_t>;
-  template DISKANN_DLLEXPORT class Index<float, uint32_t>;
-  template DISKANN_DLLEXPORT class Index<int8_t, uint32_t>;
-  template DISKANN_DLLEXPORT class Index<uint8_t, uint32_t>;
-  template DISKANN_DLLEXPORT class Index<float, int64_t>;
-  template DISKANN_DLLEXPORT class Index<int8_t, int64_t>;
-  template DISKANN_DLLEXPORT class Index<uint8_t, int64_t>;
-  template DISKANN_DLLEXPORT class Index<float, uint64_t>;
-  template DISKANN_DLLEXPORT class Index<int8_t, uint64_t>;
-  template DISKANN_DLLEXPORT class Index<uint8_t, uint64_t>;
-
-  template DISKANN_DLLEXPORT std::pair<uint32_t, uint32_t>
-  Index<float, uint64_t>::search<uint64_t>(const float *query, const size_t K,
-                                           const unsigned L, uint64_t *indices,
-                                           float *distances);
-  template DISKANN_DLLEXPORT std::pair<uint32_t, uint32_t>
-  Index<float, uint64_t>::search<uint32_t>(const float *query, const size_t K,
-                                           const unsigned L, uint32_t *indices,
-                                           float *distances);
-  template DISKANN_DLLEXPORT std::pair<uint32_t, uint32_t>
-  Index<uint8_t, uint64_t>::search<uint64_t>(const uint8_t *query,
-                                             const size_t K, const unsigned L,
-                                             uint64_t *indices,
-                                             float    *distances);
-  template DISKANN_DLLEXPORT std::pair<uint32_t, uint32_t>
-  Index<uint8_t, uint64_t>::search<uint32_t>(const uint8_t *query,
-                                             const size_t K, const unsigned L,
-                                             uint32_t *indices,
-                                             float    *distances);
-  template DISKANN_DLLEXPORT std::pair<uint32_t, uint32_t>
-  Index<int8_t, uint64_t>::search<uint64_t>(const int8_t *query, const size_t K,
-                                            const unsigned L, uint64_t *indices,
-                                            float *distances);
-  template DISKANN_DLLEXPORT std::pair<uint32_t, uint32_t>
-  Index<int8_t, uint64_t>::search<uint32_t>(const int8_t *query, const size_t K,
-                                            const unsigned L, uint32_t *indices,
-                                            float *distances);
-  // TagT==uint32_t
-  template DISKANN_DLLEXPORT std::pair<uint32_t, uint32_t>
-  Index<float, uint32_t>::search<uint64_t>(const float *query, const size_t K,
-                                           const unsigned L, uint64_t *indices,
-                                           float *distances);
-  template DISKANN_DLLEXPORT std::pair<uint32_t, uint32_t>
-  Index<float, uint32_t>::search<uint32_t>(const float *query, const size_t K,
-                                           const unsigned L, uint32_t *indices,
-                                           float *distances);
-  template DISKANN_DLLEXPORT std::pair<uint32_t, uint32_t>
-  Index<uint8_t, uint32_t>::search<uint64_t>(const uint8_t *query,
-                                             const size_t K, const unsigned L,
-                                             uint64_t *indices,
-                                             float    *distances);
-  template DISKANN_DLLEXPORT std::pair<uint32_t, uint32_t>
-  Index<uint8_t, uint32_t>::search<uint32_t>(const uint8_t *query,
-                                             const size_t K, const unsigned L,
-                                             uint32_t *indices,
-                                             float    *distances);
-  template DISKANN_DLLEXPORT std::pair<uint32_t, uint32_t>
-  Index<int8_t, uint32_t>::search<uint64_t>(const int8_t *query, const size_t K,
-                                            const unsigned L, uint64_t *indices,
-                                            float *distances);
-  template DISKANN_DLLEXPORT std::pair<uint32_t, uint32_t>
-  Index<int8_t, uint32_t>::search<uint32_t>(const int8_t *query, const size_t K,
-                                            const unsigned L, uint32_t *indices,
-                                            float *distances);
-
-}  // namespace diskann
-=======
     for (unsigned i = 0; i < init_ids.size(); i++)
     {
         unsigned id = init_ids[i];
@@ -3343,5 +3174,4 @@
     uint32_t>(const int8_t *query, const uint16_t &filter_label, const size_t K, const unsigned L, uint32_t *indices,
               float *distances);
 
-} // namespace diskann
->>>>>>> ce0b73e9
+} // namespace diskann