--- conflicted
+++ resolved
@@ -85,46 +85,13 @@
     }
 
     if (_dynamic_index)
-<<<<<<< HEAD
-      throw ANNException(
-          "ERROR: Dynamic Indexing not supported with PQ distance based "
-          "index construction",
-          -1, __FUNCSIG__, __FILE__, __LINE__);
-    if (_dist_metric == diskann::Metric::INNER_PRODUCT)
-      throw ANNException("ERROR: Inner product metrics not yet supported "
-                         "with PQ distance "
-                         "base index",
-                         -1, __FUNCSIG__, __FILE__, __LINE__);
-  }
-
-  if (_dynamic_index && _num_frozen_pts == 0) {
-    _num_frozen_pts = 1;
-  }
-  // Sanity check. While logically it is correct, max_points = 0 causes
-  // downstream problems.
-  if (_max_points == 0) {
-    _max_points = 1;
-  }
-  const size_t total_internal_points = _max_points + _num_frozen_pts;
-
-  _start = (uint32_t)_max_points;
-
-  _data_store = data_store;
-  _pq_data_store = pq_data_store;
-  _graph_store = std::move(graph_store);
-
-  _locks = std::vector<non_recursive_mutex>(total_internal_points);
-  if (_enable_tags) {
-    _location_to_tag.reserve(total_internal_points);
-    _tag_to_location.reserve(total_internal_points);
-  }
-
-  if (_dynamic_index) {
-    this->enable_delete(); // enable delete by default for dynamic index
-    if (_filtered_index) {
-      _location_to_labels.resize(total_internal_points);
-    }
-  }
+    {
+        this->enable_delete(); // enable delete by default for dynamic index
+        if (_filtered_index)
+        {
+            _location_to_labels.resize(total_internal_points);
+        }
+    }
 
   if (index_config.index_write_params != nullptr) {
     _indexingQueueSize = index_config.index_write_params->search_list_size;
@@ -136,36 +103,6 @@
     _indexingThreads = index_config.index_write_params->num_threads;
     _saturate_graph = index_config.index_write_params->saturate_graph;
 
-    if (index_config.index_search_params != nullptr) {
-      uint32_t num_scratch_spaces =
-          index_config.index_search_params->num_search_threads +
-          _indexingThreads;
-      initialize_query_scratch(
-          num_scratch_spaces,
-          index_config.index_search_params->initial_search_list_size,
-          _indexingQueueSize, _indexingRange, _indexingMaxC,
-          _data_store->get_dims());
-    }
-  }
-=======
-    {
-        this->enable_delete(); // enable delete by default for dynamic index
-        if (_filtered_index)
-        {
-            _location_to_labels.resize(total_internal_points);
-        }
-    }
-
-    if (index_config.index_write_params != nullptr)
-    {
-        _indexingQueueSize = index_config.index_write_params->search_list_size;
-        _indexingRange = index_config.index_write_params->max_degree;
-        _indexingMaxC = index_config.index_write_params->max_occlusion_size;
-        _indexingAlpha = index_config.index_write_params->alpha;
-        _filterIndexingQueueSize = index_config.index_write_params->filter_list_size;
-        _indexingThreads = index_config.index_write_params->num_threads;
-        _saturate_graph = index_config.index_write_params->saturate_graph;
-
         if (index_config.index_search_params != nullptr)
         {
             uint32_t num_scratch_spaces = index_config.index_search_params->num_search_threads + _indexingThreads;
@@ -173,7 +110,6 @@
                                      _indexingQueueSize, _indexingRange, _indexingMaxC, _data_store->get_dims());
         }
     }
->>>>>>> 7ac28915
 }
 
 template <typename T, typename TagT, typename LabelT>
@@ -1340,7 +1276,35 @@
     if (num_threads != 0)
         omp_set_num_threads(num_threads);
 
-<<<<<<< HEAD
+    /* visit_order is a vector that is initialized to the entire graph */
+    std::vector<uint32_t> visit_order;
+    std::vector<diskann::Neighbor> pool, tmp;
+    tsl::robin_set<uint32_t> visited;
+    visit_order.reserve(_nd + _num_frozen_pts);
+    for (uint32_t i = 0; i < (uint32_t)_nd; i++)
+    {
+        visit_order.emplace_back(i);
+    }
+
+    // If there are any frozen points, add them all.
+    for (uint32_t frozen = (uint32_t)_max_points; frozen < _max_points + _num_frozen_pts; frozen++)
+    {
+        visit_order.emplace_back(frozen);
+    }
+
+    // if there are frozen points, the first such one is set to be the _start
+    if (_num_frozen_pts > 0)
+        _start = (uint32_t)_max_points;
+    else
+        _start = calculate_entry_point();
+
+    diskann::Timer link_timer;
+
+#pragma omp parallel for schedule(dynamic, 2048)
+    for (int64_t node_ctr = 0; node_ctr < (int64_t)(visit_order.size()); node_ctr++)
+    {
+        auto node = visit_order[node_ctr];
+
     // Find and add appropriate graph edges
     ScratchStoreManager<InMemQueryScratch<T>> manager(_query_scratch);
     auto scratch = manager.scratch_space();
@@ -1351,50 +1315,8 @@
     } else {
       search_for_point_and_prune(node, _indexingQueueSize, pruned_list,
                                  scratch);
-=======
-    /* visit_order is a vector that is initialized to the entire graph */
-    std::vector<uint32_t> visit_order;
-    std::vector<diskann::Neighbor> pool, tmp;
-    tsl::robin_set<uint32_t> visited;
-    visit_order.reserve(_nd + _num_frozen_pts);
-    for (uint32_t i = 0; i < (uint32_t)_nd; i++)
-    {
-        visit_order.emplace_back(i);
->>>>>>> 7ac28915
-    }
-
-    // If there are any frozen points, add them all.
-    for (uint32_t frozen = (uint32_t)_max_points; frozen < _max_points + _num_frozen_pts; frozen++)
-    {
-        visit_order.emplace_back(frozen);
-    }
-
-    // if there are frozen points, the first such one is set to be the _start
-    if (_num_frozen_pts > 0)
-        _start = (uint32_t)_max_points;
-    else
-        _start = calculate_entry_point();
-
-    diskann::Timer link_timer;
-
-#pragma omp parallel for schedule(dynamic, 2048)
-    for (int64_t node_ctr = 0; node_ctr < (int64_t)(visit_order.size()); node_ctr++)
-    {
-        auto node = visit_order[node_ctr];
-
-        // Find and add appropriate graph edges
-        ScratchStoreManager<InMemQueryScratch<T>> manager(_query_scratch);
-        auto scratch = manager.scratch_space();
-        std::vector<uint32_t> pruned_list;
-        if (_filtered_index)
-        {
-            search_for_point_and_prune(node, _indexingQueueSize, pruned_list, scratch, true, _filterIndexingQueueSize);
-        }
-        else
-        {
-            search_for_point_and_prune(node, _indexingQueueSize, pruned_list, scratch);
-        }
-        assert(pruned_list.size() > 0);
+    }
+    assert(pruned_list.size() > 0);
 
         {
             LockGuard guard(_locks[node]);
@@ -1877,28 +1799,28 @@
 }
 
 template <typename T, typename TagT, typename LabelT>
-<<<<<<< HEAD
-void Index<T, TagT, LabelT>::parse_label_file(const std::string &label_file,
-                                              size_t &num_points) {
-  // Format of Label txt file: filters with comma separators
-
-  std::ifstream infile(label_file);
-  if (infile.fail()) {
-    throw diskann::ANNException(
-        std::string("Failed to open file ") + label_file, -1);
-  }
-
-  std::string line, token;
-  uint32_t line_cnt = 0;
-
-  while (std::getline(infile, line)) {
-    line_cnt++;
-  }
-  _location_to_labels.resize(line_cnt, std::vector<LabelT>());
-
-  infile.clear();
-  infile.seekg(0, std::ios::beg);
-  line_cnt = 0;
+void Index<T, TagT, LabelT>::parse_label_file(const std::string &label_file, size_t &num_points)
+{
+    // Format of Label txt file: filters with comma separators
+
+    std::ifstream infile(label_file);
+    if (infile.fail())
+    {
+        throw diskann::ANNException(std::string("Failed to open file ") + label_file, -1);
+    }
+
+    std::string line, token;
+    uint32_t line_cnt = 0;
+
+    while (std::getline(infile, line))
+    {
+        line_cnt++;
+    }
+    _location_to_labels.resize(line_cnt, std::vector<LabelT>());
+
+    infile.clear();
+    infile.seekg(0, std::ios::beg);
+    line_cnt = 0;
 
   while (std::getline(infile, line)) {
     if (line.find(NO_LABEL_FOR_POINT) != std::string::npos) {
@@ -1917,59 +1839,12 @@
       _labels.insert(token_as_num);
     }
 
-    std::sort(lbls.begin(), lbls.end());
-    _location_to_labels[line_cnt] = lbls;
-    line_cnt++;
-  }
-  num_points = (size_t)line_cnt;
-  diskann::cout << "Identified " << _labels.size() << " distinct label(s)"
-                << std::endl;
-=======
-void Index<T, TagT, LabelT>::parse_label_file(const std::string &label_file, size_t &num_points)
-{
-    // Format of Label txt file: filters with comma separators
-
-    std::ifstream infile(label_file);
-    if (infile.fail())
-    {
-        throw diskann::ANNException(std::string("Failed to open file ") + label_file, -1);
-    }
-
-    std::string line, token;
-    uint32_t line_cnt = 0;
-
-    while (std::getline(infile, line))
-    {
-        line_cnt++;
-    }
-    _location_to_labels.resize(line_cnt, std::vector<LabelT>());
-
-    infile.clear();
-    infile.seekg(0, std::ios::beg);
-    line_cnt = 0;
-
-    while (std::getline(infile, line))
-    {
-        std::istringstream iss(line);
-        std::vector<LabelT> lbls(0);
-        getline(iss, token, '\t');
-        std::istringstream new_iss(token);
-        while (getline(new_iss, token, ','))
-        {
-            token.erase(std::remove(token.begin(), token.end(), '\n'), token.end());
-            token.erase(std::remove(token.begin(), token.end(), '\r'), token.end());
-            LabelT token_as_num = (LabelT)std::stoul(token);
-            lbls.push_back(token_as_num);
-            _labels.insert(token_as_num);
-        }
-
         std::sort(lbls.begin(), lbls.end());
         _location_to_labels[line_cnt] = lbls;
         line_cnt++;
     }
     num_points = (size_t)line_cnt;
     diskann::cout << "Identified " << _labels.size() << " distinct label(s)" << std::endl;
->>>>>>> 7ac28915
 }
 
 template <typename T, typename TagT, typename LabelT>
@@ -3094,68 +2969,6 @@
     tl.unlock();
 
     _data_store->set_vector(location, point); // update datastore
-
-    // Find and add appropriate graph edges
-    ScratchStoreManager<InMemQueryScratch<T>> manager(_query_scratch);
-    auto scratch = manager.scratch_space();
-    std::vector<uint32_t> pruned_list; // it is the set best candidates to connect to this point
-    if (_filtered_index)
-    {
-        // when filtered the best_candidates will share the same label (
-        // label_present > distance)
-        search_for_point_and_prune(location, _indexingQueueSize, pruned_list, scratch, true, _filterIndexingQueueSize);
-    }
-    else
-    {
-        search_for_point_and_prune(location, _indexingQueueSize, pruned_list, scratch);
-    }
-    assert(pruned_list.size() > 0); // should find atleast one neighbour (i.e
-                                    // frozen point acting as medoid)
-
-    {
-        std::shared_lock<std::shared_timed_mutex> tlock(_tag_lock, std::defer_lock);
-        if (_conc_consolidate)
-            tlock.lock();
-
-        LockGuard guard(_locks[location]);
-        _graph_store->clear_neighbours(location);
-
-        std::vector<uint32_t> neighbor_links;
-        for (auto link : pruned_list)
-        {
-            if (_conc_consolidate)
-                if (!_location_to_tag.contains(link))
-                    continue;
-            neighbor_links.emplace_back(link);
-        }
-        _graph_store->set_neighbours(location, neighbor_links);
-        assert(_graph_store->get_neighbours(location).size() <= _indexingRange);
-
-        if (_conc_consolidate)
-            tlock.unlock();
-    }
-<<<<<<< HEAD
-#else
-    return -1;
-#endif
-  } // cant insert as active pts >= max_pts
-  dl.unlock();
-
-  // Insert tag and mapping to location
-  if (_enable_tags) {
-    // if tags are enabled and tag is already inserted. so we can't reuse that
-    // tag.
-    if (_tag_to_location.find(tag) != _tag_to_location.end()) {
-      release_location(location);
-      return -1;
-    }
-
-    _tag_to_location[tag] = location;
-    _location_to_tag.set(location, tag);
-  }
-  tl.unlock();
-
-  _data_store->set_vector(location, point); // update datastore
 
   // Find and add appropriate graph edges
   ScratchStoreManager<InMemQueryScratch<T>> manager(_query_scratch);
@@ -3174,37 +2987,32 @@
   assert(pruned_list.size() > 0); // should find atleast one neighbour (i.e
                                   // frozen point acting as medoid)
 
-  {
-    std::shared_lock<std::shared_timed_mutex> tlock(_tag_lock, std::defer_lock);
-    if (_conc_consolidate)
-      tlock.lock();
-
-    LockGuard guard(_locks[location]);
-    _graph_store->clear_neighbours(location);
-
-    std::vector<uint32_t> neighbor_links;
-    for (auto link : pruned_list) {
-      if (_conc_consolidate)
-        if (!_location_to_tag.contains(link))
-          continue;
-      neighbor_links.emplace_back(link);
-    }
-    _graph_store->set_neighbours(location, neighbor_links);
-    assert(_graph_store->get_neighbours(location).size() <= _indexingRange);
-
-    if (_conc_consolidate)
-      tlock.unlock();
-  }
-
-  inter_insert(location, pruned_list, scratch);
-
-  return 0;
-=======
+    {
+        std::shared_lock<std::shared_timed_mutex> tlock(_tag_lock, std::defer_lock);
+        if (_conc_consolidate)
+            tlock.lock();
+
+        LockGuard guard(_locks[location]);
+        _graph_store->clear_neighbours(location);
+
+        std::vector<uint32_t> neighbor_links;
+        for (auto link : pruned_list)
+        {
+            if (_conc_consolidate)
+                if (!_location_to_tag.contains(link))
+                    continue;
+            neighbor_links.emplace_back(link);
+        }
+        _graph_store->set_neighbours(location, neighbor_links);
+        assert(_graph_store->get_neighbours(location).size() <= _indexingRange);
+
+        if (_conc_consolidate)
+            tlock.unlock();
+    }
 
     inter_insert(location, pruned_list, scratch);
 
     return 0;
->>>>>>> 7ac28915
 }
 
 template <typename T, typename TagT, typename LabelT> int Index<T, TagT, LabelT>::_lazy_delete(const TagType &tag)
