--- conflicted
+++ resolved
@@ -205,12 +205,8 @@
 {
     for (uint32_t i = 0; i < num_threads; i++)
     {
-<<<<<<< HEAD
-        auto scratch = new InMemQueryScratch<T>(search_l, indexing_l, r, maxc, dim, _pq_dist, bitmask_size);
-=======
         auto scratch = new InMemQueryScratch<T>(search_l, indexing_l, r, maxc, dim, _data_store->get_aligned_dim(),
-                                                _data_store->get_alignment_factor(), _pq_dist);
->>>>>>> 06fc0b71
+                                                _data_store->get_alignment_factor(), _pq_dist, bitmask_size);
         _query_scratch.push(scratch);
     }
 }
@@ -956,20 +952,11 @@
     // }
 
     T *aligned_query = scratch->aligned_query();
-
-<<<<<<< HEAD
     std::vector<std::uint64_t>& query_bitmask_buf = scratch->query_label_bitmask();
-    
-    float *query_float;
-    float *query_rotated;
-    float *pq_dists;
-    _u8 *pq_coord_scratch;
-=======
     float *query_float = nullptr;
     float *query_rotated = nullptr;
     float *pq_dists = nullptr;
     uint8_t *pq_coord_scratch = nullptr;
->>>>>>> 06fc0b71
     // Intialize PQ related scratch to use PQ based distances
     if (_pq_dist)
     {
@@ -1067,14 +1054,10 @@
 
         if (use_filter)
         {
-<<<<<<< HEAD
             simple_bitmask bm(_bitmask_buf.get_bitmask(id), _bitmask_buf._bitmask_size);
             
             if (!bm.test_full_mask_val(bitmask_full_val))
             {
-=======
-            if (!detect_common_filters(id, search_invocation, filter_label))
->>>>>>> 06fc0b71
                 continue;
             }
         }
@@ -1149,14 +1132,10 @@
                 if (use_filter)
                 {
                     // NOTE: NEED TO CHECK IF THIS CORRECT WITH NEW LOCKS.
-<<<<<<< HEAD
                     simple_bitmask bm(_bitmask_buf.get_bitmask(id), _bitmask_buf._bitmask_size);
 
                     if (!bm.test_full_mask_val(bitmask_full_val))
                     {
-=======
-                    if (!detect_common_filters(id, search_invocation, filter_label))
->>>>>>> 06fc0b71
                         continue;
                     }
                 }
@@ -1203,11 +1182,7 @@
                 dist_scratch.push_back(_data_store->get_distance(aligned_query, id));
             }
         }
-<<<<<<< HEAD
 //        cmps += id_scratch.size();
-=======
-        cmps += (uint32_t)id_scratch.size();
->>>>>>> 06fc0b71
 
         // Insert <id, dist> pairs into the pool of candidates
         for (size_t m = 0; m < id_scratch.size(); ++m)
@@ -1321,27 +1296,13 @@
                 bool prune_allowed = true;
                 if (_filtered_index)
                 {
-<<<<<<< HEAD
-                    _u32 a = iter->id;
-                    _u32 b = iter2->id;
+                    uint32_t a = iter->id;
+                    uint32_t b = iter2->id;
                     
                     simple_bitmask bm1(_bitmask_buf.get_bitmask(a), _bitmask_buf._bitmask_size);
                     simple_bitmask bm2(_bitmask_buf.get_bitmask(b), _bitmask_buf._bitmask_size);
 
                     prune_allowed = bm1.test_full_mask_contain(bm2);
-=======
-                    uint32_t a = iter->id;
-                    uint32_t b = iter2->id;
-                    for (auto &x : _pts_to_labels[b])
-                    {
-                        if (std::find(_pts_to_labels[a].begin(), _pts_to_labels[a].end(), x) == _pts_to_labels[a].end())
-                        {
-                            prune_allowed = false;
-                        }
-                        if (!prune_allowed)
-                            break;
-                    }
->>>>>>> 06fc0b71
                 }
                 if (!prune_allowed)
                     continue;
@@ -2050,7 +2011,6 @@
     {
         return _label_map[raw_label];
     }
-<<<<<<< HEAD
     else if (_use_universal_label)
     {
         return _universal_label;
@@ -2059,12 +2019,6 @@
     {
         return std::numeric_limits<LabelT>::max();
     }
-=======
-    std::stringstream stream;
-    stream << "Unable to find label in the Label Map";
-    diskann::cerr << stream.str() << std::endl;
-    throw diskann::ANNException(stream.str(), -1, __FUNCSIG__, __FILE__, __LINE__);
->>>>>>> 06fc0b71
 }
 
 template <typename T, typename TagT, typename LabelT>
@@ -2200,7 +2154,6 @@
                      num_points_labels); // determines medoid for each label and identifies
                                          // the points to label mapping
 
-<<<<<<< HEAD
     convert_pts_label_to_bitmask(_pts_to_labels, _bitmask_buf, _labels.size());
 
     std::unordered_map<LabelT, std::vector<_u32>> label_to_points;
@@ -2231,27 +2184,8 @@
             bool pt_has_lbl = bm.test_full_mask_val(bitmask_full_val);
 
             if (pt_has_lbl)
-=======
-    std::unordered_map<LabelT, std::vector<uint32_t>> label_to_points;
-
-    for (uint32_t point_id = 0; point_id < num_points_to_load; point_id++)
-    {
-        for (auto label : _pts_to_labels[point_id])
-        {
-            if (label != _universal_label)
->>>>>>> 06fc0b71
             {
-                label_to_points[label].emplace_back(point_id);
-            }
-            else
-            {
-                for (typename tsl::robin_set<LabelT>::size_type lbl = 0; lbl < _labels.size(); lbl++)
-                {
-                    auto itr = _labels.begin();
-                    std::advance(itr, lbl);
-                    auto &x = *itr;
-                    label_to_points[x].emplace_back(point_id);
-                }
+                labeled_points.emplace_back(point_id);
             }
         }
     }
