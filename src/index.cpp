--- conflicted
+++ resolved
@@ -1292,14 +1292,11 @@
     std::sort(pool.begin(), pool.end());
     pruned_list.clear();
     pruned_list.reserve(range);
-<<<<<<< HEAD
-
-=======
+
     if (pool.begin()->distance == 0)
     {
         diskann::cerr << "Warning: a candidate with distance 0 found in prune_neighbors" << std::endl;
     }
->>>>>>> 7265a6ee
     occlude_list(location, pool, alpha, range, max_candidate_size, pruned_list, scratch);
     assert(pruned_list.size() <= range);
 
