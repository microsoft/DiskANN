--- conflicted
+++ resolved
@@ -113,10 +113,9 @@
         this->_distance.reset((Distance<T> *)get_distance_function<T>(m));
     }
     // REFACTOR: TODO This should move to a factory method.
-<<<<<<< HEAD
-=======
-
->>>>>>> 45a54090
+    _data_store =
+        std::make_unique<diskann::InMemDataStore<T>>((location_t)total_internal_points, _dim, this->_distance);
+
     _data_store =
         std::make_unique<diskann::InMemDataStore<T>>((location_t)total_internal_points, _dim, this->_distance);
 
@@ -225,11 +224,7 @@
     // Note: at this point, either _nd == _max_points or any frozen points have
     // been temporarily moved to _nd, so _nd + _num_frozen_points is the valid
     // location limit.
-<<<<<<< HEAD
-    return _data_store->save(data_file, _nd + _num_frozen_pts);
-=======
     return _data_store->save(data_file, (location_t)(_nd + _num_frozen_pts));
->>>>>>> 45a54090
 }
 
 // save the graph index on a file as an adjacency list. For each point,
@@ -1512,11 +1507,7 @@
                 {
                     if (dummy_visited.find(cur_nbr) == dummy_visited.end() && cur_nbr != node)
                     {
-<<<<<<< HEAD
-                        float dist = _data_store->get_distance(node, cur_nbr);
-=======
                         float dist = _data_store->get_distance((location_t)node, (location_t)cur_nbr);
->>>>>>> 45a54090
                         dummy_pool.emplace_back(Neighbor(cur_nbr, dist));
                         dummy_visited.insert(cur_nbr);
                     }
@@ -1570,11 +1561,7 @@
     //     sizeof(T) * _num_frozen_pts);
     for (location_t i = 0; i < _num_frozen_pts; i++)
     {
-<<<<<<< HEAD
-        _data_store->set_vector(i + _max_points, data + i * _dim);
-=======
         _data_store->set_vector((location_t)(i + _max_points), data + i * _dim);
->>>>>>> 45a54090
     }
     _has_built = true;
     diskann::cout << "Index start points set: #" << _num_frozen_pts << std::endl;
@@ -1684,11 +1671,7 @@
         std::unique_lock<std::shared_timed_mutex> tl(_tag_lock);
         _nd = num_points_to_load;
 
-<<<<<<< HEAD
-        _data_store->populate_data(data, num_points_to_load);
-=======
         _data_store->populate_data(data, (location_t)num_points_to_load);
->>>>>>> 45a54090
 
         // REFACTOR
         // memcpy((char *)_data, (char *)data, _aligned_dim * _nd * sizeof(T));
@@ -2283,11 +2266,7 @@
     }
     else
     {
-<<<<<<< HEAD
-        _data_store->copy_vectors(res, _max_points, 1);
-=======
         _data_store->copy_vectors((location_t)res, (location_t)_max_points, 1);
->>>>>>> 45a54090
     }
 }
 
@@ -2371,11 +2350,7 @@
             expanded_nghrs_vec.reserve(expanded_nodes_set.size());
             for (auto &ngh : expanded_nodes_set)
             {
-<<<<<<< HEAD
-                expanded_nghrs_vec.emplace_back(ngh, _data_store->get_distance(loc, ngh));
-=======
                 expanded_nghrs_vec.emplace_back(ngh, _data_store->get_distance((location_t)loc, (location_t)ngh));
->>>>>>> 45a54090
             }
             std::sort(expanded_nghrs_vec.begin(), expanded_nghrs_vec.end());
             std::vector<uint32_t> &occlude_list_output = scratch->occlude_list_output();
@@ -2762,11 +2737,7 @@
     auto start = std::chrono::high_resolution_clock::now();
     assert(_empty_slots.size() == 0); // should not resize if there are empty slots.
 
-<<<<<<< HEAD
-    _data_store->resize(new_internal_points);
-=======
     _data_store->resize((location_t)new_internal_points);
->>>>>>> 45a54090
     _final_graph.resize(new_internal_points);
     _locks = std::vector<non_recursive_mutex>(new_internal_points);
 
@@ -3053,11 +3024,7 @@
     {
         char *cur_node_offset = _opt_graph + i * _node_size;
         _data_store->get_vector(i, (T *)cur_vec);
-<<<<<<< HEAD
-        float cur_norm = dist_fast->norm((T *)cur_vec, _data_store->get_aligned_dim());
-=======
         float cur_norm = dist_fast->norm((T *)cur_vec, (uint32_t)_data_store->get_aligned_dim());
->>>>>>> 45a54090
         std::memcpy(cur_node_offset, &cur_norm, sizeof(float));
         std::memcpy(cur_node_offset + sizeof(float), cur_vec, _data_len - sizeof(float));
 
