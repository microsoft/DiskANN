--- conflicted
+++ resolved
@@ -861,28 +861,9 @@
     return min_idx;
 }
 
-template <typename T, typename TagT, typename LabelT> std::vector<uint32_t> Index<T, TagT, LabelT>::get_init_ids()
-{
-    std::vector<uint32_t> init_ids;
-    init_ids.reserve(1 + _num_frozen_pts);
-
-    init_ids.emplace_back(_start);
-
-    for (uint32_t frozen = _max_points; frozen < _max_points + _num_frozen_pts; frozen++)
-    {
-        if (frozen != _start)
-        {
-            init_ids.emplace_back(frozen);
-        }
-    }
-
-    return init_ids;
-}
-
-<<<<<<< HEAD
-  template<typename T, typename TagT>
-  float Index<T, TagT>::compute_distance(const T* x, const T* y,
-      const unsigned* qids, const size_t num_query) {
+template <typename T, typename TagT, typename LabelT> float Index<T, TagT, LabelT>::compute_distance(
+    const T* x, const T* y, const unsigned* qids, const size_t num_query) 
+{
     float distance = _distance->compare(x, y, (unsigned) _aligned_dim);
     if (num_query == 0 || qids == nullptr)
       return distance;
@@ -892,22 +873,33 @@
                                         _query_data + _aligned_dim * (size_t) qids[i], 
                                         (unsigned) _aligned_dim);
     }
-    return (1 - _lambda) * distance + _lambda * (distance_q / num_query);
-  }
-
-  template<typename T, typename TagT>
-  std::pair<uint32_t, uint32_t> Index<T, TagT>::iterate_to_fixed_point_with_query(
-      const T *query, const unsigned Lsize,
-      const std::vector<unsigned> &init_ids, InMemQueryScratch<T> *scratch,
-      const unsigned *qids, const size_t num_query,
-      bool ret_frozen, bool search_invocation) {
-=======
+    return (1 - _indexingLambda) * distance + _indexingLambda * (distance_q / num_query);
+}
+
+template <typename T, typename TagT, typename LabelT> std::vector<uint32_t> Index<T, TagT, LabelT>::get_init_ids()
+{
+    std::vector<uint32_t> init_ids;
+    init_ids.reserve(1 + _num_frozen_pts);
+
+    init_ids.emplace_back(_start);
+
+    for (uint32_t frozen = _max_points; frozen < _max_points + _num_frozen_pts; frozen++)
+    {
+        if (frozen != _start)
+        {
+            init_ids.emplace_back(frozen);
+        }
+    }
+
+    return init_ids;
+}
+
 template <typename T, typename TagT, typename LabelT>
 std::pair<uint32_t, uint32_t> Index<T, TagT, LabelT>::iterate_to_fixed_point(
     const T *query, const uint32_t Lsize, const std::vector<uint32_t> &init_ids, InMemQueryScratch<T> *scratch,
-    bool use_filter, const std::vector<LabelT> &filter_label, bool search_invocation)
-{
->>>>>>> 8ec06fa9
+    bool use_filter, const std::vector<LabelT> &filter_label, bool search_invocation, 
+    const unsigned *qids, const size_t num_query)
+{
     std::vector<Neighbor> &expanded_nodes = scratch->pool();
     NeighborPriorityQueue &best_L_nodes = scratch->best_l_nodes();
     best_L_nodes.reserve(Lsize);
@@ -1010,18 +1002,6 @@
                 continue;
         }
 
-<<<<<<< HEAD
-        float distance;
-        if (_pq_dist)
-          pq_dist_lookup(pq_coord_scratch, 1, this->_num_pq_chunks, pq_dists,
-                         &distance);
-        else 
-          distance = compute_distance(_data + _aligned_dim * (size_t) id, 
-                                      aligned_query, qids, num_query);
-        Neighbor nn = Neighbor(id, distance);
-        best_L_nodes.insert(nn);
-      }
-=======
         if (is_not_visited(id))
         {
             if (fast_iterate)
@@ -1037,106 +1017,15 @@
             if (_pq_dist)
                 pq_dist_lookup(pq_coord_scratch, 1, this->_num_pq_chunks, pq_dists, &distance);
             else
-                distance = _distance->compare(_data + _aligned_dim * (size_t)id, aligned_query, (uint32_t)_aligned_dim);
+                distance = compute_distance(_data + _aligned_dim * (size_t) id, aligned_query, qids, num_query);
             Neighbor nn = Neighbor(id, distance);
             best_L_nodes.insert(nn);
         }
->>>>>>> 8ec06fa9
     }
 
     uint32_t hops = 0;
     uint32_t cmps = 0;
 
-<<<<<<< HEAD
-    while (best_L_nodes.has_unexpanded_node()) {
-      auto nbr = best_L_nodes.closest_unexpanded();   
-      auto n = nbr.id;
-      // Add node to expanded nodes to create pool for prune later
-      if (!search_invocation &&
-          (n != _start || _num_frozen_pts == 0 || ret_frozen)) {
-        expanded_nodes.emplace_back(nbr);
-      }
-      // Find which of the nodes in des have not been visited before
-      id_scratch.clear();
-      dist_scratch.clear();
-      {
-        if (_dynamic_index)
-          _locks[n].lock();
-        for (auto id : _final_graph[n]) {
-          assert(id < _max_points + _num_frozen_pts);
-          if (is_not_visited(id)) {
-            id_scratch.push_back(id);
-          }
-        }
-
-        if (_dynamic_index)
-          _locks[n].unlock();
-      }
-
-      // Mark nodes visited
-      for (auto id : id_scratch) {
-        if (fast_iterate) {
-          inserted_into_pool_bs[id] = 1;
-        } else {
-          inserted_into_pool_rs.insert(id);
-        }
-      }
-
-      // Compute distances to unvisited nodes in the expansion
-      if (_pq_dist) {
-        assert(dist_scratch.capacity() >= id_scratch.size());
-        compute_dists(id_scratch, dist_scratch);
-      } else {
-        assert(dist_scratch.size() == 0);
-        for (size_t m = 0; m < id_scratch.size(); ++m) {
-          unsigned id = id_scratch[m];
-
-          if (m + 1 < id_scratch.size()) {
-            auto nextn = id_scratch[m + 1];
-            diskann::prefetch_vector(
-                (const char *) _data + _aligned_dim * (size_t) nextn,
-                sizeof(T) * _aligned_dim);
-          }
-
-          dist_scratch.push_back(compute_distance(_data + _aligned_dim * (size_t) id, 
-                                                  aligned_query, qids, num_query));
-        }
-      }
-      cmps += id_scratch.size();
-
-      // Insert <id, dist> pairs into the pool of candidates
-      for (size_t m = 0; m < id_scratch.size(); ++m) {
-        best_L_nodes.insert(Neighbor(id_scratch[m], dist_scratch[m]));
-      }
-    }
-    return std::make_pair(hops, cmps);
-  }
-
-  template<typename T, typename TagT>
-  std::pair<uint32_t, uint32_t> Index<T, TagT>::iterate_to_fixed_point(
-      const T *query, const unsigned Lsize,
-      const std::vector<unsigned> &init_ids, InMemQueryScratch<T> *scratch,
-      bool ret_frozen, bool search_invocation) {
-    return iterate_to_fixed_point_with_query(query, Lsize, init_ids, scratch,
-                                            nullptr, 0, 
-                                            ret_frozen, search_invocation);
-  }
-
-  template<typename T, typename TagT>
-  void Index<T, TagT>::search_for_point_and_prune(
-      int location, _u32 Lindex, std::vector<unsigned> &pruned_list,
-      InMemQueryScratch<T> *scratch,
-      const unsigned* qids, const size_t num_query) {
-    std::vector<unsigned> init_ids;
-    init_ids.emplace_back(_start);
-
-    if (num_query == 0 || qids == nullptr)
-      iterate_to_fixed_point(_data + _aligned_dim * location, Lindex, init_ids,
-                            scratch, true, false);
-    else 
-      iterate_to_fixed_point_with_query(_data + _aligned_dim * location, Lindex, init_ids,
-                            scratch, qids, num_query, true, false);
-=======
     while (best_L_nodes.has_unexpanded_node())
     {
         auto nbr = best_L_nodes.closest_unexpanded();
@@ -1233,7 +1122,7 @@
                 }
 
                 dist_scratch.push_back(
-                    _distance->compare(aligned_query, _data + _aligned_dim * (size_t)id, (uint32_t)_aligned_dim));
+                    compute_distance(_data + _aligned_dim * (size_t) id, aligned_query, qids, num_query));
             }
         }
         cmps += id_scratch.size();
@@ -1250,8 +1139,9 @@
 template <typename T, typename TagT, typename LabelT>
 void Index<T, TagT, LabelT>::search_for_point_and_prune(int location, uint32_t Lindex,
                                                         std::vector<uint32_t> &pruned_list,
-                                                        InMemQueryScratch<T> *scratch, bool use_filter,
-                                                        uint32_t filteredLindex)
+                                                        InMemQueryScratch<T> *scratch,
+                                                        const unsigned* qids, const size_t num_query, 
+                                                        bool use_filter, uint32_t filteredLindex)
 {
     const std::vector<uint32_t> init_ids = get_init_ids();
     const std::vector<LabelT> unused_filter_label;
@@ -1259,7 +1149,7 @@
     if (!use_filter)
     {
         iterate_to_fixed_point(_data + _aligned_dim * location, Lindex, init_ids, scratch, false, unused_filter_label,
-                               false);
+                               false, qids, num_query);
     }
     else
     {
@@ -1267,9 +1157,8 @@
         for (auto &x : _pts_to_labels[location])
             filter_specific_start_nodes.emplace_back(_label_to_medoid_id[x]);
         iterate_to_fixed_point(_data + _aligned_dim * location, filteredLindex, filter_specific_start_nodes, scratch,
-                               true, _pts_to_labels[location], false);
-    }
->>>>>>> 8ec06fa9
+                               true, _pts_to_labels[location], false, qids, num_query);
+    }
 
     auto &pool = scratch->pool();
 
@@ -1302,6 +1191,15 @@
 
     assert(!pruned_list.empty());
     assert(_final_graph.size() == _max_points + _num_frozen_pts);
+}
+
+template <typename T, typename TagT, typename LabelT>
+void Index<T, TagT, LabelT>::search_for_point_and_prune(int location, uint32_t Lindex,
+                                                        std::vector<uint32_t> &pruned_list,
+                                                        InMemQueryScratch<T> *scratch,
+                                                        bool use_filter, uint32_t filteredLindex)
+{
+    search_for_point_and_prune(location, Lindex, pruned_list, scratch, nullptr, 0, use_filter, filteredLindex);
 }
 
 template <typename T, typename TagT, typename LabelT>
@@ -1530,19 +1428,12 @@
     if (num_threads != 0)
         omp_set_num_threads(num_threads);
 
-<<<<<<< HEAD
-    _indexingQueueSize = parameters.Get<unsigned>("L");  // Search list size
-    _indexingRange = parameters.Get<unsigned>("R");
-    _indexingMaxC = parameters.Get<unsigned>("C");
-    _indexingAlpha = parameters.Get<float>("alpha");
-    _lambda = parameters.Get<float>("lambda");
-=======
     _indexingQueueSize = parameters.search_list_size;
     _filterIndexingQueueSize = parameters.filter_list_size;
     _indexingRange = parameters.max_degree;
     _indexingMaxC = parameters.max_occlusion_size;
     _indexingAlpha = parameters.alpha;
->>>>>>> 8ec06fa9
+    _indexingLambda = parameters.lambda;
 
     /* visit_order is a vector that is initialized to the entire graph */
     std::vector<uint32_t> visit_order;
@@ -1574,55 +1465,31 @@
     diskann::Timer link_timer;
 
 #pragma omp parallel for schedule(dynamic, 2048)
-<<<<<<< HEAD
-    for (_s64 node_ctr = 0; node_ctr < (_s64) (visit_order.size());
-         node_ctr++) {
-      auto node = visit_order[node_ctr];
-
-      ScratchStoreManager<InMemQueryScratch<T>> manager(_query_scratch);
-      auto scratch = manager.scratch_space();
-
-      std::vector<unsigned> pruned_list;
-      if (!_qids.empty() && !_qids[node].empty())
-        search_for_point_and_prune(node, _indexingQueueSize, pruned_list,
-                                  scratch, _qids[node].data(), _qids[node].size());
-      else
-        search_for_point_and_prune(node, _indexingQueueSize, pruned_list,
-                                  scratch);
-
-      {
-        LockGuard guard(_locks[node]);
-        _final_graph[node].reserve(
-            (_u64) (_indexingRange * GRAPH_SLACK_FACTOR * 1.05));
-        _final_graph[node] = pruned_list;
-        assert(_final_graph[node].size() <= _indexingRange);
-      }
-
-      inter_insert(node, pruned_list, scratch);
-
-      if (node_ctr % 100000 == 0) {
-        diskann::cout << "\r" << (100.0 * node_ctr) / (visit_order.size())
-                      << "% of index build completed." << std::flush;
-      }
-    }
-=======
     for (int64_t node_ctr = 0; node_ctr < (int64_t)(visit_order.size()); node_ctr++)
     {
         auto node = visit_order[node_ctr];
->>>>>>> 8ec06fa9
 
         ScratchStoreManager<InMemQueryScratch<T>> manager(_query_scratch);
         auto scratch = manager.scratch_space();
 
         std::vector<uint32_t> pruned_list;
         if (_filtered_index)
-        {
-            search_for_point_and_prune(node, _indexingQueueSize, pruned_list, scratch, _filtered_index,
-                                       _filterIndexingQueueSize);
+        {            
+            if (!_qids.empty() && !_qids[node].empty())
+              search_for_point_and_prune(node, _indexingQueueSize, pruned_list, scratch, 
+                                        _qids[node].data(), _qids[node].size(),
+                                        _filtered_index, _filterIndexingQueueSize);
+            else
+              search_for_point_and_prune(node, _indexingQueueSize, pruned_list, scratch, 
+                                        _filtered_index, _filterIndexingQueueSize);
         }
         else
         {
-            search_for_point_and_prune(node, _indexingQueueSize, pruned_list, scratch);
+            if (!_qids.empty() && !_qids[node].empty())
+              search_for_point_and_prune(node, _indexingQueueSize, pruned_list, scratch, 
+                                        _qids[node].data(), _qids[node].size());
+            else
+              search_for_point_and_prune(node, _indexingQueueSize, pruned_list, scratch);
         }
         {
             LockGuard guard(_locks[node]);
@@ -1984,16 +1851,12 @@
     build_with_data_populated(parameters, tags);
 }
 
-<<<<<<< HEAD
-  template<typename T, typename TagT>
-  void Index<T, TagT>::build(const char              *filename,
-                             const size_t             num_points_to_load,
-                             const char              *query_filename,
-                             const size_t             num_query,
-                             const std::string       &nnids_filename,
-                             const size_t             max_num_query_per_base,
-                             Parameters              &parameters,
-                             const std::vector<TagT> &tags) {
+template<typename T, typename TagT, typename LabelT> 
+void Index<T, TagT, LabelT>::build(const char *filename, const size_t num_points_to_load,
+                            const char        *query_filename, const size_t num_query,
+                            const std::string &nnids_filename, const size_t max_num_query_per_base,
+                            IndexWriteParameters    &parameters, const std::vector<TagT> &tags) 
+{
     if (!file_exists(query_filename)) {
       std::cout << "WARNING: Query data file " << query_filename << " does not exist."
              << std::endl;
@@ -2055,18 +1918,12 @@
       }
     }
     build(filename, num_points_to_load, parameters, tags);
-  }
-
-  template<typename T, typename TagT>
-  void Index<T, TagT>::build(const char  *filename,
-                             const size_t num_points_to_load,
-                             Parameters &parameters, const char *tag_filename) {
-=======
+}
+
 template <typename T, typename TagT, typename LabelT>
 void Index<T, TagT, LabelT>::build(const char *filename, const size_t num_points_to_load,
                                    IndexWriteParameters &parameters, const char *tag_filename)
 {
->>>>>>> 8ec06fa9
     std::vector<TagT> tags;
 
     if (_enable_tags)
@@ -2108,137 +1965,11 @@
 }
 
 template <typename T, typename TagT, typename LabelT>
-std::unordered_map<std::string, LabelT> Index<T, TagT, LabelT>::load_label_map(const std::string &labels_map_file)
-{
-    std::unordered_map<std::string, LabelT> string_to_int_mp;
-    std::ifstream map_reader(labels_map_file);
-    std::string line, token;
-    LabelT token_as_num;
-    std::string label_str;
-    while (std::getline(map_reader, line))
-    {
-        std::istringstream iss(line);
-        getline(iss, token, '\t');
-        label_str = token;
-        getline(iss, token, '\t');
-        token_as_num = std::stoul(token);
-        string_to_int_mp[label_str] = token_as_num;
-    }
-    return string_to_int_mp;
-}
-
-template <typename T, typename TagT, typename LabelT>
-LabelT Index<T, TagT, LabelT>::get_converted_label(const std::string &raw_label)
-{
-    if (_label_map.find(raw_label) != _label_map.end())
-    {
-        return _label_map[raw_label];
-    }
-    std::stringstream stream;
-    stream << "Unable to find label in the Label Map";
-    diskann::cerr << stream.str() << std::endl;
-    throw diskann::ANNException(stream.str(), -1, __FUNCSIG__, __FILE__, __LINE__);
-    exit(-1);
-}
-
-template <typename T, typename TagT, typename LabelT>
-void Index<T, TagT, LabelT>::parse_label_file(const std::string &label_file, size_t &num_points)
-{
-    // Format of Label txt file: filters with comma separators
-
-    std::ifstream infile(label_file);
-    if (infile.fail())
-    {
-        throw diskann::ANNException(std::string("Failed to open file ") + label_file, -1);
-    }
-
-    std::string line, token;
-    uint32_t line_cnt = 0;
-
-    while (std::getline(infile, line))
-    {
-        line_cnt++;
-    }
-    _pts_to_labels.resize(line_cnt, std::vector<LabelT>());
-
-    infile.clear();
-    infile.seekg(0, std::ios::beg);
-    line_cnt = 0;
-
-    while (std::getline(infile, line))
-    {
-        std::istringstream iss(line);
-        std::vector<LabelT> lbls(0);
-        getline(iss, token, '\t');
-        std::istringstream new_iss(token);
-        while (getline(new_iss, token, ','))
-        {
-            token.erase(std::remove(token.begin(), token.end(), '\n'), token.end());
-            token.erase(std::remove(token.begin(), token.end(), '\r'), token.end());
-            LabelT token_as_num = std::stoul(token);
-            lbls.push_back(token_as_num);
-            _labels.insert(token_as_num);
-        }
-        if (lbls.size() <= 0)
-        {
-            diskann::cout << "No label found";
-            exit(-1);
-        }
-        std::sort(lbls.begin(), lbls.end());
-        _pts_to_labels[line_cnt] = lbls;
-        line_cnt++;
-    }
-    num_points = (size_t)line_cnt;
-    diskann::cout << "Identified " << _labels.size() << " distinct label(s)" << std::endl;
-}
-
-template <typename T, typename TagT, typename LabelT>
-void Index<T, TagT, LabelT>::set_universal_label(const LabelT &label)
-{
-    _use_universal_label = true;
-    _universal_label = label;
-}
-
-template <typename T, typename TagT, typename LabelT>
-void Index<T, TagT, LabelT>::build_filtered_index(const char *filename, const std::string &label_file,
-                                                  const size_t num_points_to_load, IndexWriteParameters &parameters,
-                                                  const std::vector<TagT> &tags)
-{
-    _labels_file = label_file;
-    _filtered_index = true;
-    _label_to_medoid_id.clear();
-    size_t num_points_labels = 0;
-    parse_label_file(label_file,
-                     num_points_labels); // determines medoid for each label and
-                                         // identifies the points to label mapping
-
-    std::unordered_map<LabelT, std::vector<uint32_t>> label_to_points;
-
-    for (int lbl = 0; lbl < _labels.size(); lbl++)
-    {
-        auto itr = _labels.begin();
-        std::advance(itr, lbl);
-        auto &x = *itr;
-
-        std::vector<uint32_t> labeled_points;
-        for (uint32_t point_id = 0; point_id < num_points_to_load; point_id++)
-        {
-            bool pt_has_lbl = std::find(_pts_to_labels[point_id].begin(), _pts_to_labels[point_id].end(), x) !=
-                              _pts_to_labels[point_id].end();
-
-            bool pt_has_univ_lbl =
-                (_use_universal_label && (std::find(_pts_to_labels[point_id].begin(), _pts_to_labels[point_id].end(),
-                                                    _universal_label) != _pts_to_labels[point_id].end()));
-
-<<<<<<< HEAD
-  template<typename T, typename TagT>
-  void Index<T, TagT>::build(const char  *filename,
-                             const size_t num_points_to_load,
-                             const char  *query_filename, 
-                             const size_t num_query,
-                             const std::string &nnids_filename,
-                             const size_t max_num_query_per_base,
-                             Parameters &parameters, const char *tag_filename) {
+void Index<T, TagT, LabelT>::build(const char *filename, const size_t num_points_to_load,
+                                   const char  *query_filename, const size_t num_query,
+                                   const std::string &nnids_filename, const size_t max_num_query_per_base,
+                                   IndexWriteParameters &parameters, const char *tag_filename) 
+{
     std::vector<TagT> tags;
 
     if (_enable_tags) {
@@ -2275,19 +2006,131 @@
     build(filename, num_points_to_load,  
           query_filename, num_query, nnids_filename, max_num_query_per_base, 
           parameters, tags);
-  }
-
-  template<typename T, typename TagT>
-  template<typename IdType>
-  std::pair<uint32_t, uint32_t> Index<T, TagT>::search(const T       *query,
-                                                       const size_t   K,
-                                                       const unsigned L,
-                                                       IdType        *indices,
-                                                       float *distances) {
-    if (K > (uint64_t) L) {
-      throw ANNException("Set L to a value of at least K", -1, __FUNCSIG__,
-                         __FILE__, __LINE__);
-=======
+}
+
+template <typename T, typename TagT, typename LabelT>
+std::unordered_map<std::string, LabelT> Index<T, TagT, LabelT>::load_label_map(const std::string &labels_map_file)
+{
+    std::unordered_map<std::string, LabelT> string_to_int_mp;
+    std::ifstream map_reader(labels_map_file);
+    std::string line, token;
+    LabelT token_as_num;
+    std::string label_str;
+    while (std::getline(map_reader, line))
+    {
+        std::istringstream iss(line);
+        getline(iss, token, '\t');
+        label_str = token;
+        getline(iss, token, '\t');
+        token_as_num = std::stoul(token);
+        string_to_int_mp[label_str] = token_as_num;
+    }
+    return string_to_int_mp;
+}
+
+template <typename T, typename TagT, typename LabelT>
+LabelT Index<T, TagT, LabelT>::get_converted_label(const std::string &raw_label)
+{
+    if (_label_map.find(raw_label) != _label_map.end())
+    {
+        return _label_map[raw_label];
+    }
+    std::stringstream stream;
+    stream << "Unable to find label in the Label Map";
+    diskann::cerr << stream.str() << std::endl;
+    throw diskann::ANNException(stream.str(), -1, __FUNCSIG__, __FILE__, __LINE__);
+    exit(-1);
+}
+
+template <typename T, typename TagT, typename LabelT>
+void Index<T, TagT, LabelT>::parse_label_file(const std::string &label_file, size_t &num_points)
+{
+    // Format of Label txt file: filters with comma separators
+
+    std::ifstream infile(label_file);
+    if (infile.fail())
+    {
+        throw diskann::ANNException(std::string("Failed to open file ") + label_file, -1);
+    }
+
+    std::string line, token;
+    uint32_t line_cnt = 0;
+
+    while (std::getline(infile, line))
+    {
+        line_cnt++;
+    }
+    _pts_to_labels.resize(line_cnt, std::vector<LabelT>());
+
+    infile.clear();
+    infile.seekg(0, std::ios::beg);
+    line_cnt = 0;
+
+    while (std::getline(infile, line))
+    {
+        std::istringstream iss(line);
+        std::vector<LabelT> lbls(0);
+        getline(iss, token, '\t');
+        std::istringstream new_iss(token);
+        while (getline(new_iss, token, ','))
+        {
+            token.erase(std::remove(token.begin(), token.end(), '\n'), token.end());
+            token.erase(std::remove(token.begin(), token.end(), '\r'), token.end());
+            LabelT token_as_num = std::stoul(token);
+            lbls.push_back(token_as_num);
+            _labels.insert(token_as_num);
+        }
+        if (lbls.size() <= 0)
+        {
+            diskann::cout << "No label found";
+            exit(-1);
+        }
+        std::sort(lbls.begin(), lbls.end());
+        _pts_to_labels[line_cnt] = lbls;
+        line_cnt++;
+    }
+    num_points = (size_t)line_cnt;
+    diskann::cout << "Identified " << _labels.size() << " distinct label(s)" << std::endl;
+}
+
+template <typename T, typename TagT, typename LabelT>
+void Index<T, TagT, LabelT>::set_universal_label(const LabelT &label)
+{
+    _use_universal_label = true;
+    _universal_label = label;
+}
+
+template <typename T, typename TagT, typename LabelT>
+void Index<T, TagT, LabelT>::build_filtered_index(const char *filename, const std::string &label_file,
+                                                  const size_t num_points_to_load, IndexWriteParameters &parameters,
+                                                  const std::vector<TagT> &tags)
+{
+    _labels_file = label_file;
+    _filtered_index = true;
+    _label_to_medoid_id.clear();
+    size_t num_points_labels = 0;
+    parse_label_file(label_file,
+                     num_points_labels); // determines medoid for each label and
+                                         // identifies the points to label mapping
+
+    std::unordered_map<LabelT, std::vector<uint32_t>> label_to_points;
+
+    for (int lbl = 0; lbl < _labels.size(); lbl++)
+    {
+        auto itr = _labels.begin();
+        std::advance(itr, lbl);
+        auto &x = *itr;
+
+        std::vector<uint32_t> labeled_points;
+        for (uint32_t point_id = 0; point_id < num_points_to_load; point_id++)
+        {
+            bool pt_has_lbl = std::find(_pts_to_labels[point_id].begin(), _pts_to_labels[point_id].end(), x) !=
+                              _pts_to_labels[point_id].end();
+
+            bool pt_has_univ_lbl =
+                (_use_universal_label && (std::find(_pts_to_labels[point_id].begin(), _pts_to_labels[point_id].end(),
+                                                    _universal_label) != _pts_to_labels[point_id].end()));
+
             if (pt_has_lbl || pt_has_univ_lbl)
             {
                 labeled_points.emplace_back(point_id);
@@ -2337,7 +2180,6 @@
     if (K > (uint64_t)L)
     {
         throw ANNException("Set L to a value of at least K", -1, __FUNCSIG__, __FILE__, __LINE__);
->>>>>>> 8ec06fa9
     }
 
     ScratchStoreManager<InMemQueryScratch<T>> manager(_query_scratch);
