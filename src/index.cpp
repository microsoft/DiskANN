// Copyright (c) Microsoft Corporation. All rights reserved.
// Licensed under the MIT license.

#include <type_traits>
#include <omp.h>
#include <shared_mutex>
#include "common_includes.h"

#include "tsl/robin_set.h"
#include "tsl/robin_map.h"
#include "boost/dynamic_bitset.hpp"

#include "logger.h"
#include "exceptions.h"
#include "aligned_file_reader.h"
#include "math_utils.h"
#include "memory_mapper.h"
#include "parameters.h"
#include "timer.h"
#include "utils.h"
#include "windows_customizations.h"
#include "ann_exception.h"
#if defined(RELEASE_UNUSED_TCMALLOC_MEMORY_AT_CHECKPOINTS) && \
    defined(DISKANN_BUILD)
#include "gperftools/malloc_extension.h"
#endif

#ifdef _WINDOWS
#include <xmmintrin.h>
#endif
#include "index.h"

#define MAX_POINTS_FOR_USING_BITSET 10000000

namespace diskann {
  // Initialize an index with metric m, load the data of type T with filename
  // (bin), and initialize max_points
  template<typename T, typename TagT>
  Index<T, TagT>::Index(Metric m, const size_t dim, const size_t max_points,
                        const bool dynamic_index, const Parameters &indexParams,
                        const Parameters &searchParams, const bool enable_tags,
                        const bool concurrent_consolidate)
      : Index(m, dim, max_points, dynamic_index, enable_tags,
              concurrent_consolidate) {
    _indexingQueueSize = indexParams.Get<uint32_t>("L");
    _indexingRange = indexParams.Get<uint32_t>("R");
    _indexingMaxC = indexParams.Get<uint32_t>("C");
    _indexingAlpha = indexParams.Get<float>("alpha");

    uint32_t num_threads_srch = searchParams.Get<uint32_t>("num_threads");
    uint32_t num_threads_indx = indexParams.Get<uint32_t>("num_threads");
    uint32_t num_scratch_spaces = num_threads_srch + num_threads_indx;
    uint32_t search_l = searchParams.Get<uint32_t>("L");

    initialize_query_scratch(num_scratch_spaces, search_l, _indexingQueueSize,
                             _indexingRange, dim);
  }

  template<typename T, typename TagT>
  Index<T, TagT>::Index(Metric m, const size_t dim, const size_t max_points,
                        const bool dynamic_index, const bool enable_tags,
                        const bool concurrent_consolidate)
      : _dist_metric(m), _dim(dim), _max_points(max_points),
        _dynamic_index(dynamic_index), _enable_tags(enable_tags),
        _conc_consolidate(concurrent_consolidate), _query_scratch(nullptr) {
    if (dynamic_index && !enable_tags) {
      throw ANNException("ERROR: Dynamic Indexing must have tags enabled.", -1,
                         __FUNCSIG__, __FILE__, __LINE__);
    }

    // data stored to _nd * aligned_dim matrix with necessary zero-padding
    _aligned_dim = ROUND_UP(_dim, 8);

    if (dynamic_index) {
      _num_frozen_pts = 1;
    }
    // Sanity check. While logically it is correct, max_points = 0 causes
    // downstream problems.
    if (_max_points == 0) {
      _max_points = 1;
    }
    const size_t total_internal_points = _max_points + _num_frozen_pts;

    alloc_aligned(((void **) &_data),
                  total_internal_points * _aligned_dim * sizeof(T),
                  8 * sizeof(T));
    std::memset(_data, 0, total_internal_points * _aligned_dim * sizeof(T));

    _start = (unsigned) _max_points;

    _final_graph.resize(total_internal_points);

    if (m == diskann::Metric::COSINE && std::is_floating_point<T>::value) {
      // This is safe because T is float inside the if block.
      this->_distance = (Distance<T> *) new AVXNormalizedCosineDistanceFloat();
      this->_normalize_vecs = true;
      diskann::cout << "Normalizing vectors and using L2 for cosine "
                       "AVXNormalizedCosineDistanceFloat()."
                    << std::endl;
    } else {
      this->_distance = get_distance_function<T>(m);
    }

    _locks = std::vector<non_recursive_mutex>(total_internal_points);

    if (enable_tags) {
      _location_to_tag.reserve(total_internal_points);
      _tag_to_location.reserve(total_internal_points);
    }
  }

  template<typename T, typename TagT>
  Index<T, TagT>::~Index() {
    // Ensure that no other activity is happening before dtor()
    std::unique_lock<std::shared_timed_mutex> ul(_update_lock);
    std::unique_lock<std::shared_timed_mutex> cl(_consolidate_lock);
    std::unique_lock<std::shared_timed_mutex> tl(_tag_lock);
    std::unique_lock<std::shared_timed_mutex> dl(_delete_lock);

    for (auto &lock : _locks) {
      LockGuard lg(lock);
    }

    if (this->_distance != nullptr) {
      delete this->_distance;
      this->_distance = nullptr;
    }
    if (this->_data != nullptr) {
      aligned_free(this->_data);
      this->_data = nullptr;
    }

    ScratchStoreManager<InMemQueryScratch<T>> manager(_query_scratch);
    manager.destroy();
  }

  template<typename T, typename TagT>
  void Index<T, TagT>::initialize_query_scratch(uint32_t num_threads,
                                                uint32_t search_l,
                                                uint32_t indexing_l, uint32_t r,
                                                size_t dim) {
    for (uint32_t i = 0; i < num_threads; i++) {
      auto scratch = new InMemQueryScratch<T>(search_l, indexing_l, r, dim);
      _query_scratch.push(scratch);
    }
  }

  template<typename T, typename TagT>
  _u64 Index<T, TagT>::save_tags(std::string tags_file) {
    if (!_enable_tags) {
      diskann::cout << "Not saving tags as they are not enabled." << std::endl;
      return 0;
    }
    size_t tag_bytes_written;
    TagT  *tag_data = new TagT[_nd + _num_frozen_pts];
    for (_u32 i = 0; i < _nd; i++) {
      TagT tag;
      if (_location_to_tag.try_get(i, tag)) {
        tag_data[i] = tag;
      } else {
        // catering to future when tagT can be any type.
        std::memset((char *) &tag_data[i], 0, sizeof(TagT));
      }
    }
    if (_num_frozen_pts > 0) {
      std::memset((char *) &tag_data[_start], 0, sizeof(TagT));
    }
    try {
      tag_bytes_written =
          save_bin<TagT>(tags_file, tag_data, _nd + _num_frozen_pts, 1);
    } catch (std::system_error &e) {
      throw FileException(tags_file, e, __FUNCSIG__, __FILE__, __LINE__);
    }
    delete[] tag_data;
    return tag_bytes_written;
  }

  template<typename T, typename TagT>
  _u64 Index<T, TagT>::save_data(std::string data_file) {
    return save_data_in_base_dimensions(data_file, _data, _nd + _num_frozen_pts,
                                        _dim, _aligned_dim);
  }

  // save the graph index on a file as an adjacency list. For each point,
  // first store the number of neighbors, and then the neighbor list (each as
  // 4 byte unsigned)
  template<typename T, typename TagT>
  _u64 Index<T, TagT>::save_graph(std::string graph_file) {
    std::ofstream out;
    open_file_to_write(out, graph_file);

    _u64 file_offset = 0;  // we will use this if we want
    out.seekp(file_offset, out.beg);
    _u64 index_size = 24;
    _u32 max_degree = 0;
    out.write((char *) &index_size, sizeof(uint64_t));
    out.write((char *) &_max_observed_degree, sizeof(unsigned));
    unsigned ep_u32 = _start;
    out.write((char *) &ep_u32, sizeof(unsigned));
    out.write((char *) &_num_frozen_pts, sizeof(_u64));
    for (unsigned i = 0; i < _nd + _num_frozen_pts; i++) {
      unsigned GK = (unsigned) _final_graph[i].size();
      out.write((char *) &GK, sizeof(unsigned));
      out.write((char *) _final_graph[i].data(), GK * sizeof(unsigned));
      max_degree = _final_graph[i].size() > max_degree
                       ? (_u32) _final_graph[i].size()
                       : max_degree;
      index_size += (_u64) (sizeof(unsigned) * (GK + 1));
    }
    out.seekp(file_offset, out.beg);
    out.write((char *) &index_size, sizeof(uint64_t));
    out.write((char *) &max_degree, sizeof(_u32));
    out.close();
    return index_size;  // number of bytes written
  }

  template<typename T, typename TagT>
  _u64 Index<T, TagT>::save_delete_list(const std::string &filename) {
    if (_delete_set.size() == 0) {
      return 0;
    }
    std::unique_ptr<_u32[]> delete_list =
        std::make_unique<_u32[]>(_delete_set.size());
    _u32 i = 0;
    for (auto &del : _delete_set) {
      delete_list[i++] = del;
    }
    return save_bin<_u32>(filename, delete_list.get(), _delete_set.size(), 1);
  }

  template<typename T, typename TagT>
  void Index<T, TagT>::save(const char *filename, bool compact_before_save) {
    diskann::Timer timer;

    if (compact_before_save) {
      compact_data();
      compact_frozen_point();
    } else {
      if (!_data_compacted) {
        throw ANNException(
            "Index save for non-compacted index is not yet implemented", -1,
            __FUNCSIG__, __FILE__, __LINE__);
      }
    }

    std::unique_lock<std::shared_timed_mutex> ul(_update_lock);
    std::unique_lock<std::shared_timed_mutex> cl(_consolidate_lock);
    std::unique_lock<std::shared_timed_mutex> tl(_tag_lock);
    std::unique_lock<std::shared_timed_mutex> dl(_delete_lock);

    if (!_save_as_one_file) {
      std::string graph_file = std::string(filename);
      std::string tags_file = std::string(filename) + ".tags";
      std::string data_file = std::string(filename) + ".data";
      std::string delete_list_file = std::string(filename) + ".del";

      // Because the save_* functions use append mode, ensure that
      // the files are deleted before save. Ideally, we should check
      // the error code for delete_file, but will ignore now because
      // delete should succeed if save will succeed.
      delete_file(graph_file);
      save_graph(graph_file);
      delete_file(data_file);
      save_data(data_file);
      delete_file(tags_file);
      save_tags(tags_file);
      delete_file(delete_list_file);
      save_delete_list(delete_list_file);
    } else {
      diskann::cout << "Save index in a single file currently not supported. "
                       "Not saving the index."
                    << std::endl;
    }

    reposition_frozen_point_to_end();

    diskann::cout << "Time taken for save: " << timer.elapsed() / 1000000.0
                  << "s." << std::endl;
  }

#ifdef EXEC_ENV_OLS
  template<typename T, typename TagT>
  size_t Index<T, TagT>::load_tags(AlignedFileReader &reader) {
#else
  template<typename T, typename TagT>
  size_t Index<T, TagT>::load_tags(const std::string tag_filename) {
    if (_enable_tags && !file_exists(tag_filename)) {
      diskann::cerr << "Tag file provided does not exist!" << std::endl;
      throw diskann::ANNException("Tag file provided does not exist!", -1,
                                  __FUNCSIG__, __FILE__, __LINE__);
    }
#endif
    if (!_enable_tags) {
      diskann::cout << "Tags not loaded as tags not enabled." << std::endl;
      return 0;
    }

    size_t file_dim, file_num_points;
    TagT  *tag_data;
#ifdef EXEC_ENV_OLS
    load_bin<TagT>(reader, tag_data, file_num_points, file_dim);
#else
    load_bin<TagT>(std::string(tag_filename), tag_data, file_num_points,
                   file_dim);
#endif

    if (file_dim != 1) {
      std::stringstream stream;
      stream << "ERROR: Found " << file_dim << " dimensions for tags,"
             << "but tag file must have 1 dimension." << std::endl;
      diskann::cerr << stream.str() << std::endl;
      delete[] tag_data;
      throw diskann::ANNException(stream.str(), -1, __FUNCSIG__, __FILE__,
                                  __LINE__);
    }

    size_t num_data_points =
        _num_frozen_pts > 0 ? file_num_points - 1 : file_num_points;
    _location_to_tag.reserve(num_data_points);
    _tag_to_location.reserve(num_data_points);
    for (_u32 i = 0; i < (_u32) num_data_points; i++) {
      TagT tag = *(tag_data + i);
      if (_delete_set.find(i) == _delete_set.end()) {
        _location_to_tag.set(i, tag);
        _tag_to_location[tag] = i;
      }
    }
    diskann::cout << "Tags loaded." << std::endl;
    delete[] tag_data;
    return file_num_points;
  }

  template<typename T, typename TagT>
#ifdef EXEC_ENV_OLS
  size_t Index<T, TagT>::load_data(AlignedFileReader &reader) {
#else
  size_t Index<T, TagT>::load_data(std::string filename) {
#endif
    size_t file_dim, file_num_points;
#ifdef EXEC_ENV_OLS
    diskann::get_bin_metadata(reader, file_num_points, file_dim);
#else
    if (!file_exists(filename)) {
      std::stringstream stream;
      stream << "ERROR: data file " << filename << " does not exist."
             << std::endl;
      diskann::cerr << stream.str() << std::endl;
      aligned_free(_data);
      throw diskann::ANNException(stream.str(), -1, __FUNCSIG__, __FILE__,
                                  __LINE__);
    }
    diskann::get_bin_metadata(filename, file_num_points, file_dim);
#endif

    // since we are loading a new dataset, _empty_slots must be cleared
    _empty_slots.clear();

    if (file_dim != _dim) {
      std::stringstream stream;
      stream << "ERROR: Driver requests loading " << _dim << " dimension,"
             << "but file has " << file_dim << " dimension." << std::endl;
      diskann::cerr << stream.str() << std::endl;
      aligned_free(_data);
      throw diskann::ANNException(stream.str(), -1, __FUNCSIG__, __FILE__,
                                  __LINE__);
    }

    if (file_num_points > _max_points) {
      // update and tag lock acquired in load() before calling load_data
      resize(file_num_points);
    }

#ifdef EXEC_ENV_OLS
    copy_aligned_data_from_file<T>(reader, _data, file_num_points, file_dim,
                                   _aligned_dim);
#else
    copy_aligned_data_from_file<T>(filename.c_str(), _data, file_num_points,
                                   file_dim, _aligned_dim);
#endif
    return file_num_points;
  }

#ifdef EXEC_ENV_OLS
  template<typename T, typename TagT>
  size_t Index<T, TagT>::load_delete_set(AlignedFileReader &reader) {
#else
  template<typename T, typename TagT>
  size_t Index<T, TagT>::load_delete_set(const std::string &filename) {
#endif
    std::unique_ptr<_u32[]> delete_list;
    _u64                    npts, ndim;

#ifdef EXEC_ENV_OLS
    diskann::load_bin<_u32>(reader, delete_list, npts, ndim);
#else
    diskann::load_bin<_u32>(filename, delete_list, npts, ndim);
#endif
    assert(ndim == 1);
    for (uint32_t i = 0; i < npts; i++) {
      _delete_set.insert(delete_list[i]);
    }
    return npts;
  }

  // load the index from file and update the max_degree, cur (navigating
  // node loc), and _final_graph (adjacency list)
  template<typename T, typename TagT>
#ifdef EXEC_ENV_OLS
  void Index<T, TagT>::load(AlignedFileReader &reader, uint32_t num_threads,
                            uint32_t search_l) {
#else
  void Index<T, TagT>::load(const char *filename, uint32_t num_threads,
                            uint32_t search_l) {
#endif
    std::unique_lock<std::shared_timed_mutex> ul(_update_lock);
    std::unique_lock<std::shared_timed_mutex> tl(_tag_lock);

    _has_built = true;

    size_t tags_file_num_pts = 0, graph_num_pts = 0, data_file_num_pts = 0;

    if (!_save_as_one_file) {
      // For DLVS Store, we will not support saving the index in multiple files.
#ifndef EXEC_ENV_OLS
      std::string data_file = std::string(filename) + ".data";
      std::string tags_file = std::string(filename) + ".tags";
      std::string delete_set_file = std::string(filename) + ".del";
      std::string graph_file = std::string(filename);
      data_file_num_pts = load_data(data_file);
      if (file_exists(delete_set_file)) {
        load_delete_set(delete_set_file);
      }
      if (_enable_tags) {
        tags_file_num_pts = load_tags(tags_file);
      }
      graph_num_pts = load_graph(graph_file, data_file_num_pts);
#endif

    } else {
      diskann::cout << "Single index file saving/loading support not yet "
                       "enabled. Not loading the index."
                    << std::endl;
      return;
    }

    if (data_file_num_pts != graph_num_pts ||
        (data_file_num_pts != tags_file_num_pts && _enable_tags)) {
      std::stringstream stream;
      stream << "ERROR: When loading index, loaded " << data_file_num_pts
             << " points from datafile, " << graph_num_pts
             << " from graph, and " << tags_file_num_pts
             << " tags, with num_frozen_pts being set to " << _num_frozen_pts
             << " in constructor." << std::endl;
      diskann::cerr << stream.str() << std::endl;
      aligned_free(_data);
      throw diskann::ANNException(stream.str(), -1, __FUNCSIG__, __FILE__,
                                  __LINE__);
    }

    _nd = data_file_num_pts - _num_frozen_pts;
    _empty_slots.clear();
    _empty_slots.reserve(_max_points);
    for (auto i = _nd; i < _max_points; i++) {
      _empty_slots.insert((uint32_t) i);
    }

    _lazy_done = _delete_set.size() != 0;

    reposition_frozen_point_to_end();
    diskann::cout << "Num frozen points:" << _num_frozen_pts << " _nd: " << _nd
                  << " _start: " << _start
                  << " size(_location_to_tag): " << _location_to_tag.size()
                  << " size(_tag_to_location):" << _tag_to_location.size()
                  << " Max points: " << _max_points << std::endl;

    _search_queue_size = search_l;
    // For incremental index, _query_scratch is initialized in the constructor.
    // For the bulk index, the params required to initialize _query_scratch
    // are known only at load time, hence this check and the call to
    // initialize_q_s().
    if (_query_scratch.size() == 0) {
      initialize_query_scratch(num_threads, search_l, search_l,
                               (uint32_t) _max_range_of_loaded_graph, _dim);
    }
  }

#ifdef EXEC_ENV_OLS
  template<typename T, typename TagT>
  size_t Index<T, TagT>::load_graph(AlignedFileReader &reader,
                                    size_t             expected_num_points) {
#else

  template<typename T, typename TagT>
  size_t Index<T, TagT>::load_graph(std::string filename,
                                    size_t      expected_num_points) {
#endif
    size_t expected_file_size;
    _u64   file_frozen_pts;

#ifdef EXEC_ENV_OLS
    int header_size = 2 * sizeof(_u64) + 2 * sizeof(unsigned);
    std::unique_ptr<char[]> header = std::make_unique<char[]>(header_size);
    read_array(reader, header.get(), header_size);

    expected_file_size = *((_u64 *) header.get());
    _max_observed_degree = *((_u32 *) (header.get() + sizeof(_u64)));
    _start = *((_u32 *) (header.get() + sizeof(_u64) + sizeof(unsigned)));
    file_frozen_pts = *((_u64 *) (header.get() + sizeof(_u64) +
                                  sizeof(unsigned) + sizeof(unsigned)));
#else

    _u64 file_offset = 0;  // will need this for single file format support
    std::ifstream in;
    in.exceptions(std::ios::badbit | std::ios::failbit);
    in.open(filename, std::ios::binary);
    in.seekg(file_offset, in.beg);
    in.read((char *) &expected_file_size, sizeof(_u64));
    in.read((char *) &_max_observed_degree, sizeof(unsigned));
    in.read((char *) &_start, sizeof(unsigned));
    in.read((char *) &file_frozen_pts, sizeof(_u64));
    _u64 vamana_metadata_size =
        sizeof(_u64) + sizeof(_u32) + sizeof(_u32) + sizeof(_u64);

#endif
    diskann::cout << "From graph header, expected_file_size: "
                  << expected_file_size
                  << ", _max_observed_degree: " << _max_observed_degree
                  << ", _start: " << _start
                  << ", file_frozen_pts: " << file_frozen_pts << std::endl;

    if (file_frozen_pts != _num_frozen_pts) {
      std::stringstream stream;
      if (file_frozen_pts == 1) {
        stream << "ERROR: When loading index, detected dynamic index, but "
                  "constructor asks for static index. Exitting."
               << std::endl;
      } else {
        stream << "ERROR: When loading index, detected static index, but "
                  "constructor asks for dynamic index. Exitting."
               << std::endl;
      }
      diskann::cerr << stream.str() << std::endl;
      aligned_free(_data);
      throw diskann::ANNException(stream.str(), -1, __FUNCSIG__, __FILE__,
                                  __LINE__);
    }

#ifdef EXEC_ENV_OLS
    diskann::cout << "Loading vamana graph from reader..." << std::flush;
#else
    diskann::cout << "Loading vamana graph " << filename << "..." << std::flush;
#endif

    // If user provides more points than max_points
    // resize the _final_graph to the larger size.
    if (_max_points < expected_num_points) {
      diskann::cout << "Number of points in data: " << expected_num_points
                    << " is greater than max_points: " << _max_points
                    << " Setting max points to: " << expected_num_points
                    << std::endl;
      _final_graph.resize(expected_num_points + _num_frozen_pts);
      _max_points = expected_num_points;
    }
#ifdef EXEC_ENV_OLS
    _u32 nodes_read = 0;
    _u64 cc = 0;
    _u64 graph_offset = header_size;
    while (nodes_read < expected_num_points) {
      _u32 k;
      read_value(reader, k, graph_offset);
      graph_offset += sizeof(_u32);
      std::vector<_u32> tmp(k);
      tmp.reserve(k);
      read_array(reader, tmp.data(), k, graph_offset);
      graph_offset += k * sizeof(_u32);
      cc += k;
      _final_graph[nodes_read].swap(tmp);
      nodes_read++;
      if (nodes_read % 1000000 == 0) {
        diskann::cout << "." << std::flush;
      }
      if (k > _max_range_of_loaded_graph) {
        _max_range_of_loaded_graph = k;
      }
    }
#else

    size_t   bytes_read = vamana_metadata_size;
    size_t   cc = 0;
    unsigned nodes_read = 0;
    while (bytes_read != expected_file_size) {
      unsigned k;
      in.read((char *) &k, sizeof(unsigned));
      if (k == 0) {
        diskann::cerr << "ERROR: Point found with no out-neighbors, point#"
                      << nodes_read << std::endl;
      }

      cc += k;
      ++nodes_read;
      std::vector<unsigned> tmp(k);
      tmp.reserve(k);
      in.read((char *) tmp.data(), k * sizeof(unsigned));
      _final_graph[nodes_read - 1].swap(tmp);
      bytes_read += sizeof(uint32_t) * ((_u64) k + 1);
      if (nodes_read % 10000000 == 0)
        diskann::cout << "." << std::flush;
      if (k > _max_range_of_loaded_graph) {
        _max_range_of_loaded_graph = k;
      }
    }
#endif

    diskann::cout << "done. Index has " << nodes_read << " nodes and " << cc
                  << " out-edges, _start is set to " << _start << std::endl;
    return nodes_read;
  }

  template<typename T, typename TagT>
  int Index<T, TagT>::get_vector_by_tag(TagT &tag, T *vec) {
    std::shared_lock<std::shared_timed_mutex> lock(_tag_lock);
    if (_tag_to_location.find(tag) == _tag_to_location.end()) {
      diskann::cout << "Tag " << tag << " does not exist" << std::endl;
      return -1;
    }

    size_t location = _tag_to_location[tag];
    memcpy((void *) vec, (void *) (_data + location * _aligned_dim),
           (size_t) _dim * sizeof(T));
    return 0;
  }

  template<typename T, typename TagT>
  unsigned Index<T, TagT>::calculate_entry_point() {
    // allocate and init centroid
    float *center = new float[_aligned_dim]();
    for (size_t j = 0; j < _aligned_dim; j++)
      center[j] = 0;

    for (size_t i = 0; i < _nd; i++)
      for (size_t j = 0; j < _aligned_dim; j++)
        center[j] += (float) _data[i * _aligned_dim + j];

    for (size_t j = 0; j < _aligned_dim; j++)
      center[j] /= (float) _nd;

    // compute all to one distance
    float *distances = new float[_nd]();
#pragma omp parallel for schedule(static, 65536)
    for (_s64 i = 0; i < (_s64) _nd; i++) {
      // extract point and distance reference
      float   &dist = distances[i];
      const T *cur_vec = _data + (i * (size_t) _aligned_dim);
      dist = 0;
      float diff = 0;
      for (size_t j = 0; j < _aligned_dim; j++) {
        diff =
            (center[j] - (float) cur_vec[j]) * (center[j] - (float) cur_vec[j]);
        dist += diff;
      }
    }
    // find imin
    unsigned min_idx = 0;
    float    min_dist = distances[0];
    for (unsigned i = 1; i < _nd; i++) {
      if (distances[i] < min_dist) {
        min_idx = i;
        min_dist = distances[i];
      }
    }

    delete[] distances;
    delete[] center;
    return min_idx;
  }

  template<typename T, typename TagT>
  std::pair<uint32_t, uint32_t> Index<T, TagT>::iterate_to_fixed_point(
      const T *query, const unsigned Lsize,
      const std::vector<unsigned> &init_ids, InMemQueryScratch<T> *scratch,
      bool ret_frozen, bool search_invocation) {
    std::vector<Neighbor>    &expanded_nodes = scratch->pool();
    std::vector<unsigned>    &des = scratch->des();
    std::vector<Neighbor>    &best_L_nodes = scratch->best_l_nodes();
    tsl::robin_set<unsigned> &inserted_into_pool_rs =
        scratch->inserted_into_pool_rs();
    boost::dynamic_bitset<> &inserted_into_pool_bs =
        scratch->inserted_into_pool_bs();

    T *aligned_query = scratch->aligned_query();
    memcpy(aligned_query, query, _dim * sizeof(T));
    if (_normalize_vecs) {
      normalize((float *) aligned_query, _dim);
    }

    for (unsigned i = 0; i < Lsize + 1; i++) {
      best_L_nodes[i].distance = std::numeric_limits<float>::max();
    }
    if (expanded_nodes.size() > 0 || des.size() > 0) {
      throw ANNException("ERROR: Clear scratch space before passing.", -1,
                         __FUNCSIG__, __FILE__, __LINE__);
    }

    unsigned l = 0;
    Neighbor nn;

    bool fast_iterate =
        (_max_points + _num_frozen_pts) <= MAX_POINTS_FOR_USING_BITSET;

    if (fast_iterate) {
      auto total_num_points = _max_points + _num_frozen_pts;
      if (inserted_into_pool_bs.size() < total_num_points) {
        // hopefully using 2X will reduce the number of allocations.
        auto resize_size = 2 * total_num_points > MAX_POINTS_FOR_USING_BITSET
                               ? MAX_POINTS_FOR_USING_BITSET
                               : 2 * total_num_points;
        inserted_into_pool_bs.resize(resize_size);
      }
    }

    for (auto id : init_ids) {
      if (id >= _max_points + _num_frozen_pts) {
        diskann::cerr << "Out of range loc found as an edge : " << id
                      << std::endl;
        throw diskann::ANNException(
            std::string("Wrong loc") + std::to_string(id), -1, __FUNCSIG__,
            __FILE__, __LINE__);
      }
      nn = Neighbor(id,
                    _distance->compare(_data + _aligned_dim * (size_t) id,
                                       aligned_query, (unsigned) _aligned_dim),
                    true);
      if (fast_iterate) {
        if (inserted_into_pool_bs[id] == 0) {
          inserted_into_pool_bs[id] = 1;
          best_L_nodes[l++] = nn;
        }
      } else {
        if (inserted_into_pool_rs.find(id) == inserted_into_pool_rs.end()) {
          inserted_into_pool_rs.insert(id);
          best_L_nodes[l++] = nn;
        }
      }
      if (l == Lsize)
        break;
    }

    // sort best_L_nodes based on distance of each point to node_coords
    std::sort(best_L_nodes.begin(), best_L_nodes.begin() + l);
    unsigned best_unchanged = 0;
    uint32_t hops = 0;
    uint32_t cmps = 0;

    while (best_unchanged < l) {
      unsigned best_inserted_position = l;

      if (best_L_nodes[best_unchanged].flag == false) {  // Expanded before
        best_unchanged++;
      } else {
        best_L_nodes[best_unchanged].flag = false;
        auto n = best_L_nodes[best_unchanged].id;
        if (!search_invocation && (best_L_nodes[best_unchanged].id != _start ||
                                   _num_frozen_pts == 0 || ret_frozen)) {
          expanded_nodes.emplace_back(best_L_nodes[best_unchanged]);
        }

        des.clear();
        if (_dynamic_index) {
          LockGuard guard(_locks[n]);
          for (unsigned m = 0; m < _final_graph[n].size(); m++) {
            if (_final_graph[n][m] >= _max_points + _num_frozen_pts) {
              std::stringstream msg;
              msg << "Out of range edge " << _final_graph[n][m]
                  << " found at vertex " << n << std::endl;
              throw diskann::ANNException(msg.str(), -1, __FUNCSIG__, __FILE__,
                                          __LINE__);
            }
            des.emplace_back(_final_graph[n][m]);
          }
        } else {
          for (unsigned m = 0; m < _final_graph[n].size(); m++) {
            if (_final_graph[n][m] >= _max_points + _num_frozen_pts) {
              std::stringstream msg;
              msg << "Out of range edge " << _final_graph[n][m]
                  << " found at vertex " << n << std::endl;
              msg <<" max pts, num_frozen = " << _max_points <<", " << _num_frozen_pts << std::endl;
              throw diskann::ANNException(msg.str(), -1, __FUNCSIG__, __FILE__,
                                          __LINE__);
            }
            des.emplace_back(_final_graph[n][m]);
          }
        }

        for (size_t m = 0; m < des.size(); ++m) {
          unsigned id = des[m];
          bool     id_is_missing = fast_iterate ? inserted_into_pool_bs[id] == 0
                                                : inserted_into_pool_rs.find(id) ==
                                                  inserted_into_pool_rs.end();
          if (id_is_missing) {
            if (fast_iterate) {
              inserted_into_pool_bs[id] = 1;
            } else {
              inserted_into_pool_rs.insert(id);
            }
            if (m + 1 < des.size()) {
              auto nextn = des[m + 1];
              diskann::prefetch_vector(
                  (const char *) _data + _aligned_dim * (size_t) nextn,
                  sizeof(T) * _aligned_dim);
            }

            cmps++;
            float dist = _distance->compare(aligned_query,
                                            _data + _aligned_dim * (size_t) id,
                                            (unsigned) _aligned_dim);

            if (dist >= best_L_nodes[l - 1].distance && (l == Lsize))
              continue;

            Neighbor nn(id, dist, true);
<<<<<<< HEAD
            unsigned r = InsertIntoPool(best_L_nodes, l, Lsize, nn);
=======
            unsigned inserted_position = InsertIntoPool(best_L_nodes, l, nn);
>>>>>>> 193e7465
            if (l < Lsize)
              ++l;
            if (inserted_position < best_inserted_position)
              best_inserted_position = inserted_position;
          }
        }

        if (best_inserted_position <= best_unchanged)
          best_unchanged = best_inserted_position;
        else
          ++best_unchanged;
      }
    }
    return std::make_pair(hops, cmps);
  }

  template<typename T, typename TagT>
  void Index<T, TagT>::search_for_point_and_add_links(
      int location, _u32 Lindex, InMemQueryScratch<T> *scratch) {
    std::vector<unsigned> init_ids;
    init_ids.emplace_back(_start);

    iterate_to_fixed_point(_data + _aligned_dim * location, Lindex, init_ids,
                           scratch, true, false);

    auto &pool = scratch->pool();

    for (unsigned i = 0; i < pool.size(); i++) {
      if (pool[i].id == (unsigned) location) {
        pool.erase(pool.begin() + i);
        i--;
      } else if (_delete_set.find(pool[i].id) != _delete_set.end()) {
        pool.erase(pool.begin() + i);
        i--;
      }
    }

    std::vector<unsigned> pruned_list;
    prune_neighbors(location, pool, pruned_list);

    assert(!pruned_list.empty());
    assert(_final_graph.size() == _max_points + _num_frozen_pts);

    {
      std::shared_lock<std::shared_timed_mutex> tlock(_tag_lock,
                                                      std::defer_lock);
      if (_conc_consolidate)
        tlock.lock();

      LockGuard guard(_locks[location]);
      _final_graph[location].clear();
      _final_graph[location].shrink_to_fit();
      _final_graph[location].reserve(
          (_u64) (_indexingRange * GRAPH_SLACK_FACTOR * 1.05));

      for (auto link : pruned_list) {
        if (_conc_consolidate)
          if (!_location_to_tag.contains(link))
            continue;
        _final_graph[location].emplace_back(link);
      }

      if (_conc_consolidate)
        tlock.unlock();
    }

    assert(_final_graph[location].size() <= _indexingRange);
    inter_insert(location, pruned_list);
  }

  template<typename T, typename TagT>
  void Index<T, TagT>::occlude_list(std::vector<Neighbor> &pool,
                                    const float alpha, const unsigned degree,
                                    const unsigned         maxc,
                                    std::vector<Neighbor> &result) {
    if (pool.size() == 0)
      return;

    assert(std::is_sorted(pool.begin(), pool.end()));
    if (pool.size() > maxc)
      pool.resize(maxc);
    std::vector<float> occlude_factor(pool.size(), 0);

    float cur_alpha = 1;
    while (cur_alpha <= alpha && result.size() < degree) {
      // used for MIPS, where we store a value of eps in cur_alpha to
      // denote pruned out entries which we can skip in later rounds.
      float eps = cur_alpha + 0.01f;

      for (auto iter = pool.begin();
           result.size() < degree && iter != pool.end(); ++iter) {
        if (occlude_factor[iter - pool.begin()] > cur_alpha) {
          continue;
        }
        occlude_factor[iter - pool.begin()] = std::numeric_limits<float>::max();
        result.push_back(*iter);
        for (auto iter2 = iter + 1; iter2 != pool.end(); iter2++) {
          auto t = iter2 - pool.begin();
          if (occlude_factor[t] > alpha)
            continue;
          float djk =
              _distance->compare(_data + _aligned_dim * (size_t) iter2->id,
                                 _data + _aligned_dim * (size_t) iter->id,
                                 (unsigned) _aligned_dim);
          if (_dist_metric == diskann::Metric::L2 ||
              _dist_metric == diskann::Metric::COSINE) {
            if (djk == 0.0)
              occlude_factor[t] = std::numeric_limits<float>::max();
            else
              occlude_factor[t] =
                  std::max(occlude_factor[t], iter2->distance / djk);
          } else if (_dist_metric == diskann::Metric::INNER_PRODUCT) {
            // Improvization for flipping max and min dist for MIPS
            float x = -iter2->distance;
            float y = -djk;
            if (y > cur_alpha * x) {
              occlude_factor[t] = std::max(occlude_factor[t], eps);
            }
          }
        }
      }
      cur_alpha *= 1.2;
    }
  }

  template<typename T, typename TagT>
  void Index<T, TagT>::prune_neighbors(const unsigned         location,
                                       std::vector<Neighbor> &pool,
                                       std::vector<unsigned> &pruned_list) {
    prune_neighbors(location, pool, _indexingRange, _indexingMaxC,
                    _indexingAlpha, pruned_list);
  }

  template<typename T, typename TagT>
  void Index<T, TagT>::prune_neighbors(const unsigned         location,
                                       std::vector<Neighbor> &pool,
                                       const _u32             range,
                                       const _u32  max_candidate_size,
                                       const float alpha,
                                       std::vector<unsigned> &pruned_list) {
    if (pool.size() == 0) {
      std::stringstream ss;
      ss << "Thread loc:" << std::this_thread::get_id()
         << " Pool address: " << &pool << std::endl;
      diskann::cout << ss.str();
      throw diskann::ANNException("Pool passed to prune_neighbors is empty",
                                  -1);
    }

    _max_observed_degree = (std::max)(_max_observed_degree, range);

    // sort the pool based on distance to query
    std::sort(pool.begin(), pool.end());

    std::vector<Neighbor> result;
    result.reserve(range);

    occlude_list(pool, alpha, range, max_candidate_size, result);

    pruned_list.clear();
    assert(result.size() <= range);
    for (auto iter : result) {
      if (iter.id != location)
        pruned_list.emplace_back(iter.id);
    }

    if (_saturate_graph && alpha > 1) {
      for (uint32_t i = 0; i < pool.size() && pruned_list.size() < range; i++) {
        if ((std::find(pruned_list.begin(), pruned_list.end(), pool[i].id) ==
             pruned_list.end()) &&
            pool[i].id != location)
          pruned_list.emplace_back(pool[i].id);
      }
    }
  }

  template<typename T, typename TagT>
  void Index<T, TagT>::inter_insert(unsigned               n,
                                    std::vector<unsigned> &pruned_list,
                                    const _u32             range) {
    const auto &src_pool = pruned_list;

    assert(!src_pool.empty());

    for (auto des : src_pool) {
      // des.loc is the loc of the neighbors of n
      assert(des < _max_points + _num_frozen_pts);
      // des_pool contains the neighbors of the neighbors of n
      std::vector<unsigned> copy_of_neighbors;
      bool                  prune_needed = false;
      {
        LockGuard guard(_locks[des]);
        auto     &des_pool = _final_graph[des];
        if (std::find(des_pool.begin(), des_pool.end(), n) == des_pool.end()) {
          if (des_pool.size() < (_u64) (GRAPH_SLACK_FACTOR * range)) {
            des_pool.emplace_back(n);
            prune_needed = false;
          } else {
            copy_of_neighbors = des_pool;
            prune_needed = true;
          }
        }
      }  // des lock is released by this point

      if (prune_needed) {
        copy_of_neighbors.push_back(n);
        tsl::robin_set<unsigned> dummy_visited(0);
        std::vector<Neighbor>    dummy_pool(0);

        size_t reserveSize =
            (size_t) (std::ceil(1.05 * GRAPH_SLACK_FACTOR * range));
        dummy_visited.reserve(reserveSize);
        dummy_pool.reserve(reserveSize);

        for (auto cur_nbr : copy_of_neighbors) {
          if (dummy_visited.find(cur_nbr) == dummy_visited.end() &&
              cur_nbr != des) {
            float dist =
                _distance->compare(_data + _aligned_dim * (size_t) des,
                                   _data + _aligned_dim * (size_t) cur_nbr,
                                   (unsigned) _aligned_dim);
            dummy_pool.emplace_back(Neighbor(cur_nbr, dist, true));
            dummy_visited.insert(cur_nbr);
          }
        }
        std::vector<unsigned> new_out_neighbors;
        prune_neighbors(des, dummy_pool, new_out_neighbors);
        {
          LockGuard guard(_locks[des]);

          _final_graph[des].clear();
          for (auto new_nbr : new_out_neighbors) {
            _final_graph[des].emplace_back(new_nbr);
          }
        }
      }
    }
  }

  template<typename T, typename TagT>
  void Index<T, TagT>::inter_insert(unsigned               n,
                                    std::vector<unsigned> &pruned_list) {
    inter_insert(n, pruned_list, _indexingRange);
  }

  template<typename T, typename TagT>
  void Index<T, TagT>::link(Parameters &parameters) {
    unsigned num_threads = parameters.Get<unsigned>("num_threads");
    if (num_threads != 0)
      omp_set_num_threads(num_threads);

    _saturate_graph = parameters.Get<bool>("saturate_graph");

    if (num_threads != 0)
      omp_set_num_threads(num_threads);

    _indexingQueueSize = parameters.Get<unsigned>("L");  // Search list size
    _indexingRange = parameters.Get<unsigned>("R");
    _indexingMaxC = parameters.Get<unsigned>("C");
    _indexingAlpha = parameters.Get<float>("alpha");

    /* visit_order is a vector that is initialized to the entire graph */
    std::vector<unsigned>          visit_order;
    std::vector<diskann::Neighbor> pool, tmp;
    tsl::robin_set<unsigned>       visited;
    visit_order.reserve(_nd + _num_frozen_pts);
    for (unsigned i = 0; i < (unsigned) _nd; i++) {
      visit_order.emplace_back(i);
    }

    if (_num_frozen_pts > 0)
      visit_order.emplace_back((unsigned) _max_points);

    // if there are frozen points, the first such one is set to be the _start
    if (_num_frozen_pts > 0)
      _start = (unsigned) _max_points;
    else
      _start = calculate_entry_point();

    for (uint64_t p = 0; p < _nd; p++) {
      _final_graph[p].reserve(
          (size_t) (std::ceil(_indexingRange * GRAPH_SLACK_FACTOR * 1.05)));
    }

    std::vector<unsigned> init_ids;
    init_ids.emplace_back(_start);

    diskann::Timer link_timer;

#pragma omp parallel for schedule(dynamic, 2048)
    for (_s64 node_ctr = 0; node_ctr < (_s64) (visit_order.size());
         node_ctr++) {
      auto node = visit_order[node_ctr];

      ScratchStoreManager<InMemQueryScratch<T>> manager(_query_scratch);
      auto scratch = manager.scratch_space();

      search_for_point_and_add_links(node, _indexingQueueSize, scratch);

      if (node_ctr % 100000 == 0) {
        diskann::cout << "\r" << (100.0 * node_ctr) / (visit_order.size())
                      << "\% of index build completed." << std::flush;
      }
    }

    if (_nd > 0) {
      diskann::cout << "Starting final cleanup.." << std::flush;
    }
#pragma omp parallel for schedule(dynamic, 2048)
    for (_s64 node_ctr = 0; node_ctr < (_s64) (visit_order.size());
         node_ctr++) {
      auto node = visit_order[node_ctr];
      if (_final_graph[node].size() > _indexingRange) {
        tsl::robin_set<unsigned> dummy_visited(0);
        std::vector<Neighbor>    dummy_pool(0);
        std::vector<unsigned>    new_out_neighbors;

        for (auto cur_nbr : _final_graph[node]) {
          if (dummy_visited.find(cur_nbr) == dummy_visited.end() &&
              cur_nbr != node) {
            float dist =
                _distance->compare(_data + _aligned_dim * (size_t) node,
                                   _data + _aligned_dim * (size_t) cur_nbr,
                                   (unsigned) _aligned_dim);
            dummy_pool.emplace_back(Neighbor(cur_nbr, dist, true));
            dummy_visited.insert(cur_nbr);
          }
        }
        prune_neighbors(node, dummy_pool, new_out_neighbors);

        _final_graph[node].clear();
        for (auto id : new_out_neighbors)
          _final_graph[node].emplace_back(id);
      }
    }
    if (_nd > 0) {
      diskann::cout << "done. Link time: "
                    << ((double) link_timer.elapsed() / (double) 1000000) << "s"
                    << std::endl;
    }
  }

  template<typename T, typename TagT>
  void Index<T, TagT>::set_start_point(T *data) {
    std::unique_lock<std::shared_timed_mutex> ul(_update_lock);
    std::unique_lock<std::shared_timed_mutex> tl(_tag_lock);
    if (_nd > 0)
      throw ANNException("Can not set starting point for a non-empty index", -1,
                         __FUNCSIG__, __FILE__, __LINE__);

    memcpy(_data + _aligned_dim * _max_points, data, _aligned_dim * sizeof(T));
    _has_built = true;
    diskann::cout << "Index start point set" << std::endl;
  }

  template<typename T, typename TagT>
  void Index<T, TagT>::set_start_point_at_random(T radius) {
    std::vector<double>        real_vec;
    std::random_device         rd{};
    std::mt19937               gen{rd()};
    std::normal_distribution<> d{0.0, 1.0};
    double                     norm_sq = 0.0;
    for (size_t i = 0; i < _aligned_dim; ++i) {
      auto r = d(gen);
      real_vec.push_back(r);
      norm_sq += r * r;
    }

    double         norm = std::sqrt(norm_sq);
    std::vector<T> start_vec;
    for (auto iter : real_vec)
      start_vec.push_back(static_cast<T>(iter * radius / norm));

    set_start_point(start_vec.data());
  }

  template<typename T, typename TagT>
  void Index<T, TagT>::build_with_data_populated(
      Parameters &parameters, const std::vector<TagT> &tags) {
    diskann::cout << "Starting index build with " << _nd << " points... "
                  << std::endl;

    if (_nd < 1)
      throw ANNException("Error: Trying to build an index with 0 points", -1,
                         __FUNCSIG__, __FILE__, __LINE__);

    if (_enable_tags && tags.size() != _nd) {
      std::stringstream stream;
      stream << "ERROR: Driver requests loading " << _nd << " points from file,"
             << "but tags vector is of size " << tags.size() << "."
             << std::endl;
      diskann::cerr << stream.str() << std::endl;
      aligned_free(_data);
      throw diskann::ANNException(stream.str(), -1, __FUNCSIG__, __FILE__,
                                  __LINE__);
    }
    if (_enable_tags) {
      for (size_t i = 0; i < tags.size(); ++i) {
        _tag_to_location[tags[i]] = (unsigned) i;
        _location_to_tag.set(static_cast<unsigned>(i), tags[i]);
      }
    }

    uint32_t index_R = parameters.Get<uint32_t>("R");
    uint32_t num_threads_index = parameters.Get<uint32_t>("num_threads");
    uint32_t index_L = parameters.Get<uint32_t>("L");

    if (_query_scratch.size() == 0) {
      initialize_query_scratch(5 + num_threads_index, index_L, index_L, index_R,
                               _aligned_dim);
    }

    generate_frozen_point();
    link(parameters);

    size_t max = 0, min = SIZE_MAX, total = 0, cnt = 0;
    for (size_t i = 0; i < _nd; i++) {
      auto &pool = _final_graph[i];
      max = std::max(max, pool.size());
      min = std::min(min, pool.size());
      total += pool.size();
      if (pool.size() < 2)
        cnt++;
    }
    diskann::cout << "Index built with degree: max:" << max
                  << "  avg:" << (float) total / (float) (_nd + _num_frozen_pts)
                  << "  min:" << min << "  count(deg<2):" << cnt << std::endl;

    _max_observed_degree = std::max((unsigned) max, _max_observed_degree);
    _has_built = true;
  }

  template<typename T, typename TagT>
  void Index<T, TagT>::build(const T *data, const size_t num_points_to_load,
                             Parameters              &parameters,
                             const std::vector<TagT> &tags) {
    if (num_points_to_load == 0)
      throw ANNException("Do not call build with 0 points", -1, __FUNCSIG__,
                         __FILE__, __LINE__);

    _nd = num_points_to_load;

    memcpy((char *) _data, (char *) data, _aligned_dim * _nd * sizeof(T));

    if (_normalize_vecs) {
      for (uint64_t i = 0; i < num_points_to_load; i++) {
        normalize(_data + _aligned_dim * i, _aligned_dim);
      }
    }

    build_with_data_populated(parameters, tags);
  }

  template<typename T, typename TagT>
  void Index<T, TagT>::build(const char              *filename,
                             const size_t             num_points_to_load,
                             Parameters              &parameters,
                             const std::vector<TagT> &tags) {
    if (num_points_to_load == 0)
      throw ANNException("Do not call build with 0 points", -1, __FUNCSIG__,
                         __FILE__, __LINE__);

    if (!file_exists(filename)) {
      diskann::cerr << "Data file " << filename
                    << " does not exist!!! Exiting...." << std::endl;
      std::stringstream stream;
      stream << "Data file " << filename << " does not exist." << std::endl;
      diskann::cerr << stream.str() << std::endl;
      throw diskann::ANNException(stream.str(), -1, __FUNCSIG__, __FILE__,
                                  __LINE__);
    }

    size_t file_num_points, file_dim;
    if (filename == nullptr) {
      throw diskann::ANNException("Can not build with an empty file", -1,
                                  __FUNCSIG__, __FILE__, __LINE__);
    }

    diskann::get_bin_metadata(filename, file_num_points, file_dim);
    if (file_num_points > _max_points) {
      std::stringstream stream;
      stream << "ERROR: Driver requests loading " << num_points_to_load
             << " points and file has " << file_num_points << " points, but "
             << "index can support only " << _max_points
             << " points as specified in constructor." << std::endl;

      aligned_free(_data);
      throw diskann::ANNException(stream.str(), -1, __FUNCSIG__, __FILE__,
                                  __LINE__);
    }

    if (num_points_to_load > file_num_points) {
      std::stringstream stream;
      stream << "ERROR: Driver requests loading " << num_points_to_load
             << " points and file has only " << file_num_points << " points."
             << std::endl;

      aligned_free(_data);
      throw diskann::ANNException(stream.str(), -1, __FUNCSIG__, __FILE__,
                                  __LINE__);
    }

    if (file_dim != _dim) {
      std::stringstream stream;
      stream << "ERROR: Driver requests loading " << _dim << " dimension,"
             << "but file has " << file_dim << " dimension." << std::endl;
      diskann::cerr << stream.str() << std::endl;

      aligned_free(_data);
      throw diskann::ANNException(stream.str(), -1, __FUNCSIG__, __FILE__,
                                  __LINE__);
    }

    {
      copy_aligned_data_from_file<T>(filename, _data, file_num_points, file_dim,
                                     _aligned_dim);
      if (_normalize_vecs) {
        for (uint64_t i = 0; i < file_num_points; i++) {
          normalize(_data + _aligned_dim * i, _aligned_dim);
        }
      }
    }

    diskann::cout << "Using only first " << num_points_to_load
                  << " from file.. " << std::endl;

    _nd = num_points_to_load;
    build_with_data_populated(parameters, tags);
  }

  template<typename T, typename TagT>
  void Index<T, TagT>::build(const char  *filename,
                             const size_t num_points_to_load,
                             Parameters &parameters, const char *tag_filename) {
    std::vector<TagT> tags;

    if (_enable_tags) {
      if (tag_filename == nullptr) {
        throw ANNException("Tag filename is null, while _enable_tags is set",
                           -1, __FUNCSIG__, __FILE__, __LINE__);
      } else {
        if (file_exists(tag_filename)) {
          diskann::cout << "Loading tags from " << tag_filename
                        << " for vamana index build" << std::endl;
          TagT  *tag_data = nullptr;
          size_t npts, ndim;
          diskann::load_bin(tag_filename, tag_data, npts, ndim);
          if (npts < num_points_to_load) {
            std::stringstream sstream;
            sstream << "Loaded " << npts
                    << " tags, insufficient to populate tags for "
                    << num_points_to_load << "  points to load";
            throw diskann::ANNException(sstream.str(), -1, __FUNCSIG__,
                                        __FILE__, __LINE__);
          }
          for (size_t i = 0; i < num_points_to_load; i++) {
            tags.push_back(tag_data[i]);
          }
          delete[] tag_data;
        } else {
          throw diskann::ANNException(
              std::string("Tag file") + tag_filename + " does not exist", -1,
              __FUNCSIG__, __FILE__, __LINE__);
        }
      }
    }
    build(filename, num_points_to_load, parameters, tags);
  }

  template<typename T, typename TagT>
  template<typename IdType>
  std::pair<uint32_t, uint32_t> Index<T, TagT>::search(const T       *query,
                                                       const size_t   K,
                                                       const unsigned L,
                                                       IdType        *indices,
                                                       float *distances) {
    ScratchStoreManager<InMemQueryScratch<T>> manager(_query_scratch);
    auto                                      scratch = manager.scratch_space();

    return search_impl(query, K, L, indices, distances, scratch);
  }

  template<typename T, typename TagT>
  template<typename IdType>
  std::pair<uint32_t, uint32_t> Index<T, TagT>::search_impl(
      const T *query, const size_t K, const unsigned L, IdType *indices,
      float *distances, InMemQueryScratch<T> *scratch) {
    std::vector<unsigned> init_ids;

    std::shared_lock<std::shared_timed_mutex> lock(_update_lock);

    if (init_ids.size() == 0) {
      init_ids.emplace_back(_start);
    }

    auto retval =
        iterate_to_fixed_point(query, L, init_ids, scratch, true, true);

    auto best_L_nodes = scratch->best_l_nodes();

    size_t pos = 0;
    for (auto it : best_L_nodes) {
      if (it.id < _max_points) {
        indices[pos] =
            (IdType) it.id;  // safe because our indices are always uint32_t and
                             // IDType will be uint32_t or uint64_t
        if (distances != nullptr) {
#ifdef EXEC_ENV_OLS
          distances[pos] = it.distance;  // DLVS expects negative distances
#else
          distances[pos] = _dist_metric == diskann::Metric::INNER_PRODUCT
                               ? -1 * it.distance
                               : it.distance;
#endif
        }
        pos++;
      }
      if (pos == K)
        break;
    }
    return retval;
  }

  template<typename T, typename TagT>
  size_t Index<T, TagT>::search_with_tags(const T *query, const uint64_t K,
                                          const unsigned L, TagT *tags,
                                          float            *distances,
                                          std::vector<T *> &res_vectors) {
    ScratchStoreManager<InMemQueryScratch<T>> manager(_query_scratch);
    auto                                      scratch = manager.scratch_space();

    if (L > scratch->search_l) {
      scratch->resize_for_query(L);
      diskann::cout << "Expanding query scratch_space. Was created with Lsize: "
                    << scratch->search_l << " but search L is: " << L
                    << std::endl;
    }
    _u32  *indices = scratch->indices();
    float *dist_interim = scratch->interim_dists();
    search_impl(query, L, L, indices, dist_interim, scratch);

    std::shared_lock<std::shared_timed_mutex> ul(_update_lock);
    std::shared_lock<std::shared_timed_mutex> tl(_tag_lock);
    size_t                                    pos = 0;

    for (int i = 0; i < (int) L; ++i) {
      TagT tag;

      if (_location_to_tag.try_get(indices[i], tag)) {
        tags[pos] = tag;

        if (res_vectors.size() > 0) {
          memcpy(res_vectors[pos], _data + ((size_t) indices[i]) * _aligned_dim,
                 _dim * sizeof(T));
        }

        if (distances != nullptr) {
#ifdef EXEC_ENV_OLS
          distances[pos] = dist_interim[i];  // DLVS expects negative distances
#else
          distances[pos] = _dist_metric == INNER_PRODUCT ? -1 * dist_interim[i]
                                                         : dist_interim[i];
#endif
        }
        pos++;
        // If res_vectors.size() < k, clip at the value.
        if (pos == K || pos == res_vectors.size())
          break;
      }
    }

    return pos;
  }

  template<typename T, typename TagT>
  size_t Index<T, TagT>::get_num_points() {
    return _nd;
  }

  template<typename T, typename TagT>
  size_t Index<T, TagT>::get_max_points() {
    return _max_points;
  }

  template<typename T, typename TagT>
  int Index<T, TagT>::generate_frozen_point() {
    if (_num_frozen_pts == 0)
      return 0;

    if (_nd == 0) {
      throw ANNException("ERROR: Can not pick a frozen point since nd=0", -1,
                         __FUNCSIG__, __FILE__, __LINE__);
    }
    size_t res = calculate_entry_point();

    memcpy(_data + _max_points * _aligned_dim, _data + res * _aligned_dim,
           _aligned_dim * sizeof(T));

    return 0;
  }

  template<typename T, typename TagT>
  int Index<T, TagT>::enable_delete() {
    assert(_enable_tags);

    if (!_enable_tags) {
      diskann::cerr << "Tags must be instantiated for deletions" << std::endl;
      return -2;
    }

    std::unique_lock<std::shared_timed_mutex> update_lock(_update_lock);
    if (_data_compacted) {
      for (unsigned slot = (unsigned) _nd; slot < _max_points; ++slot) {
        _empty_slots.insert(slot);
      }
    }

    _lazy_done = false;
    return 0;
  }

  template<typename T, typename TagT>
  inline void Index<T, TagT>::process_delete(
      const tsl::robin_set<unsigned> &old_delete_set, size_t i,
      const unsigned &range, const unsigned &maxc, const float &alpha) {
    tsl::robin_set<unsigned> candidate_set;
    std::vector<Neighbor>    expanded_nghrs;
    std::vector<Neighbor>    result;

    bool modify = false;

    for (auto ngh : _final_graph[(_u32) i]) {
      if (old_delete_set.find(ngh) != old_delete_set.end()) {
        modify = true;

        // Add outgoing links from
        if (_conc_consolidate)
          _locks[ngh].lock();
        for (auto j : _final_graph[ngh])
          if (old_delete_set.find(j) == old_delete_set.end())
            candidate_set.insert(j);
        if (_conc_consolidate)
          _locks[ngh].unlock();
      } else {
        candidate_set.insert(ngh);
      }
    }
    if (modify) {
      for (auto j : candidate_set) {
        expanded_nghrs.push_back(
            Neighbor(j,
                     _distance->compare(_data + _aligned_dim * i,
                                        _data + _aligned_dim * (size_t) j,
                                        (unsigned) _aligned_dim),
                     true));
      }

      std::sort(expanded_nghrs.begin(), expanded_nghrs.end());
      occlude_list(expanded_nghrs, alpha, range, maxc, result);

      {
        _final_graph[i].clear();

        for (auto j : result) {
          if (j.id != (_u32) i &&
              (old_delete_set.find(j.id) == old_delete_set.end()))
            _final_graph[(_u32) i].push_back(j.id);
        }
      }
    }
  }

  // Returns number of live points left after consolidation
  template<typename T, typename TagT>
  consolidation_report Index<T, TagT>::consolidate_deletes(
      const Parameters &params) {
    if (!_enable_tags)
      throw diskann::ANNException("Point tag array not instantiated", -1,
                                  __FUNCSIG__, __FILE__, __LINE__);

    {
      std::shared_lock<std::shared_timed_mutex> ul(_update_lock);
      std::shared_lock<std::shared_timed_mutex> tl(_tag_lock);
      std::shared_lock<std::shared_timed_mutex> dl(_delete_lock);
      if (_empty_slots.size() + _nd != _max_points) {
        std::string err = "#empty slots + nd != max points";
        diskann::cerr << err << std::endl;
        throw ANNException(err, -1, __FUNCSIG__, __FILE__, __LINE__);
      }

      if (_location_to_tag.size() + _delete_set.size() != _nd) {
        diskann::cerr << "Error: _location_to_tag.size ("
                      << _location_to_tag.size() << ")  + _delete_set.size ("
                      << _delete_set.size() << ") != _nd(" << _nd << ") ";
        return consolidation_report(diskann::consolidation_report::status_code::
                                        INCONSISTENT_COUNT_ERROR,
                                    0, 0, 0, 0, 0, 0);
      }

      if (_location_to_tag.size() != _tag_to_location.size()) {
        throw diskann::ANNException(
            "_location_to_tag and _tag_to_location not of same size", -1,
            __FUNCSIG__, __FILE__, __LINE__);
      }
    }

    std::unique_lock<std::shared_timed_mutex> update_lock(_update_lock,
                                                          std::defer_lock);
    if (!_conc_consolidate)
      update_lock.lock();

    std::unique_lock<std::shared_timed_mutex> cl(_consolidate_lock,
                                                 std::defer_lock);
    if (!cl.try_lock()) {
      diskann::cerr
          << "Consildate delete function failed to acquire consolidate lock"
          << std::endl;
      return consolidation_report(
          diskann::consolidation_report::status_code::LOCK_FAIL, 0, 0, 0, 0, 0,
          0);
    }

    diskann::cout << "Starting consolidate_deletes... ";

    tsl::robin_set<unsigned> old_delete_set;
    {
      std::unique_lock<std::shared_timed_mutex> dl(_delete_lock);
      _delete_set.swap(old_delete_set);
    }

    const unsigned range = params.Get<unsigned>("R");
    const unsigned maxc = params.Get<unsigned>("C");
    const float    alpha = params.Get<float>("alpha");
    const unsigned num_threads = params.Get<unsigned>("num_threads") == 0
                                     ? omp_get_num_threads()
                                     : params.Get<unsigned>("num_threads");

    diskann::Timer timer;
#pragma omp parallel for num_threads(num_threads) schedule(dynamic, 8192)
    for (_s64 loc = 0; loc < (_s64) _max_points; loc++) {
      if (old_delete_set.find((_u32) loc) == old_delete_set.end() &&
          !_empty_slots.is_in_set((_u32) loc)) {
        if (_conc_consolidate) {
          LockGuard adj_list_lock(_locks[loc]);
          process_delete(old_delete_set, loc, range, maxc, alpha);
        } else {
          process_delete(old_delete_set, loc, range, maxc, alpha);
        }
      }
    }
    for (_s64 loc = _max_points; loc < (_s64) (_max_points + _num_frozen_pts);
         loc++) {
      LockGuard adj_list_lock(_locks[loc]);
      process_delete(old_delete_set, loc, range, maxc, alpha);
    }

    std::unique_lock<std::shared_timed_mutex> tl(_tag_lock);
    size_t ret_nd = release_locations(old_delete_set);

    if (!_conc_consolidate) {
      update_lock.unlock();
    }

    if (_delete_set.size() == 0)
      _lazy_done = false;

    double duration = timer.elapsed() / 1000000.0;
    diskann::cout << " done in " << duration << " seconds." << std::endl;
    return consolidation_report(
        diskann::consolidation_report::status_code::SUCCESS, ret_nd,
        this->_max_points, _empty_slots.size(), old_delete_set.size(),
        _delete_set.size(), duration);
  }

  template<typename T, typename TagT>
  void Index<T, TagT>::compact_frozen_point() {
    if (_nd < _max_points) {
      if (_num_frozen_pts == 1) {
        // set new _start to be frozen point
        _start = (_u32) _nd;
        if (!_final_graph[_max_points].empty()) {
          for (unsigned i = 0; i < _nd; i++)
            for (unsigned j = 0; j < _final_graph[i].size(); j++)
              if (_final_graph[i][j] == _max_points)
                _final_graph[i][j] = (_u32) _nd;

          _final_graph[_nd].clear();
          _final_graph[_nd].swap(_final_graph[_max_points]);

          memcpy((void *) (_data + _aligned_dim * _nd),
                 _data + (size_t) _aligned_dim * _max_points, sizeof(T) * _dim);
          memset((_data + (size_t) _aligned_dim * _max_points), 0,
                 sizeof(T) * _aligned_dim);
        }
      } else if (_num_frozen_pts > 1) {
        throw ANNException("Case not implemented.", -1, __FUNCSIG__, __FILE__,
                           __LINE__);
      }
    }
  }

  // Should be called after acquiring _update_lock
  template<typename T, typename TagT>
  void Index<T, TagT>::compact_data() {
    if (!_dynamic_index)
      throw ANNException("Can not compact a non-dynamic index", -1, __FUNCSIG__,
                         __FILE__, __LINE__);

    if (_data_compacted) {
      diskann::cerr
          << "Warning! Calling compact_data() when _data_compacted is true!"
          << std::endl;
      return;
    }

    std::unique_lock<std::shared_timed_mutex> cl(_consolidate_lock);

    if (_delete_set.size() > 0) {
      throw ANNException(
          "Can not compact data when index has non-trivial _delete_set of "
          "size: " +
              std::to_string(_delete_set.size()),
          -1, __FUNCSIG__, __FILE__, __LINE__);
    }

    diskann::Timer timer;

    std::vector<unsigned> new_location =
        std::vector<unsigned>(_max_points + _num_frozen_pts, (_u32) UINT32_MAX);

    _u32           new_counter = 0;
    std::set<_u32> empty_locations;
    for (_u32 old_location = 0; old_location < _max_points; old_location++) {
      if (_location_to_tag.contains(old_location)) {
        new_location[old_location] = new_counter;
        new_counter++;
      } else {
        empty_locations.insert(old_location);
      }
    }
    for (_u32 old_location = _max_points;
         old_location < _max_points + _num_frozen_pts; old_location++) {
      new_location[old_location] = old_location;
    }

    // If cur node is removed, replace it.
    if (_delete_set.find(_start) != _delete_set.end()) {
      diskann::cerr << "Replacing cur node which has been deleted... "
                    << std::flush;
      auto old_ep = _start;
      // First active neighbor of old cur node is new cur node
      for (auto iter : _final_graph[_start])
        if (_delete_set.find(iter) != _delete_set.end()) {
          _start = iter;
          break;
        }
      if (_start == old_ep) {
        throw diskann::ANNException(
            "ERROR: Did not find a replacement for cur node.", -1, __FUNCSIG__,
            __FILE__, __LINE__);
      } else {
        assert(_delete_set.find(_start) == _delete_set.end());
      }
    }

    size_t num_dangling = 0;
    for (unsigned old = 0; old < _max_points + _num_frozen_pts; ++old) {
      if ((new_location[old] < _max_points)  // If point continues to exist
          || (old >= _max_points && old < _max_points + _num_frozen_pts)) {
        for (size_t i = 0; i < _final_graph[old].size(); ++i) {
          if (empty_locations.find(_final_graph[old][i]) !=
              empty_locations.end()) {
            ++num_dangling;
            diskann::cerr << "Error in compact_data(). _final_graph[" << old
                          << "][" << i << "] = " << _final_graph[old][i]
                          << " which is a location not associated with any tag."
                          << std::endl;
            _final_graph[old].erase(_final_graph[old].begin() + i);
            i--;
          } else {
            _final_graph[old][i] = new_location[_final_graph[old][i]];
          }
        }

        // Move the data and adj list to the correct position
        if (new_location[old] != old) {
          assert(new_location[old] < old);
          _final_graph[new_location[old]].swap(_final_graph[old]);

          memcpy((void *) (_data + _aligned_dim * (size_t) new_location[old]),
                 (void *) (_data + _aligned_dim * (size_t) old),
                 _aligned_dim * sizeof(T));
        }
      } else {
        _final_graph[old].clear();
      }
    }
    diskann::cerr << "#dangling references after data compaction: "
                  << num_dangling << std::endl;

    _tag_to_location.clear();
    for (auto pos = _location_to_tag.find_first(); pos.is_valid();
         pos = _location_to_tag.find_next(pos)) {
      const auto tag = _location_to_tag.get(pos);
      _tag_to_location[tag] = new_location[pos._key];
    }
    _location_to_tag.clear();
    for (auto iter : _tag_to_location) {
      _location_to_tag.set(iter.second, iter.first);
    }

    for (_u64 old = _nd; old < _max_points; ++old) {
      _final_graph[old].clear();
    }
    _delete_set.clear();
    _empty_slots.clear();
    for (auto i = _nd; i < _max_points; i++) {
      _empty_slots.insert((uint32_t) i);
    }

    _data_compacted = true;
    diskann::cout << "Time taken for compact_data: "
                  << timer.elapsed() / 1000000. << "s." << std::endl;
  }

  template<typename T, typename TagT>
  int Index<T, TagT>::reserve_location() {
    if (_nd >= _max_points) {
      return -1;
    }
    unsigned location;
    if (_data_compacted && _empty_slots.is_empty()) {
      // This code path is encountered when enable_delete hasn't been
      // called yet, so no points have been deleted and _empty_slots
      // hasn't been filled in. In that case, just keep assigning
      // consecutive locations.
      location = (unsigned) _nd;
    } else {
      // no need of delete_lock here, _tag_lock will ensure lazy delete does
      // not update empty slots
      assert(_empty_slots.size() != 0);
      assert(_empty_slots.size() + _nd == _max_points);

      location = _empty_slots.pop_any();
      _delete_set.erase(location);
    }

    ++_nd;
    return location;
  }

  template<typename T, typename TagT>
  size_t Index<T, TagT>::release_location(int location) {
    if (_empty_slots.is_in_set(location))
      throw ANNException(
          "Trying to release location, but location already in empty slots", -1,
          __FUNCSIG__, __FILE__, __LINE__);
    _empty_slots.insert(location);

    _nd--;
    return _nd;
  }

  template<typename T, typename TagT>
  size_t Index<T, TagT>::release_locations(
      tsl::robin_set<unsigned> &locations) {
    for (auto location : locations) {
      if (_empty_slots.is_in_set(location))
        throw ANNException(
            "Trying to release location, but location already in empty slots",
            -1, __FUNCSIG__, __FILE__, __LINE__);
      _empty_slots.insert(location);

      _nd--;
    }

    if (_empty_slots.size() + _nd != _max_points)
      throw ANNException("#empty slots + nd != max points", -1, __FUNCSIG__,
                         __FILE__, __LINE__);

    return _nd;
  }

  template<typename T, typename TagT>
  void Index<T, TagT>::reposition_point(unsigned old_location,
                                        unsigned new_location) {
    for (unsigned i = 0; i < _nd; i++)
      for (unsigned j = 0; j < _final_graph[i].size(); j++)
        if (_final_graph[i][j] == old_location)
          _final_graph[i][j] = (unsigned) new_location;

    _final_graph[new_location].clear();
    for (unsigned k = 0; k < _final_graph[_nd].size(); k++)
      _final_graph[new_location].emplace_back(_final_graph[old_location][k]);

    _final_graph[old_location].clear();

    memcpy((void *) (_data + (size_t) _aligned_dim * new_location),
           _data + (size_t) _aligned_dim * old_location,
           sizeof(T) * _aligned_dim);
    memset((_data + (size_t) _aligned_dim * old_location), 0,
           sizeof(T) * _aligned_dim);
  }

  template<typename T, typename TagT>
  void Index<T, TagT>::reposition_frozen_point_to_end() {
    if (_num_frozen_pts == 0)
      return;

    if (_nd == _max_points) {
      diskann::cout
          << "Not repositioning frozen point as it is already at the end."
          << std::endl;
      return;
    }
    reposition_point((_u32) _nd, (_u32) _max_points);
    _start = (_u32) _max_points;
  }

  template<typename T, typename TagT>
  void Index<T, TagT>::resize(size_t new_max_points) {
    auto start = std::chrono::high_resolution_clock::now();
    assert(_empty_slots.size() ==
           0);  // should not resize if there are empty slots.
#ifndef _WINDOWS
    T *new_data;
    alloc_aligned((void **) &new_data,
                  (new_max_points + 1) * _aligned_dim * sizeof(T),
                  8 * sizeof(T));
    memcpy(new_data, _data, (_max_points + 1) * _aligned_dim * sizeof(T));
    aligned_free(_data);
    _data = new_data;
#else
    realloc_aligned((void **) &_data,
                    (new_max_points + 1) * _aligned_dim * sizeof(T),
                    8 * sizeof(T));
#endif
    _final_graph.resize(new_max_points + 1);
    _locks = std::vector<non_recursive_mutex>(new_max_points + 1);

    reposition_point((_u32) _max_points, (_u32) new_max_points);
    _max_points = new_max_points;
    _start = (_u32) new_max_points;

    _empty_slots.reserve(_max_points);
    for (auto i = _nd; i < _max_points; i++) {
      _empty_slots.insert((uint32_t) i);
    }

    auto stop = std::chrono::high_resolution_clock::now();
    diskann::cout << "Resizing took: "
                  << std::chrono::duration<double>(stop - start).count() << "s"
                  << std::endl;
  }

  template<typename T, typename TagT>
  int Index<T, TagT>::insert_point(const T *point, const TagT tag) {
    assert(_has_built);
    if (tag == static_cast<TagT>(0)) {
      throw diskann::ANNException(
          "Do not insert point with tag 0. That is reserved for points hidden "
          "from the user.",
          -1, __FUNCSIG__, __FILE__, __LINE__);
    }

    std::shared_lock<std::shared_timed_mutex> shared_ul(_update_lock);
    std::unique_lock<std::shared_timed_mutex> tl(_tag_lock);

    // Find a vacant location in the data array to insert the new point
    auto location = reserve_location();
    if (location == -1) {
#if EXPAND_IF_FULL
      tl.unlock();
      shared_ul.unlock();

      {
        std::unique_lock<std::shared_timed_mutex> ul(_update_lock);
        tl.lock();

        if (_nd >= _max_points) {
          auto new_max_points = (size_t) (_max_points * INDEX_GROWTH_FACTOR);
          resize(new_max_points);
        }

        tl.unlock();
        ul.unlock();
      }

      shared_ul.lock();
      tl.lock();

      location = reserve_location();
      if (location == -1) {
        throw diskann::ANNException(
            "Cannot reserve location even after expanding graph. Terminating.",
            -1, __FUNCSIG__, __FILE__, __LINE__);
      }
#else
      return -1;
#endif
    }

    // Insert tag and mapping to location
    if (_enable_tags) {
      if (_tag_to_location.find(tag) != _tag_to_location.end()) {
        release_location(location);
        return -1;
      }

      _tag_to_location[tag] = location;
      _location_to_tag.set(location, tag);
    }
    tl.unlock();

    // Copy the vector in to the data array
    auto offset_data = _data + (size_t) _aligned_dim * location;
    memset((void *) offset_data, 0, sizeof(T) * _aligned_dim);
    memcpy((void *) offset_data, point, sizeof(T) * _dim);

    if (_normalize_vecs) {
      normalize((float *) offset_data, _dim);
    }

    // Find and add appropriate graph edges
    std::vector<unsigned> pruned_list;

    ScratchStoreManager<InMemQueryScratch<T>> manager(_query_scratch);
    auto                                      scratch = manager.scratch_space();
    search_for_point_and_add_links(location, _indexingQueueSize, scratch);
    return 0;
  }

  template<typename T, typename TagT>
  int Index<T, TagT>::lazy_delete(const TagT &tag) {
    std::shared_lock<std::shared_timed_mutex> ul(_update_lock);
    std::unique_lock<std::shared_timed_mutex> tl(_tag_lock);
    std::unique_lock<std::shared_timed_mutex> dl(_delete_lock);
    _lazy_done = true;
    _data_compacted = false;

    if (_tag_to_location.find(tag) == _tag_to_location.end()) {
      diskann::cerr << "Delete tag not found " << tag << std::endl;
      return -1;
    }
    assert(_tag_to_location[tag] < _max_points);

    const auto location = _tag_to_location[tag];
    _delete_set.insert(location);
    _location_to_tag.erase(location);
    _tag_to_location.erase(tag);

    return 0;
  }

  template<typename T, typename TagT>
  void Index<T, TagT>::lazy_delete(const std::vector<TagT> &tags,
                                   std::vector<TagT>       &failed_tags) {
    if (failed_tags.size() > 0) {
      throw ANNException("failed_tags should be passed as an empty list", -1,
                         __FUNCSIG__, __FILE__, __LINE__);
    }
    std::shared_lock<std::shared_timed_mutex> ul(_update_lock);
    std::unique_lock<std::shared_timed_mutex> tl(_tag_lock);
    std::unique_lock<std::shared_timed_mutex> dl(_delete_lock);
    _lazy_done = true;
    _data_compacted = false;

    for (auto tag : tags) {
      if (_tag_to_location.find(tag) == _tag_to_location.end()) {
        failed_tags.push_back(tag);
      } else {
        const auto location = _tag_to_location[tag];
        _delete_set.insert(location);
        _location_to_tag.erase(location);
        _tag_to_location.erase(tag);
      }
    }
  }

  template<typename T, typename TagT>
  bool Index<T, TagT>::is_index_saved() {
    return _is_saved;
  }

  template<typename T, typename TagT>
  void Index<T, TagT>::get_active_tags(tsl::robin_set<TagT> &active_tags) {
    active_tags.clear();
    std::shared_lock<std::shared_timed_mutex> tl(_tag_lock);
    for (auto iter : _tag_to_location) {
      active_tags.insert(iter.first);
    }
  }

  template<typename T, typename TagT>
  void Index<T, TagT>::print_status() const {
    diskann::cout << "------------------- Index object: " << (uint64_t) this
                  << " -------------------" << std::endl;
    diskann::cout << "Number of points: " << _nd << std::endl;
    diskann::cout << "Graph size: " << _final_graph.size() << std::endl;
    diskann::cout << "Location to tag size: " << _location_to_tag.size()
                  << std::endl;
    diskann::cout << "Tag to location size: " << _tag_to_location.size()
                  << std::endl;
    diskann::cout << "Number of empty slots: " << _empty_slots.size()
                  << std::endl;
    diskann::cout << std::boolalpha
                  << "Data compacted: " << this->_data_compacted
                  << " Lazy done: " << this->_lazy_done << std::endl;
    diskann::cout << "---------------------------------------------------------"
                     "------------"
                  << std::endl;
  }

  template<typename T, typename TagT>
  void Index<T, TagT>::count_nodes_at_bfs_levels() const {
    boost::dynamic_bitset<> visited(_max_points + _num_frozen_pts);

    size_t MAX_BFS_LEVELS = 32;
    auto   bfs_sets = new tsl::robin_set<unsigned>[MAX_BFS_LEVELS];

    if (_dynamic_index) {
      for (unsigned i = _max_points; i < _max_points + _num_frozen_pts; ++i) {
        bfs_sets[0].insert(i);
        visited.set(i);
      }
    } else {
      bfs_sets[0].insert(_start);
      visited.set(_start);
    }

    for (size_t l = 0; l < MAX_BFS_LEVELS - 1; ++l) {
      diskann::cout << "Number of nodes at BFS level " << l << " is "
                    << bfs_sets[l].size() << std::endl;
      if (bfs_sets[l].size() == 0)
        break;
      for (auto node : bfs_sets[l]) {
        for (auto nghbr : _final_graph[node]) {
          if (!visited.test(nghbr)) {
            visited.set(nghbr);
            bfs_sets[l + 1].insert(nghbr);
          }
        }
      }
    }

    delete[] bfs_sets;
  }

  template<typename T, typename TagT>
  void Index<T, TagT>::optimize_index_layout() {  // use after build or load
    if (_dynamic_index)
      throw ANNException(
          "Optimize_index_layout not implemented for dyanmic indices", -1,
          __FUNCSIG__, __FILE__, __LINE__);

    _data_len = (_aligned_dim + 1) * sizeof(float);
    _neighbor_len = (_max_observed_degree + 1) * sizeof(unsigned);
    _node_size = _data_len + _neighbor_len;
    _opt_graph = (char *) malloc(_node_size * _nd);
    DistanceFastL2<T> *dist_fast = (DistanceFastL2<T> *) _distance;
    for (unsigned i = 0; i < _nd; i++) {
      char *cur_node_offset = _opt_graph + i * _node_size;
      float cur_norm = dist_fast->norm(_data + i * _aligned_dim, _aligned_dim);
      std::memcpy(cur_node_offset, &cur_norm, sizeof(float));
      std::memcpy(cur_node_offset + sizeof(float), _data + i * _aligned_dim,
                  _data_len - sizeof(float));

      cur_node_offset += _data_len;
      unsigned k = _final_graph[i].size();
      std::memcpy(cur_node_offset, &k, sizeof(unsigned));
      std::memcpy(cur_node_offset + sizeof(unsigned), _final_graph[i].data(),
                  k * sizeof(unsigned));
      std::vector<unsigned>().swap(_final_graph[i]);
    }
    _final_graph.clear();
    _final_graph.shrink_to_fit();
  }

  template<typename T, typename TagT>
  void Index<T, TagT>::search_with_optimized_layout(const T *query, size_t K,
                                                    size_t    L,
                                                    unsigned *indices) {
    DistanceFastL2<T> *dist_fast = (DistanceFastL2<T> *) _distance;

    std::vector<Neighbor> retset(L + 1);
    std::vector<unsigned> init_ids(L);

    boost::dynamic_bitset<> flags{_nd, 0};
    unsigned                tmp_l = 0;
    unsigned               *neighbors =
        (unsigned *) (_opt_graph + _node_size * _start + _data_len);
    unsigned MaxM_ep = *neighbors;
    neighbors++;

    for (; tmp_l < L && tmp_l < MaxM_ep; tmp_l++) {
      init_ids[tmp_l] = neighbors[tmp_l];
      flags[init_ids[tmp_l]] = true;
    }

    while (tmp_l < L) {
      unsigned id = rand() % _nd;
      if (flags[id])
        continue;
      flags[id] = true;
      init_ids[tmp_l] = id;
      tmp_l++;
    }

    for (unsigned i = 0; i < init_ids.size(); i++) {
      unsigned id = init_ids[i];
      if (id >= _nd)
        continue;
      _mm_prefetch(_opt_graph + _node_size * id, _MM_HINT_T0);
    }
    L = 0;
    for (unsigned i = 0; i < init_ids.size(); i++) {
      unsigned id = init_ids[i];
      if (id >= _nd)
        continue;
      T    *x = (T *) (_opt_graph + _node_size * id);
      float norm_x = *x;
      x++;
      float dist =
          dist_fast->compare(x, query, norm_x, (unsigned) _aligned_dim);
      retset[i] = Neighbor(id, dist, true);
      flags[id] = true;
      L++;
    }

    std::sort(retset.begin(), retset.begin() + L);
    int k = 0;
    while (k < (int) L) {
      int nk = L;

      if (retset[k].flag) {
        retset[k].flag = false;
        unsigned n = retset[k].id;

        _mm_prefetch(_opt_graph + _node_size * n + _data_len, _MM_HINT_T0);
        unsigned *neighbors =
            (unsigned *) (_opt_graph + _node_size * n + _data_len);
        unsigned MaxM = *neighbors;
        neighbors++;
        for (unsigned m = 0; m < MaxM; ++m)
          _mm_prefetch(_opt_graph + _node_size * neighbors[m], _MM_HINT_T0);
        for (unsigned m = 0; m < MaxM; ++m) {
          unsigned id = neighbors[m];
          if (flags[id])
            continue;
          flags[id] = 1;
          T    *data = (T *) (_opt_graph + _node_size * id);
          float norm = *data;
          data++;
          float dist =
              dist_fast->compare(query, data, norm, (unsigned) _aligned_dim);
          if (dist >= retset[L - 1].distance)
            continue;
          Neighbor nn(id, dist, true);
          int      r = InsertIntoPool(retset, L, L, nn);

          // if(L+1 < retset.size()) ++L;
          if (r < nk)
            nk = r;
        }
      }
      if (nk <= k)
        k = nk;
      else
        ++k;
    }
    for (size_t i = 0; i < K; i++) {
      indices[i] = retset[i].id;
    }
  }

  /*  Internals of the library */
  template<typename T, typename TagT>
  const float Index<T, TagT>::INDEX_GROWTH_FACTOR = 1.5f;

  // EXPORTS
  template DISKANN_DLLEXPORT class Index<float, int32_t>;
  template DISKANN_DLLEXPORT class Index<int8_t, int32_t>;
  template DISKANN_DLLEXPORT class Index<uint8_t, int32_t>;
  template DISKANN_DLLEXPORT class Index<float, uint32_t>;
  template DISKANN_DLLEXPORT class Index<int8_t, uint32_t>;
  template DISKANN_DLLEXPORT class Index<uint8_t, uint32_t>;
  template DISKANN_DLLEXPORT class Index<float, int64_t>;
  template DISKANN_DLLEXPORT class Index<int8_t, int64_t>;
  template DISKANN_DLLEXPORT class Index<uint8_t, int64_t>;
  template DISKANN_DLLEXPORT class Index<float, uint64_t>;
  template DISKANN_DLLEXPORT class Index<int8_t, uint64_t>;
  template DISKANN_DLLEXPORT class Index<uint8_t, uint64_t>;

  template DISKANN_DLLEXPORT std::pair<uint32_t, uint32_t>
  Index<float, uint64_t>::search<uint64_t>(const float *query, const size_t K,
                                           const unsigned L, uint64_t *indices,
                                           float *distances);
  template DISKANN_DLLEXPORT std::pair<uint32_t, uint32_t>
  Index<float, uint64_t>::search<uint32_t>(const float *query, const size_t K,
                                           const unsigned L, uint32_t *indices,
                                           float *distances);
  template DISKANN_DLLEXPORT std::pair<uint32_t, uint32_t>
  Index<uint8_t, uint64_t>::search<uint64_t>(const uint8_t *query,
                                             const size_t K, const unsigned L,
                                             uint64_t *indices,
                                             float    *distances);
  template DISKANN_DLLEXPORT std::pair<uint32_t, uint32_t>
  Index<uint8_t, uint64_t>::search<uint32_t>(const uint8_t *query,
                                             const size_t K, const unsigned L,
                                             uint32_t *indices,
                                             float    *distances);
  template DISKANN_DLLEXPORT std::pair<uint32_t, uint32_t>
  Index<int8_t, uint64_t>::search<uint64_t>(const int8_t *query, const size_t K,
                                            const unsigned L, uint64_t *indices,
                                            float *distances);
  template DISKANN_DLLEXPORT std::pair<uint32_t, uint32_t>
  Index<int8_t, uint64_t>::search<uint32_t>(const int8_t *query, const size_t K,
                                            const unsigned L, uint32_t *indices,
                                            float *distances);
  // TagT==uint32_t
  template DISKANN_DLLEXPORT std::pair<uint32_t, uint32_t>
  Index<float, uint32_t>::search<uint64_t>(const float *query, const size_t K,
                                           const unsigned L, uint64_t *indices,
                                           float *distances);
  template DISKANN_DLLEXPORT std::pair<uint32_t, uint32_t>
  Index<float, uint32_t>::search<uint32_t>(const float *query, const size_t K,
                                           const unsigned L, uint32_t *indices,
                                           float *distances);
  template DISKANN_DLLEXPORT std::pair<uint32_t, uint32_t>
  Index<uint8_t, uint32_t>::search<uint64_t>(const uint8_t *query,
                                             const size_t K, const unsigned L,
                                             uint64_t *indices,
                                             float    *distances);
  template DISKANN_DLLEXPORT std::pair<uint32_t, uint32_t>
  Index<uint8_t, uint32_t>::search<uint32_t>(const uint8_t *query,
                                             const size_t K, const unsigned L,
                                             uint32_t *indices,
                                             float    *distances);
  template DISKANN_DLLEXPORT std::pair<uint32_t, uint32_t>
  Index<int8_t, uint32_t>::search<uint64_t>(const int8_t *query, const size_t K,
                                            const unsigned L, uint64_t *indices,
                                            float *distances);
  template DISKANN_DLLEXPORT std::pair<uint32_t, uint32_t>
  Index<int8_t, uint32_t>::search<uint32_t>(const int8_t *query, const size_t K,
                                            const unsigned L, uint32_t *indices,
                                            float *distances);

}  // namespace diskann<|MERGE_RESOLUTION|>--- conflicted
+++ resolved
@@ -818,11 +818,9 @@
               continue;
 
             Neighbor nn(id, dist, true);
-<<<<<<< HEAD
-            unsigned r = InsertIntoPool(best_L_nodes, l, Lsize, nn);
-=======
-            unsigned inserted_position = InsertIntoPool(best_L_nodes, l, nn);
->>>>>>> 193e7465
+            
+            unsigned inserted_position = InsertIntoPool(best_L_nodes, l, Lsize, nn);
+
             if (l < Lsize)
               ++l;
             if (inserted_position < best_inserted_position)
