--- conflicted
+++ resolved
@@ -1383,11 +1383,7 @@
 template <typename T, typename TagT, typename LabelT>
 void Index<T, TagT, LabelT>::link(IndexWriteParameters &parameters)
 {
-<<<<<<< HEAD
-    unsigned num_threads = parameters.num_threads;
-=======
-    uint32_t num_threads = parameters.Get<uint32_t>("num_threads");
->>>>>>> ed595514
+    uint32_t num_threads = parameters.num_threads;
     if (num_threads != 0)
         omp_set_num_threads(num_threads);
 
@@ -1396,19 +1392,11 @@
     if (num_threads != 0)
         omp_set_num_threads(num_threads);
 
-<<<<<<< HEAD
     _indexingQueueSize = parameters.search_list_size;
     _filterIndexingQueueSize = parameters.filter_list_size;
     _indexingRange = parameters.max_degree;
     _indexingMaxC = parameters.max_occlusion_size;
     _indexingAlpha = parameters.alpha;
-=======
-    _indexingQueueSize = parameters.Get<uint32_t>("L"); // Search list size
-    _filterIndexingQueueSize = parameters.Get<uint32_t>("Lf");
-    _indexingRange = parameters.Get<uint32_t>("R");
-    _indexingMaxC = parameters.Get<uint32_t>("C");
-    _indexingAlpha = parameters.Get<float>("alpha");
->>>>>>> ed595514
 
     /* visit_order is a vector that is initialized to the entire graph */
     std::vector<uint32_t> visit_order;
@@ -1517,14 +1505,8 @@
 void Index<T, TagT, LabelT>::prune_all_neighbors(const uint32_t max_degree, const uint32_t max_occlusion_size,
                                                  const float alpha)
 {
-<<<<<<< HEAD
-    const unsigned range = max_degree;
-    const unsigned maxc = max_occlusion_size;
-=======
-    const uint32_t range = parameters.Get<uint32_t>("R");
-    const uint32_t maxc = parameters.Get<uint32_t>("C");
-    const float alpha = parameters.Get<uint32_t>("alpha");
->>>>>>> ed595514
+    const uint32_t range = max_degree;
+    const uint32_t maxc = max_occlusion_size;
     _filtered_index = true;
 
     diskann::Timer timer;
@@ -2424,18 +2406,10 @@
         throw diskann::ANNException("ERROR: start node has been deleted", -1, __FUNCSIG__, __FILE__, __LINE__);
     }
 
-<<<<<<< HEAD
-    const unsigned range = params.max_degree;
-    const unsigned maxc = params.max_occlusion_size;
+    const uint32_t range = params.max_degree;
+    const uint32_t maxc = params.max_occlusion_size;
     const float alpha = params.alpha;
-    const unsigned num_threads = params.num_threads == 0 ? omp_get_num_threads() : params.num_threads;
-=======
-    const uint32_t range = params.Get<uint32_t>("R");
-    const uint32_t maxc = params.Get<uint32_t>("C");
-    const float alpha = params.Get<float>("alpha");
-    const uint32_t num_threads =
-        params.Get<uint32_t>("num_threads") == 0 ? omp_get_num_threads() : params.Get<uint32_t>("num_threads");
->>>>>>> ed595514
+    const uint32_t num_threads = params.num_threads == 0 ? omp_get_num_threads() : params.num_threads;
 
     uint32_t num_calls_to_process_delete = 0;
     diskann::Timer timer;
