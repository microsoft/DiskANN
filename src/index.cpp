--- conflicted
+++ resolved
@@ -359,12 +359,6 @@
     best_L_nodes.resize(Lsize + 1);
     expanded_nodes_info.reserve(10 * Lsize);
     expanded_nodes_info.reserve(10 * Lsize);
-<<<<<<< HEAD
-    unsigned                 l = 0;
-    Neighbor                 nn;
-    tsl::robin_set<unsigned> inserted_into_pool(100 * Lsize);
-
-=======
 
     //    std::vector<Neighbor> random_visited_info;
     //    random_visited_info.reserve(500);
@@ -374,8 +368,6 @@
     //    boost::dynamic_bitset<> inserted_into_pool(_max_points +
     //    _num_frozen_pts);
     tsl::robin_set<unsigned> inserted_into_pool;
->>>>>>> f11c85b1
-
     for (auto id : init_ids) {
       assert(id < _max_points);
       nn = Neighbor(id,
@@ -798,15 +790,10 @@
             (std::min)(_nd + _num_frozen_pts, (sync_num + 1) * round_size);
 
         auto s = std::chrono::high_resolution_clock::now();
-<<<<<<< HEAD
-#pragma omp  parallel for schedule(dynamic, 64)
-        for (_s64 node_ctr = (_s64) start_id; node_ctr < (_s64) end_id;
-=======
-        std::chrono::duration<double> diff;
+       std::chrono::duration<double> diff;
 
 #pragma omp parallel for schedule(dynamic, 64)
         for (_u64 node_ctr = (_u64) start_id; node_ctr < (_u64) end_id;
->>>>>>> f11c85b1
              ++node_ctr) {
           _u64                      node = visit_order[node_ctr];
           size_t                    node_offset = node_ctr - start_id;
@@ -855,13 +842,8 @@
         s = std::chrono::high_resolution_clock::now();
 
 #pragma omp parallel for schedule(dynamic, 64)
-<<<<<<< HEAD
-        for (_s64 node_ctr = start_id; node_ctr < (_s64) end_id; ++node_ctr) {
-          _u64                   node = rand_perm[node_ctr];
-=======
         for (_u64 node_ctr = start_id; node_ctr < (_u64) end_id; ++node_ctr) {
           _u64                   node = visit_order[node_ctr];
->>>>>>> f11c85b1
           _u64                   node_offset = node_ctr - start_id;
           std::vector<unsigned> &pruned_list = pruned_list_vector[node_offset];
           tsl::robin_set<unsigned> &visited = sync_visited_vector[node_offset];
@@ -874,13 +856,8 @@
         }
 
 #pragma omp parallel for schedule(dynamic, 64)
-<<<<<<< HEAD
-        for (_s64 node_ctr = 0; node_ctr < rand_perm.size(); node_ctr++) {
-          _u64 node = rand_perm[node_ctr];
-=======
         for (_u64 node_ctr = 0; node_ctr < visit_order.size(); node_ctr++) {
           _u64 node = visit_order[node_ctr];
->>>>>>> f11c85b1
           if (need_to_sync[node] != 0) {
             need_to_sync[node] = 0;
             inter_count++;
@@ -933,13 +910,8 @@
 
     std::cout << "Starting final cleanup.." << std::flush;
 #pragma omp parallel for schedule(dynamic, 64)
-<<<<<<< HEAD
-    for (_s64 node_ctr = 0; node_ctr < rand_perm.size(); node_ctr++) {
-      size_t node = rand_perm[node_ctr];
-=======
     for (_u64 node_ctr = 0; node_ctr < visit_order.size(); node_ctr++) {
       size_t node = visit_order[node_ctr];
->>>>>>> f11c85b1
       if (_final_graph[node].size() > range) {
         tsl::robin_set<unsigned> dummy_visited(0);
         std::vector<Neighbor>    dummy_pool(0);
