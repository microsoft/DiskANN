// Copyright (c) Microsoft Corporation. All rights reserved.
// Licensed under the MIT license.

#include <omp.h>
#include <array>

#include <type_traits>

#include "boost/dynamic_bitset.hpp"
#include "index_factory.h"
#include "memory_mapper.h"
#include "timer.h"
#include "tsl/robin_map.h"
#include "tsl/robin_set.h"
#include "windows_customizations.h"
#include "tag_uint128.h"
#if defined(DISKANN_RELEASE_UNUSED_TCMALLOC_MEMORY_AT_CHECKPOINTS) && defined(DISKANN_BUILD)
#include "gperftools/malloc_extension.h"
#endif

#ifdef _WINDOWS
#include <xmmintrin.h>
#endif

#include "index.h"
#include <limits>

#define MAX_POINTS_FOR_USING_BITSET 10000000

namespace diskann
{
// Initialize an index with metric m, load the data of type T with filename
// (bin), and initialize max_points
template <typename T, typename TagT, typename LabelT>
Index<T, TagT, LabelT>::Index(const IndexConfig &index_config, std::shared_ptr<AbstractDataStore<T>> data_store,
                              std::unique_ptr<AbstractGraphStore> graph_store,
                              std::shared_ptr<AbstractDataStore<T>> pq_data_store)
    : _dist_metric(index_config.metric), _dim(index_config.dimension), _max_points(index_config.max_points),
      _dynamic_index(index_config.dynamic_index),
      _enable_tags(index_config.enable_tags), _indexingMaxC(DEFAULT_MAXC), _query_scratch(nullptr),
      _pq_dist(index_config.pq_dist_build), _use_opq(index_config.use_opq),
      _filtered_index(index_config.filtered_index), _num_pq_chunks(index_config.num_pq_chunks),
      _delete_set(new tsl::robin_set<uint32_t>), _conc_consolidate(index_config.concurrent_consolidate)
{
    if (_dynamic_index && !_enable_tags)
    {
        throw ANNException("ERROR: Dynamic Indexing must have tags enabled.", -1, __FUNCSIG__, __FILE__, __LINE__);
    }

    if (_pq_dist)
    {
        if (_dynamic_index)
            throw ANNException("ERROR: Dynamic Indexing not supported with PQ distance based "
                               "index construction",
                               -1, __FUNCSIG__, __FILE__, __LINE__);
        if (_dist_metric == diskann::Metric::INNER_PRODUCT)
            throw ANNException("ERROR: Inner product metrics not yet supported "
                               "with PQ distance "
                               "base index",
                               -1, __FUNCSIG__, __FILE__, __LINE__);
    }

    //if (_dynamic_index && _num_frozen_pts == 0)
    //{
    //    _num_frozen_pts = 1;
    //}
    // Sanity check. While logically it is correct, max_points = 0 causes
    // downstream problems.
    if (_max_points == 0)
    {
        _max_points = 1;
    }
    const size_t total_internal_points = _max_points;

    _start = (uint32_t)_max_points;

    _data_store = data_store;
    _pq_data_store = pq_data_store;
    _graph_store = std::move(graph_store);

    _locks = std::vector<non_recursive_mutex>(total_internal_points);
    if (_enable_tags)
    {
        _location_to_tag.reserve(total_internal_points);
        _tag_to_location.reserve(total_internal_points);
    }

    if (_dynamic_index)
    {
        this->enable_delete(); // enable delete by default for dynamic index
        if (_filtered_index)
        {
            _location_to_labels.resize(total_internal_points);
        }
    }

    if (index_config.index_write_params != nullptr)
    {
        _indexingQueueSize = index_config.index_write_params->search_list_size;
        _indexingRange = index_config.index_write_params->max_degree;
        _indexingMaxC = index_config.index_write_params->max_occlusion_size;
        _indexingAlpha = index_config.index_write_params->alpha;
        _filterIndexingQueueSize = index_config.index_write_params->filter_list_size;
        _indexingThreads = index_config.index_write_params->num_threads;
        _saturate_graph = index_config.index_write_params->saturate_graph;

        if (index_config.index_search_params != nullptr)
        {
            std::uint32_t default_queue_size = (std::max)(_indexingQueueSize, _filterIndexingQueueSize);
            uint32_t num_scratch_spaces = index_config.index_search_params->num_search_threads + _indexingThreads;
            initialize_query_scratch(num_scratch_spaces, index_config.index_search_params->initial_search_list_size,
                default_queue_size, _indexingRange, _indexingMaxC, _data_store->get_dims());
        }
    }
}

template <typename T, typename TagT, typename LabelT>
Index<T, TagT, LabelT>::Index(Metric m, const size_t dim, const size_t max_points,
                              const std::shared_ptr<IndexWriteParameters> index_parameters,
                              const std::shared_ptr<IndexSearchParams> index_search_params, const size_t num_frozen_pts,
                              const bool dynamic_index, const bool enable_tags, const bool concurrent_consolidate,
                              const bool pq_dist_build, const size_t num_pq_chunks, const bool use_opq,
                              const bool filtered_index)
    : Index(
          IndexConfigBuilder()
              .with_metric(m)
              .with_dimension(dim)
              .with_max_points(max_points)
              .with_index_write_params(index_parameters)
              .with_index_search_params(index_search_params)
              .with_num_frozen_pts(num_frozen_pts)
              .is_dynamic_index(dynamic_index)
              .is_enable_tags(enable_tags)
              .is_concurrent_consolidate(concurrent_consolidate)
              .is_pq_dist_build(pq_dist_build)
              .with_num_pq_chunks(num_pq_chunks)
              .is_use_opq(use_opq)
              .is_filtered(filtered_index)
              .with_data_type(diskann_type_to_name<T>())
              .build(),
          IndexFactory::construct_datastore<T>(DataStoreStrategy::MEMORY,
                                               (max_points == 0 ? (size_t)1 : max_points),
                                               dim, m),
          IndexFactory::construct_graphstore(GraphStoreStrategy::MEMORY,
                                             (max_points == 0 ? (size_t)1 : max_points),
                                             (size_t)((index_parameters == nullptr ? 0 : index_parameters->max_degree) *
                                                      defaults::GRAPH_SLACK_FACTOR * 1.05)))
{
    if (_pq_dist)
    {
        _pq_data_store = IndexFactory::construct_pq_datastore<T>(DataStoreStrategy::MEMORY, max_points,
                                                                 dim, m, num_pq_chunks, use_opq);
    }
    else
    {
        _pq_data_store = _data_store;
    }
}

template <typename T, typename TagT, typename LabelT> Index<T, TagT, LabelT>::~Index()
{
    // Ensure that no other activity is happening before dtor()
    std::unique_lock<std::shared_timed_mutex> ul(_update_lock);
    std::unique_lock<std::shared_timed_mutex> cl(_consolidate_lock);
    std::unique_lock<std::shared_timed_mutex> tl(_tag_lock);
    std::unique_lock<std::shared_timed_mutex> dl(_delete_lock);

    for (auto &lock : _locks)
    {
        LockGuard lg(lock);
    }

    if (_opt_graph != nullptr)
    {
        delete[] _opt_graph;
    }

    if (!_query_scratch.empty())
    {
        ScratchStoreManager<InMemQueryScratch<T>> manager(_query_scratch);
        manager.destroy();
    }
}

template <typename T, typename TagT, typename LabelT>
void Index<T, TagT, LabelT>::initialize_query_scratch(uint32_t num_threads, uint32_t search_l, uint32_t indexing_l,
                                                      uint32_t r, uint32_t maxc, size_t dim, size_t bitmask_size)
{
    for (uint32_t i = 0; i < num_threads; i++)
    {
        auto scratch = new InMemQueryScratch<T>(search_l, indexing_l, r, maxc, dim, _data_store->get_aligned_dim(),
                                                _data_store->get_alignment_factor(), _pq_dist, bitmask_size);
        _query_scratch.push(scratch);
    }
}

template <typename T, typename TagT, typename LabelT> size_t Index<T, TagT, LabelT>::save_tags(std::string tags_file)
{
    if (!_enable_tags)
    {
        diskann::cout << "Not saving tags as they are not enabled." << std::endl;
        return 0;
    }

    size_t tag_bytes_written;
    TagT *tag_data = new TagT[_nd];
    for (uint32_t i = 0; i < _nd; i++)
    {
        TagT tag;
        if (_location_to_tag.try_get(i, tag))
        {
            tag_data[i] = tag;
        }
        else
        {
            // catering to future when tagT can be any type.
            std::memset((char *)&tag_data[i], 0, sizeof(TagT));
        }
    }
    
    try
    {
        tag_bytes_written = save_bin<TagT>(tags_file, tag_data, _nd, 1);
    }
    catch (std::system_error &e)
    {
        throw FileException(tags_file, e, __FUNCSIG__, __FILE__, __LINE__);
    }
    delete[] tag_data;
    return tag_bytes_written;
}

template <typename T, typename TagT, typename LabelT> size_t Index<T, TagT, LabelT>::save_data(std::string data_file)
{
    // Note: at this point, either _nd == _max_points or any frozen points have
    // been temporarily moved to _nd, so _nd + _num_frozen_pts is the valid
    // location limit.
    return _data_store->save(data_file, (location_t)(_nd));
}

// save the graph index on a file as an adjacency list. For each point,
// first store the number of neighbors, and then the neighbor list (each as
// 4 byte uint32_t)
template <typename T, typename TagT, typename LabelT> size_t Index<T, TagT, LabelT>::save_graph(std::string graph_file)
{
    return _graph_store->store(graph_file, _nd, 0, _start);
}

template <typename T, typename TagT, typename LabelT>
size_t Index<T, TagT, LabelT>::save_delete_list(const std::string &filename)
{
    if (_delete_set->size() == 0)
    {
        return 0;
    }
    std::unique_ptr<uint32_t[]> delete_list = std::make_unique<uint32_t[]>(_delete_set->size());
    uint32_t i = 0;
    for (auto &del : *_delete_set)
    {
        delete_list[i++] = del;
    }
    return save_bin<uint32_t>(filename, delete_list.get(), _delete_set->size(), 1);
}

template <typename T, typename TagT, typename LabelT>
void Index<T, TagT, LabelT>::save(const char *filename, bool compact_before_save)
{
    diskann::Timer timer;

    std::unique_lock<std::shared_timed_mutex> ul(_update_lock);
    std::unique_lock<std::shared_timed_mutex> cl(_consolidate_lock);
    std::unique_lock<std::shared_timed_mutex> tl(_tag_lock);
    std::unique_lock<std::shared_timed_mutex> dl(_delete_lock);

    if (compact_before_save)
    {
        compact_data();
    //    compact_frozen_point();
    }
    else
    {
        if (!_data_compacted)
        {
            throw ANNException("Index save for non-compacted index is not yet implemented", -1, __FUNCSIG__, __FILE__,
                               __LINE__);
        }
    }

    if (!_save_as_one_file)
    {
        if (_filtered_index)
        {
            if (_label_to_start_id.size() > 0)
            {
                std::ofstream medoid_writer(std::string(filename) + "_labels_to_medoids.txt");
                if (medoid_writer.fail())
                {
                    throw diskann::ANNException(std::string("Failed to open file ") + filename, -1);
                }
                for (auto iter : _label_to_start_id)
                {
                    medoid_writer << iter.first << ", " << iter.second << std::endl;
                }
                medoid_writer.close();
            }

            if (_use_universal_label)
            {
                std::ofstream universal_label_writer(std::string(filename) + "_universal_label.txt");
                assert(universal_label_writer.is_open());
                universal_label_writer << _universal_label << std::endl;
                universal_label_writer.close();
            }

            if (_location_to_labels.size() > 0)
            {
                std::ofstream label_writer(std::string(filename) + "_labels.txt");
                assert(label_writer.is_open());
                for (uint32_t i = 0; i < _nd; i++)
                {
                    for (uint32_t j = 0; j + 1 < _location_to_labels[i].size(); j++)
                    {
                        label_writer << _location_to_labels[i][j] << ",";
                    }
                    if (_location_to_labels[i].size() != 0)
                        label_writer << _location_to_labels[i][_location_to_labels[i].size() - 1];

                    label_writer << std::endl;
                }
                label_writer.close();

                // write compacted raw_labels if data hence _location_to_labels was also compacted
                if (compact_before_save && _dynamic_index)
                {
                    _label_map = load_label_map(std::string(filename) + "_labels_map.txt");
                    std::unordered_map<LabelT, std::string> mapped_to_raw_labels;
                    // invert label map
                    for (const auto &[key, value] : _label_map)
                    {
                        mapped_to_raw_labels.insert({value, key});
                    }

                    // write updated labels
                    std::ofstream raw_label_writer(std::string(filename) + "_raw_labels.txt");
                    assert(raw_label_writer.is_open());
                    for (uint32_t i = 0; i < _nd; i++)
                    {
                        for (uint32_t j = 0; j + 1 < _location_to_labels[i].size(); j++)
                        {
                            raw_label_writer << mapped_to_raw_labels[_location_to_labels[i][j]] << ",";
                        }
                        if (_location_to_labels[i].size() != 0)
                            raw_label_writer
                                << mapped_to_raw_labels[_location_to_labels[i][_location_to_labels[i].size() - 1]];

                        raw_label_writer << std::endl;
                    }
                    raw_label_writer.close();
                }
            }
        }

        std::string graph_file = std::string(filename);
        std::string tags_file = std::string(filename) + ".tags";
        std::string data_file = std::string(filename) + ".data";
        std::string delete_list_file = std::string(filename) + ".del";

        // Because the save_* functions use append mode, ensure that
        // the files are deleted before save. Ideally, we should check
        // the error code for delete_file, but will ignore now because
        // delete should succeed if save will succeed.
        delete_file(graph_file);
        save_graph(graph_file);
        delete_file(data_file);
        save_data(data_file);
        delete_file(tags_file);
        save_tags(tags_file);
        delete_file(delete_list_file);
        save_delete_list(delete_list_file);
    }
    else
    {
        diskann::cout << "Save index in a single file currently not supported. "
                         "Not saving the index."
                      << std::endl;
    }

    // If frozen points were temporarily compacted to _nd, move back to
    // _max_points.
    //reposition_frozen_point_to_end();

    diskann::cout << "Time taken for save: " << timer.elapsed() / 1000000.0 << "s." << std::endl;
}

#ifdef EXEC_ENV_OLS
template <typename T, typename TagT, typename LabelT>
size_t Index<T, TagT, LabelT>::load_tags(AlignedFileReader &reader)
{
#else
template <typename T, typename TagT, typename LabelT>
size_t Index<T, TagT, LabelT>::load_tags(const std::string tag_filename)
{
    if (_enable_tags && !file_exists(tag_filename))
    {
        diskann::cerr << "Tag file " << tag_filename << " does not exist!" << std::endl;
        throw diskann::ANNException("Tag file " + tag_filename + " does not exist!", -1, __FUNCSIG__, __FILE__,
                                    __LINE__);
    }
#endif
    if (!_enable_tags)
    {
        diskann::cout << "Tags not loaded as tags not enabled." << std::endl;
        return 0;
    }

    size_t file_dim, file_num_points;
    TagT *tag_data;
#ifdef EXEC_ENV_OLS
    load_bin<TagT>(reader, tag_data, file_num_points, file_dim);
#else
    load_bin<TagT>(std::string(tag_filename), tag_data, file_num_points, file_dim);
#endif
    this->_table_stats.tag_memory_usage = 
        file_num_points * file_dim * sizeof(TagT)
        + file_num_points * (sizeof(TagT) + sizeof(uint32_t))
        + file_num_points * (sizeof(TagT) + sizeof(uint32_t));

    if (file_dim != 1)
    {
        std::stringstream stream;
        stream << "ERROR: Found " << file_dim << " dimensions for tags,"
               << "but tag file must have 1 dimension." << std::endl;
        diskann::cerr << stream.str() << std::endl;
        delete[] tag_data;
        throw diskann::ANNException(stream.str(), -1, __FUNCSIG__, __FILE__, __LINE__);
    }

    const size_t num_data_points = file_num_points;
    _location_to_tag.reserve(num_data_points);
    _tag_to_location.reserve(num_data_points);
    for (uint32_t i = 0; i < (uint32_t)num_data_points; i++)
    {
        TagT tag = *(tag_data + i);
        if (_delete_set->find(i) == _delete_set->end())
        {
            _location_to_tag.set(i, tag);
            _tag_to_location[tag] = i;
        }
    }
    diskann::cout << "Tags loaded." << std::endl;
    delete[] tag_data;
    return file_num_points;
}

template <typename T, typename TagT, typename LabelT>
#ifdef EXEC_ENV_OLS
size_t Index<T, TagT, LabelT>::load_data(AlignedFileReader &reader)
{
#else
size_t Index<T, TagT, LabelT>::load_data(std::string filename)
{
#endif
    size_t file_dim, file_num_points;
#ifdef EXEC_ENV_OLS
    diskann::get_bin_metadata(reader, file_num_points, file_dim);
#else
    if (!file_exists(filename))
    {
        std::stringstream stream;
        stream << "ERROR: data file " << filename << " does not exist." << std::endl;
        diskann::cerr << stream.str() << std::endl;
        throw diskann::ANNException(stream.str(), -1, __FUNCSIG__, __FILE__, __LINE__);
    }
    diskann::get_bin_metadata(filename, file_num_points, file_dim);
#endif

    // since we are loading a new dataset, _empty_slots must be cleared
    _empty_slots.clear();

    if (file_dim != _dim)
    {
        std::stringstream stream;
        stream << "ERROR: Driver requests loading " << _dim << " dimension,"
               << "but file has " << file_dim << " dimension." << std::endl;
        diskann::cerr << stream.str() << std::endl;
        throw diskann::ANNException(stream.str(), -1, __FUNCSIG__, __FILE__, __LINE__);
    }

    if (file_num_points > _max_points)
    {
        // update and tag lock acquired in load() before calling load_data
        resize(file_num_points);
    }

#ifdef EXEC_ENV_OLS
    // REFACTOR TODO: Must figure out how to support aligned reader in a clean
    // manner.
    copy_aligned_data_from_file<T>(reader, _data, file_num_points, file_dim, _data_store->get_aligned_dim());
#else
    _data_store->load(filename); // offset == 0.
#endif
    return file_num_points;
}

#ifdef EXEC_ENV_OLS
template <typename T, typename TagT, typename LabelT>
size_t Index<T, TagT, LabelT>::load_delete_set(AlignedFileReader &reader)
{
#else
template <typename T, typename TagT, typename LabelT>
size_t Index<T, TagT, LabelT>::load_delete_set(const std::string &filename)
{
#endif
    std::unique_ptr<uint32_t[]> delete_list;
    size_t npts, ndim;

#ifdef EXEC_ENV_OLS
    diskann::load_bin<uint32_t>(reader, delete_list, npts, ndim);
#else
    diskann::load_bin<uint32_t>(filename, delete_list, npts, ndim);
#endif
    assert(ndim == 1);
    for (uint32_t i = 0; i < npts; i++)
    {
        _delete_set->insert(delete_list[i]);
    }
    return npts;
}

// load the index from file and update the max_degree, cur (navigating
// node loc), and _final_graph (adjacency list)
template <typename T, typename TagT, typename LabelT>
#ifdef EXEC_ENV_OLS
void Index<T, TagT, LabelT>::load(AlignedFileReader &reader, uint32_t num_threads, uint32_t search_l)
{
#else
void Index<T, TagT, LabelT>::load(const char *filename, uint32_t num_threads, uint32_t search_l)
{
#endif
    std::unique_lock<std::shared_timed_mutex> ul(_update_lock);
    std::unique_lock<std::shared_timed_mutex> cl(_consolidate_lock);
    std::unique_lock<std::shared_timed_mutex> tl(_tag_lock);
    std::unique_lock<std::shared_timed_mutex> dl(_delete_lock);

    _has_built = true;

    size_t tags_file_num_pts = 0, graph_num_pts = 0, data_file_num_pts = 0, label_num_pts = 0;

    std::string mem_index_file(filename);
    std::string labels_file = mem_index_file + "_labels.txt";
    std::string labels_to_medoids = mem_index_file + "_labels_to_medoids.txt";
    std::string labels_map_file = mem_index_file + "_labels_map.txt";

    if (!_save_as_one_file)
    {
        // For DLVS Store, we will not support saving the index in multiple
        // files.
#ifndef EXEC_ENV_OLS
        std::string data_file = std::string(filename) + ".data";
        std::string tags_file = std::string(filename) + ".tags";
        std::string delete_set_file = std::string(filename) + ".del";
        std::string graph_file = std::string(filename);
        data_file_num_pts = load_data(data_file);
        this->_table_stats.node_count = data_file_num_pts;
        this->_table_stats.node_mem_usage = this->_data_store->get_data_size();

        if (file_exists(delete_set_file))
        {
            load_delete_set(delete_set_file);
        }
        if (_enable_tags)
        {
            tags_file_num_pts = load_tags(tags_file);
        }
        graph_num_pts = load_graph(graph_file, data_file_num_pts);
        this->_table_stats.graph_mem_usage = _graph_store->get_graph_size();
#endif
    }
    else
    {
        diskann::cout << "Single index file saving/loading support not yet "
                         "enabled. Not loading the index."
                      << std::endl;
        return;
    }

    if (data_file_num_pts != graph_num_pts || (data_file_num_pts != tags_file_num_pts && _enable_tags))
    {
        std::stringstream stream;
        stream << "ERROR: When loading index, loaded " << data_file_num_pts << " points from datafile, "
               << graph_num_pts << " from graph, and " << tags_file_num_pts
               << " tags in constructor." << std::endl;
        diskann::cerr << stream.str() << std::endl;
        throw diskann::ANNException(stream.str(), -1, __FUNCSIG__, __FILE__, __LINE__);
    }

    if (file_exists(labels_file))
    {
        _label_map = load_label_map(labels_map_file);
        this->_table_stats.label_count = _label_map.size();
        
        parse_label_file_in_bitset(labels_file, label_num_pts, _label_map.size());
<<<<<<< HEAD
        assert(label_num_pts == data_file_num_pts);
=======
        assert(label_num_pts == data_file_num_pts - _num_frozen_pts);
        this->_table_stats.label_mem_usage = _bitmask_buf._buf.size() * sizeof(std::uint64_t);
        
>>>>>>> dbdd4d2b
        if (file_exists(labels_to_medoids))
        {
            std::ifstream medoid_stream(labels_to_medoids);
            std::string line, token;
            uint32_t line_cnt = 0;

            _label_to_start_id.clear();

            while (std::getline(medoid_stream, line))
            {
                std::istringstream iss(line);
                uint32_t cnt = 0;
                uint32_t medoid = 0;
                LabelT label;
                while (std::getline(iss, token, ','))
                {
                    token.erase(std::remove(token.begin(), token.end(), '\n'), token.end());
                    token.erase(std::remove(token.begin(), token.end(), '\r'), token.end());
                    LabelT token_as_num = (LabelT)std::stoul(token);
                    if (cnt == 0)
                        label = token_as_num;
                    else
                        medoid = token_as_num;
                    cnt++;
                }
                _label_to_start_id[label] = medoid;
                line_cnt++;
            }
        }

        std::string universal_label_file(filename);
        universal_label_file += "_universal_label.txt";
        if (file_exists(universal_label_file))
        {
            std::ifstream universal_label_reader(universal_label_file);
            universal_label_reader >> _universal_label;
            _use_universal_label = true;
            universal_label_reader.close();
        }
    }

    _nd = data_file_num_pts;
    _empty_slots.clear();
    _empty_slots.reserve(_max_points);
    for (auto i = _nd; i < _max_points; i++)
    {
        _empty_slots.insert((uint32_t)i);
    }
<<<<<<< HEAD

//    reposition_frozen_point_to_end();
    diskann::cout << " _nd: " << _nd << " _start: " << _start
=======
    
    reposition_frozen_point_to_end();

    _table_stats.total_mem_usage = _table_stats.node_mem_usage
        + _table_stats.graph_mem_usage
        + _table_stats.label_mem_usage
        + _table_stats.tag_memory_usage;

    diskann::cout << "Num frozen points:" << _num_frozen_pts << " _nd: " << _nd << " _start: " << _start
>>>>>>> dbdd4d2b
                  << " size(_location_to_tag): " << _location_to_tag.size()
                  << " size(_tag_to_location):" << _tag_to_location.size() << " Max points: " << _max_points
                  << std::endl;

    // For incremental index, _query_scratch is initialized in the constructor.
    // For the bulk index, the params required to initialize _query_scratch
    // are known only at load time, hence this check and the call to
    // initialize_q_s().
    if (_query_scratch.size() == 0)
    {
        initialize_query_scratch(num_threads, search_l, search_l, (uint32_t)_graph_store->get_max_range_of_graph(), _indexingMaxC,
                                 _dim, _bitmask_buf._bitmask_size);
    }
}

#ifndef EXEC_ENV_OLS
//template <typename T, typename TagT, typename LabelT>
//size_t Index<T, TagT, LabelT>::get_graph_num_frozen_points(const std::string &graph_file)
//{
//    size_t expected_file_size;
//    uint32_t max_observed_degree, start;
//    size_t file_frozen_pts;
//
//    std::ifstream in;
//    in.exceptions(std::ios::badbit | std::ios::failbit);
//
//    in.open(graph_file, std::ios::binary);
//    in.read((char *)&expected_file_size, sizeof(size_t));
//    in.read((char *)&max_observed_degree, sizeof(uint32_t));
//    in.read((char *)&start, sizeof(uint32_t));
//    in.read((char *)&file_frozen_pts, sizeof(size_t));
//
//    return file_frozen_pts;
//}
#endif

#ifdef EXEC_ENV_OLS
template <typename T, typename TagT, typename LabelT>
size_t Index<T, TagT, LabelT>::load_graph(AlignedFileReader &reader, size_t expected_num_points)
{
#else

template <typename T, typename TagT, typename LabelT>
size_t Index<T, TagT, LabelT>::load_graph(std::string filename, size_t expected_num_points)
{
#endif
    auto res = _graph_store->load(filename, expected_num_points);
    _start = std::get<1>(res);
//    _num_frozen_pts = std::get<2>(res);
    return std::get<0>(res);
}

template <typename T, typename TagT, typename LabelT>
int Index<T, TagT, LabelT>::_get_vector_by_tag(TagType &tag, DataType &vec)
{
    try
    {
        TagT tag_val = std::any_cast<TagT>(tag);
        T *vec_val = std::any_cast<T *>(vec);
        return this->get_vector_by_tag(tag_val, vec_val);
    }
    catch (const std::bad_any_cast &e)
    {
        throw ANNException("Error: bad any cast while performing _get_vector_by_tags() " + std::string(e.what()), -1);
    }
    catch (const std::exception &e)
    {
        throw ANNException("Error: " + std::string(e.what()), -1);
    }
}

template <typename T, typename TagT, typename LabelT> int Index<T, TagT, LabelT>::get_vector_by_tag(TagT &tag, T *vec)
{
    std::shared_lock<std::shared_timed_mutex> lock(_tag_lock);
    if (_tag_to_location.find(tag) == _tag_to_location.end())
    {
        diskann::cout << "Tag " << get_tag_string(tag) << " does not exist" << std::endl;
        return -1;
    }

    location_t location = _tag_to_location[tag];
    _data_store->get_vector(location, vec);

    return 0;
}

template <typename T, typename TagT, typename LabelT> uint32_t Index<T, TagT, LabelT>::calculate_entry_point()
{
    // REFACTOR TODO: This function does not support multi-threaded calculation of medoid.
    // Must revisit if perf is a concern.
    return _data_store->calculate_medoid();
}

template <typename T, typename TagT, typename LabelT> std::vector<uint32_t> Index<T, TagT, LabelT>::get_init_ids()
{
    std::vector<uint32_t> init_ids;
    init_ids.reserve(1);

    init_ids.emplace_back(_start);

    return init_ids;
}

// Find common filter between a node's labels and a given set of labels, while
// taking into account universal label
template <typename T, typename TagT, typename LabelT>
bool Index<T, TagT, LabelT>::detect_common_filters(uint32_t point_id, bool search_invocation,
                                                   const std::vector<LabelT> &incoming_labels)
{
    auto &curr_node_labels = _location_to_labels[point_id];
    std::vector<LabelT> common_filters;
    std::set_intersection(incoming_labels.begin(), incoming_labels.end(), curr_node_labels.begin(),
                          curr_node_labels.end(), std::back_inserter(common_filters));
    if (common_filters.size() > 0)
    {
        // This is to reduce the repetitive calls. If common_filters size is > 0 ,
        // we dont need to check further for universal label
        return true;
    }
    if (_use_universal_label)
    {
        if (!search_invocation)
        {
            if (std::find(incoming_labels.begin(), incoming_labels.end(), _universal_label) != incoming_labels.end() ||
                std::find(curr_node_labels.begin(), curr_node_labels.end(), _universal_label) != curr_node_labels.end())
                common_filters.push_back(_universal_label);
        }
        else
        {
            if (std::find(curr_node_labels.begin(), curr_node_labels.end(), _universal_label) != curr_node_labels.end())
                common_filters.push_back(_universal_label);
        }
    }
    return (common_filters.size() > 0);
}

template <typename T, typename TagT, typename LabelT>
std::pair<uint32_t, uint32_t> Index<T, TagT, LabelT>::iterate_to_fixed_point(
    InMemQueryScratch<T> *scratch, const uint32_t Lsize, const std::vector<uint32_t> &init_ids, bool use_filter,
    const std::vector<LabelT> &filter_labels, bool search_invocation)
{
    std::vector<Neighbor> &expanded_nodes = scratch->pool();
    NeighborPriorityQueue &best_L_nodes = scratch->best_l_nodes();
    best_L_nodes.reserve(Lsize);
    tsl::robin_set<uint32_t> &inserted_into_pool_rs = scratch->inserted_into_pool_rs();
    boost::dynamic_bitset<> &inserted_into_pool_bs = scratch->inserted_into_pool_bs();
    std::vector<uint32_t> &id_scratch = scratch->id_scratch();
    std::vector<float> &dist_scratch = scratch->dist_scratch();
    assert(id_scratch.size() == 0);

    T *aligned_query = scratch->aligned_query();
    std::vector<std::uint64_t>& query_bitmask_buf = scratch->query_label_bitmask();

    float *pq_dists = nullptr;

    _pq_data_store->preprocess_query(aligned_query, scratch);

    if (expanded_nodes.size() > 0 || id_scratch.size() > 0)
    {
        throw ANNException("ERROR: Clear scratch space before passing.", -1, __FUNCSIG__, __FILE__, __LINE__);
    }

    // Decide whether to use bitset or robin set to mark visited nodes
    auto total_num_points = _max_points;
    bool fast_iterate = total_num_points <= MAX_POINTS_FOR_USING_BITSET;

    if (fast_iterate)
    {
        if (inserted_into_pool_bs.size() < total_num_points)
        {
            // hopefully using 2X will reduce the number of allocations.
            auto resize_size =
                2 * total_num_points > MAX_POINTS_FOR_USING_BITSET ? MAX_POINTS_FOR_USING_BITSET : 2 * total_num_points;
            inserted_into_pool_bs.resize(resize_size);
        }
    }

    // Lambda to determine if a node has been visited
    auto is_not_visited = [this, fast_iterate, &inserted_into_pool_bs, &inserted_into_pool_rs](const uint32_t id) {
        return fast_iterate ? inserted_into_pool_bs[id] == 0
                            : inserted_into_pool_rs.find(id) == inserted_into_pool_rs.end();
    };

    // Lambda to batch compute query<-> node distances in PQ space
    auto compute_dists = [this, scratch, pq_dists](const std::vector<uint32_t> &ids, std::vector<float> &dists_out) {
        _pq_data_store->get_distance(scratch->aligned_query(), ids, dists_out, scratch);
    };

    // only support one filter label
    std::array<std::uint64_t, 10> local_buf;
    simple_bitmask_full_val bitmask_full_val;
    if (use_filter)
    {
        if (_bitmask_buf._bitmask_size <= 10)
        {
            local_buf.fill(0);
            bitmask_full_val._mask = local_buf.data();
        }
        else
        {
            query_bitmask_buf.resize(_bitmask_buf._bitmask_size, 0);
            bitmask_full_val._mask = query_bitmask_buf.data();
        }
        
        for (size_t i = 0; i < filter_labels.size(); i++)
        {
            auto bitmask_val = simple_bitmask::get_bitmask_val(filter_labels[i]);
            bitmask_full_val.merge_bitmask_val(bitmask_val);
        }

        if (_use_universal_label)
        {
            auto bitmask_val = simple_bitmask::get_bitmask_val(_universal_label);
            bitmask_full_val.merge_bitmask_val(bitmask_val);
        }
    }

    // Initialize the candidate pool with starting points
    for (auto id : init_ids)
    {
        if (id >= _max_points)
        {
            diskann::cerr << "Out of range loc found as an edge : " << id << std::endl;
            throw diskann::ANNException(std::string("Wrong loc") + std::to_string(id), -1, __FUNCSIG__, __FILE__,
                                        __LINE__);
        }

        if (use_filter)
        {
            simple_bitmask bm(_bitmask_buf.get_bitmask(id), _bitmask_buf._bitmask_size);
            
            if (!bm.test_full_mask_val(bitmask_full_val))
            {
                continue;
            }
        }

        if (is_not_visited(id))
        {
            if (fast_iterate)
            {
                inserted_into_pool_bs[id] = 1;
            }
            else
            {
                inserted_into_pool_rs.insert(id);
            }

            float distance;
            uint32_t ids[] = {id};
            float distances[] = {std::numeric_limits<float>::max()};
            _pq_data_store->get_distance(aligned_query, ids, 1, distances, scratch);
            distance = distances[0];

            Neighbor nn = Neighbor(id, distance);
            best_L_nodes.insert(nn);
        }
    }

    uint32_t hops = 0;
    uint32_t cmps = 0;
    cmps += static_cast<uint32_t>(init_ids.size());
    std::vector<location_t> tmp_neighbor_list;

    while (best_L_nodes.has_unexpanded_node())
    {
        auto nbr = best_L_nodes.closest_unexpanded();
        auto n = nbr.id;

        // Add node to expanded nodes to create pool for prune later
        if (!search_invocation)
        {
            if (!use_filter)
            {
                expanded_nodes.emplace_back(nbr);
            }
            else
            { // in filter based indexing, the same point might invoke
                // multiple iterate_to_fixed_points, so need to be careful
                // not to add the same item to pool multiple times.
                if (std::find(expanded_nodes.begin(), expanded_nodes.end(), nbr) == expanded_nodes.end())
                {
                    expanded_nodes.emplace_back(nbr);
                }
            }
        }

        // Find which of the nodes in des have not been visited before
        id_scratch.clear();
        dist_scratch.clear();
        if (_dynamic_index)
        {
            LockGuard guard(_locks[n]);
            auto neighbour_list = _graph_store->get_neighbours(n);
            for (auto id : neighbour_list)
            {
                assert(id < _max_points);

                if (!is_not_visited(id))
                {
                    continue;
                }
                cmps++;
                if (use_filter)
                {
                    // NOTE: NEED TO CHECK IF THIS CORRECT WITH NEW LOCKS.
                    simple_bitmask bm(_bitmask_buf.get_bitmask(id), _bitmask_buf._bitmask_size);

                    if (!bm.test_full_mask_val(bitmask_full_val))
                    {
                        continue;
                    }
                }

                id_scratch.push_back(id);
                
            }
        }
        else
        {
            tmp_neighbor_list.clear();
            _locks[n].lock_shared();
            auto nbrs = _graph_store->get_neighbours(n);
            tmp_neighbor_list.resize(nbrs.size());
            memcpy(tmp_neighbor_list.data(), nbrs.data(), nbrs.size() * sizeof(location_t));
            _locks[n].unlock_shared();
            for (auto id : tmp_neighbor_list)
            {
                assert(id < _max_points);

                if (!is_not_visited(id))
                {
                    continue;
                }
                cmps++;
                if (use_filter)
                {
                    // NOTE: NEED TO CHECK IF THIS CORRECT WITH NEW LOCKS.
                    simple_bitmask bm(_bitmask_buf.get_bitmask(id), _bitmask_buf._bitmask_size);

                    if (!bm.test_full_mask_val(bitmask_full_val))
                    {
                        continue;
                    }
                }


                id_scratch.push_back(id);
                
            }
        }

        // Mark nodes visited
        for (auto id : id_scratch)
        {
            if (fast_iterate)
            {
                inserted_into_pool_bs[id] = 1;
            }
            else
            {
                inserted_into_pool_rs.insert(id);
            }
        }

        dist_scratch.resize(id_scratch.size());
        //assert(dist_scratch.capacity() >= id_scratch.size());
        compute_dists(id_scratch, dist_scratch);
        cmps += (uint32_t)id_scratch.size();

        // Insert <id, dist> pairs into the pool of candidates
        for (size_t m = 0; m < id_scratch.size(); ++m)
        {
            best_L_nodes.insert(Neighbor(id_scratch[m], dist_scratch[m]));
        }
    }
    return std::make_pair(hops, cmps);
}

template <typename T, typename TagT, typename LabelT>
void Index<T, TagT, LabelT>::search_for_point_and_prune(int location, uint32_t Lindex,
                                                        std::vector<uint32_t> &pruned_list,
                                                        InMemQueryScratch<T> *scratch, bool use_filter,
                                                        uint32_t filteredLindex)
{
    const std::vector<uint32_t> init_ids = get_init_ids();
    const std::vector<LabelT> unused_filter_label;

    if (!use_filter)
    {
        _data_store->get_vector(location, scratch->aligned_query());
        iterate_to_fixed_point(scratch, Lindex, init_ids, false, unused_filter_label, false);
        prune_search_result(location, pruned_list, scratch);
    }
    else
    {
        std::vector<LabelT> labels;
        std::shared_lock<std::shared_timed_mutex> tl(_tag_lock, std::defer_lock);
        if (_dynamic_index)
            tl.lock();

        labels = _location_to_labels[location];

        if (_dynamic_index)
            tl.unlock();

        search_for_point_and_prune(location, Lindex, pruned_list, labels, scratch, filteredLindex);
    }

    assert(_graph_store->get_total_points() == _max_points);
}

template <typename T, typename TagT, typename LabelT>
void Index<T, TagT, LabelT>::search_for_point_and_prune(
    int location, uint32_t Lindex, 
    std::vector<uint32_t>& pruned_list,
    const std::vector<LabelT>& labels,
    InMemQueryScratch<T>* scratch,
    uint32_t filteredLindex)
{
    std::vector<uint32_t> filter_specific_start_nodes;
    for (auto& x : labels)
        filter_specific_start_nodes.emplace_back(_label_to_start_id[x]);

    _data_store->get_vector(location, scratch->aligned_query());
    iterate_to_fixed_point(scratch, filteredLindex, filter_specific_start_nodes, true,
        labels, false);

    if (Lindex > 0)
    {
        // combine candidate pools obtained with filter and unfiltered criteria.
        const std::vector<uint32_t> init_ids = get_init_ids();
        const std::vector<LabelT> unused_filter_label;
        std::set<Neighbor> best_candidate_pool;
        for (auto filtered_neighbor : scratch->pool())
        {
            best_candidate_pool.insert(filtered_neighbor);
        }

        // clear scratch for finding unfiltered candidates
        scratch->clear();

        _data_store->get_vector(location, scratch->aligned_query());
        iterate_to_fixed_point(scratch, Lindex, init_ids, false, unused_filter_label, false);

        for (auto unfiltered_neighbour : scratch->pool())
        {
            // insert if this neighbour is not already in best_candidate_pool
            if (best_candidate_pool.find(unfiltered_neighbour) == best_candidate_pool.end())
            {
                best_candidate_pool.insert(unfiltered_neighbour);
            }
        }

        scratch->pool().clear();
        std::copy(best_candidate_pool.begin(), best_candidate_pool.end(), std::back_inserter(scratch->pool()));
    }

    prune_search_result(location, pruned_list, scratch);
}

template <typename T, typename TagT, typename LabelT>
void Index<T, TagT, LabelT>::prune_search_result(int location, std::vector<uint32_t>& pruned_list, InMemQueryScratch<T>* scratch)
{
    auto& pool = scratch->pool();

    for (uint32_t i = 0; i < pool.size(); i++)
    {
        if (pool[i].id == (uint32_t)location)
        {
            pool.erase(pool.begin() + i);
            i--;
        }
    }

    if (pruned_list.size() > 0)
    {
        throw diskann::ANNException("ERROR: non-empty pruned_list passed", -1, __FUNCSIG__, __FILE__, __LINE__);
    }

    prune_neighbors(location, pool, pruned_list, scratch);

    assert(!pruned_list.empty());
}

template <typename T, typename TagT, typename LabelT>
void Index<T, TagT, LabelT>::occlude_list(const uint32_t location, std::vector<Neighbor> &pool, const float alpha,
                                          const uint32_t degree, const uint32_t maxc, std::vector<uint32_t> &result,
                                          InMemQueryScratch<T> *scratch,
                                          const tsl::robin_set<uint32_t> *const delete_set_ptr)
{
    if (pool.size() == 0)
        return;

    // Truncate pool at maxc and initialize scratch spaces
    assert(std::is_sorted(pool.begin(), pool.end()));
    assert(result.size() == 0);
    if (pool.size() > maxc)
        pool.resize(maxc);
    std::vector<float> &occlude_factor = scratch->occlude_factor();
    // occlude_list can be called with the same scratch more than once by
    // search_for_point_and_add_link through inter_insert.
    occlude_factor.clear();
    // Initialize occlude_factor to pool.size() many 0.0f values for correctness
    occlude_factor.insert(occlude_factor.end(), pool.size(), 0.0f);

    float cur_alpha = 1;
    while (cur_alpha <= alpha && result.size() < degree)
    {
        // used for MIPS, where we store a value of eps in cur_alpha to
        // denote pruned out entries which we can skip in later rounds.
        float eps = cur_alpha + 0.01f;

        for (auto iter = pool.begin(); result.size() < degree && iter != pool.end(); ++iter)
        {
            if (occlude_factor[iter - pool.begin()] > cur_alpha)
            {
                continue;
            }
            // Set the entry to float::max so that is not considered again
            occlude_factor[iter - pool.begin()] = std::numeric_limits<float>::max();
            // Add the entry to the result if its not been deleted, and doesn't
            // add a self loop
            if (delete_set_ptr == nullptr || delete_set_ptr->find(iter->id) == delete_set_ptr->end())
            {
                if (iter->id != location)
                {
                    result.push_back(iter->id);
                }
            }

            // Update occlude factor for points from iter+1 to pool.end()
            for (auto iter2 = iter + 1; iter2 != pool.end(); iter2++)
            {
                auto t = iter2 - pool.begin();
                if (occlude_factor[t] > alpha)
                    continue;

                bool prune_allowed = true;
                if (_filtered_index)
                {
                    uint32_t a = iter->id;
                    uint32_t b = iter2->id;
                    
                    simple_bitmask bm1(_bitmask_buf.get_bitmask(a), _bitmask_buf._bitmask_size);
                    simple_bitmask bm2(_bitmask_buf.get_bitmask(b), _bitmask_buf._bitmask_size);

                    prune_allowed = bm1.test_full_mask_contain(bm2);
                }
                if (!prune_allowed)
                    continue;

                float djk = _data_store->get_distance(iter2->id, iter->id);
                if (_dist_metric == diskann::Metric::L2 || _dist_metric == diskann::Metric::COSINE)
                {
                    occlude_factor[t] = (djk == 0) ? std::numeric_limits<float>::max()
                                                   : std::max(occlude_factor[t], iter2->distance / djk);
                }
                else if (_dist_metric == diskann::Metric::INNER_PRODUCT)
                {
                    // Improvization for flipping max and min dist for MIPS
                    float x = -iter2->distance;
                    float y = -djk;
                    if (y > cur_alpha * x)
                    {
                        occlude_factor[t] = std::max(occlude_factor[t], eps);
                    }
                }
            }
        }
        cur_alpha *= 1.2f;
    }
}

template <typename T, typename TagT, typename LabelT>
void Index<T, TagT, LabelT>::prune_neighbors(const uint32_t location, std::vector<Neighbor> &pool,
                                             std::vector<uint32_t> &pruned_list, InMemQueryScratch<T> *scratch)
{
    prune_neighbors(location, pool, _indexingRange, _indexingMaxC, _indexingAlpha, pruned_list, scratch);
}

template <typename T, typename TagT, typename LabelT>
void Index<T, TagT, LabelT>::prune_neighbors(const uint32_t location, std::vector<Neighbor> &pool, const uint32_t range,
                                             const uint32_t max_candidate_size, const float alpha,
                                             std::vector<uint32_t> &pruned_list, InMemQueryScratch<T> *scratch)
{
    if (pool.size() == 0)
    {
        // if the pool is empty, behave like a noop
        pruned_list.clear();
        return;
    }

    // If using _pq_build, over-write the PQ distances with actual distances
    // REFACTOR PQ: TODO: How to get rid of this!?
    if (_pq_dist)
    {
        for (auto &ngh : pool)
            ngh.distance = _data_store->get_distance(ngh.id, location);
    }

    // sort the pool based on distance to query and prune it with occlude_list
    std::sort(pool.begin(), pool.end());
    pruned_list.clear();
    pruned_list.reserve(range);

    occlude_list(location, pool, alpha, range, max_candidate_size, pruned_list, scratch);
    assert(pruned_list.size() <= range);

    if (_saturate_graph && alpha > 1)
    {
        for (const auto &node : pool)
        {
            if (pruned_list.size() >= range)
                break;
            if ((std::find(pruned_list.begin(), pruned_list.end(), node.id) == pruned_list.end()) &&
                node.id != location)
                pruned_list.push_back(node.id);
        }
    }
}

template <typename T, typename TagT, typename LabelT>
void Index<T, TagT, LabelT>::inter_insert(uint32_t n, std::vector<uint32_t> &pruned_list, const uint32_t range,
                                          InMemQueryScratch<T> *scratch)
{
    const auto &src_pool = pruned_list;

    assert(!src_pool.empty());

    // des_pool contains the neighbors of the neighbors of n
    std::vector<uint32_t> copy_of_neighbors;

    for (auto des : src_pool)
    {
        // des.loc is the loc of the neighbors of n
        assert(des < _max_points);
        
        bool prune_needed = false;
        {
            copy_of_neighbors.clear();
        //    LockGuard guard(_locks[des]);
            _locks[des].lock_shared();
            auto des_pool = _graph_store->get_neighbours(des);
            copy_of_neighbors.reserve(des_pool.size() + 1);
            for (auto& des_n : des_pool)
            {
                copy_of_neighbors.push_back(des_n);
            }
            _locks[des].unlock_shared();

            if (std::find(copy_of_neighbors.begin(), copy_of_neighbors.end(), n) == copy_of_neighbors.end())
            {
                if (copy_of_neighbors.size() < (uint64_t)(defaults::GRAPH_SLACK_FACTOR * range))
                {
                    LockGuard guard(_locks[des]);
                    // des_pool.emplace_back(n);
                    _graph_store->add_neighbour(des, n);
                    prune_needed = false;
                }
                else
                {
                //    copy_of_neighbors.reserve(des_pool.size() + 1);
                //    copy_of_neighbors = des_pool;
                    copy_of_neighbors.push_back(n);
                    prune_needed = true;
                }
            }
        } // des lock is released by this point

        if (prune_needed)
        {
            tsl::robin_set<uint32_t> dummy_visited(0);
            std::vector<Neighbor> dummy_pool(0);

            size_t reserveSize = (size_t)(std::ceil(1.05 * defaults::GRAPH_SLACK_FACTOR * range));
            dummy_visited.reserve(reserveSize);
            dummy_pool.reserve(reserveSize);

            for (auto cur_nbr : copy_of_neighbors)
            {
                if (dummy_visited.find(cur_nbr) == dummy_visited.end() && cur_nbr != des)
                {
                    float dist = _data_store->get_distance(des, cur_nbr);
                    dummy_pool.emplace_back(Neighbor(cur_nbr, dist));
                    dummy_visited.insert(cur_nbr);
                }
            }
            std::vector<uint32_t> new_out_neighbors;
            prune_neighbors(des, dummy_pool, new_out_neighbors, scratch);
            {
                LockGuard guard(_locks[des]);

                _graph_store->set_neighbours(des, new_out_neighbors);
            }
        }
    }
}

template <typename T, typename TagT, typename LabelT>
void Index<T, TagT, LabelT>::inter_insert(uint32_t n, std::vector<uint32_t> &pruned_list, InMemQueryScratch<T> *scratch)
{
    inter_insert(n, pruned_list, _indexingRange, scratch);
}

template <typename T, typename TagT, typename LabelT> void Index<T, TagT, LabelT>::link()
{
    uint32_t num_threads = _indexingThreads;
    if (num_threads != 0)
        omp_set_num_threads(num_threads);

    /* visit_order is a vector that is initialized to the entire graph */
    std::vector<uint32_t> visit_order;
    std::vector<diskann::Neighbor> pool, tmp;
    tsl::robin_set<uint32_t> visited;
    visit_order.reserve(_nd);
    for (uint32_t i = 0; i < (uint32_t)_nd; i++)
    {
        visit_order.emplace_back(i);
    }

    // if there are frozen points, the first such one is set to be the _start
    _start = calculate_entry_point();

    diskann::Timer link_timer;

#pragma omp parallel for schedule(dynamic, 2048)
    for (int64_t node_ctr = 0; node_ctr < (int64_t)(visit_order.size()); node_ctr++)
    {
        auto node = visit_order[node_ctr];

        // Find and add appropriate graph edges
        ScratchStoreManager<InMemQueryScratch<T>> manager(_query_scratch);
        auto scratch = manager.scratch_space();
        std::vector<uint32_t> pruned_list;
        if (_filtered_index)
        {
            search_for_point_and_prune(node, _indexingQueueSize, pruned_list, scratch, true, _filterIndexingQueueSize);
        }
        else
        {
            search_for_point_and_prune(node, _indexingQueueSize, pruned_list, scratch);
        }
        assert(pruned_list.size() > 0);

        {
            LockGuard guard(_locks[node]);

            _graph_store->set_neighbours(node, pruned_list);
            assert(_graph_store->get_neighbours((location_t)node).size() <= _indexingRange);
        }

        inter_insert(node, pruned_list, scratch);

        if (node_ctr % 100000 == 0)
        {
            diskann::cout << "\r" << (100.0 * node_ctr) / (visit_order.size()) << "% of index build completed."
                          << std::flush;
        }
    }

    if (_nd > 0)
    {
        diskann::cout << "Starting final cleanup.." << std::flush;
    }
#pragma omp parallel for schedule(dynamic, 2048)
    for (int64_t node_ctr = 0; node_ctr < (int64_t)(visit_order.size()); node_ctr++)
    {
        auto node = visit_order[node_ctr];
        if (_graph_store->get_neighbours((location_t)node).size() > _indexingRange)
        {
            ScratchStoreManager<InMemQueryScratch<T>> manager(_query_scratch);
            auto scratch = manager.scratch_space();

            tsl::robin_set<uint32_t> dummy_visited(0);
            std::vector<Neighbor> dummy_pool(0);
            std::vector<uint32_t> new_out_neighbors;

            auto neighbour_list = _graph_store->get_neighbours((location_t)node);
            for (auto cur_nbr : neighbour_list)
            {
                if (dummy_visited.find(cur_nbr) == dummy_visited.end() && cur_nbr != node)
                {
                    float dist = _data_store->get_distance(node, cur_nbr);
                    dummy_pool.emplace_back(Neighbor(cur_nbr, dist));
                    dummy_visited.insert(cur_nbr);
                }
            }
            prune_neighbors(node, dummy_pool, new_out_neighbors, scratch);

            _graph_store->clear_neighbours((location_t)node);
            _graph_store->set_neighbours((location_t)node, new_out_neighbors);
        }
    }
    if (_nd > 0)
    {
        diskann::cout << "done. Link time: " << ((double)link_timer.elapsed() / (double)1000000) << "s" << std::endl;
    }
}

template <typename T, typename TagT, typename LabelT>
void Index<T, TagT, LabelT>::prune_all_neighbors(const uint32_t max_degree, const uint32_t max_occlusion_size,
                                                 const float alpha)
{
    const uint32_t range = max_degree;
    const uint32_t maxc = max_occlusion_size;

    _filtered_index = true;

    diskann::Timer timer;
#pragma omp parallel for
    for (int64_t node = 0; node < (int64_t)(_max_points); node++)
    {
        if ((size_t)node < _nd || (size_t)node >= _max_points)
        {
            if (_graph_store->get_neighbours((location_t)node).size() > range)
            {
                tsl::robin_set<uint32_t> dummy_visited(0);
                std::vector<Neighbor> dummy_pool(0);
                std::vector<uint32_t> new_out_neighbors;

                ScratchStoreManager<InMemQueryScratch<T>> manager(_query_scratch);
                auto scratch = manager.scratch_space();

                auto neighbour_list = _graph_store->get_neighbours((location_t)node);
                for (auto cur_nbr : neighbour_list)
                {
                    if (dummy_visited.find(cur_nbr) == dummy_visited.end() && cur_nbr != node)
                    {
                        float dist = _data_store->get_distance((location_t)node, (location_t)cur_nbr);
                        dummy_pool.emplace_back(Neighbor(cur_nbr, dist));
                        dummy_visited.insert(cur_nbr);
                    }
                }

                prune_neighbors((uint32_t)node, dummy_pool, range, maxc, alpha, new_out_neighbors, scratch);
                _graph_store->clear_neighbours((location_t)node);
                _graph_store->set_neighbours((location_t)node, new_out_neighbors);
            }
        }
    }

    diskann::cout << "Prune time : " << timer.elapsed() / 1000 << "ms" << std::endl;
    size_t max = 0, min = 1 << 30, total = 0, cnt = 0;
    for (size_t i = 0; i < _max_points; i++)
    {
        if (i < _nd || i >= _max_points)
        {
            const auto pool = _graph_store->get_neighbours((location_t)i);
            max = (std::max)(max, pool.size());
            min = (std::min)(min, pool.size());
            total += pool.size();
            if (pool.size() < 2)
                cnt++;
        }
    }
    if (min > max)
        min = max;
    if (_nd > 0)
    {
        diskann::cout << "Index built with degree: max:" << max
                      << "  avg:" << (float)total / (float)(_nd) << "  min:" << min
                      << "  count(deg<2):" << cnt << std::endl;
    }
}

// REFACTOR
template <typename T, typename TagT, typename LabelT>
void Index<T, TagT, LabelT>::set_start_points(const T *data, size_t data_count)
{
    std::unique_lock<std::shared_timed_mutex> ul(_update_lock);
    std::unique_lock<std::shared_timed_mutex> tl(_tag_lock);
    if (_nd > 0)
        throw ANNException("Can not set starting point for a non-empty index", -1, __FUNCSIG__, __FILE__, __LINE__);

    if (data_count != _dim)
        throw ANNException("Invalid number of points", -1, __FUNCSIG__, __FILE__, __LINE__);

    //     memcpy(_data + _aligned_dim * _max_points, data, _aligned_dim *
    //     sizeof(T) * _num_frozen_pts);
    _data_store->set_vector((location_t)(_max_points), data);

    _has_built = true;
    diskann::cout << "Index start points set in location: #" << _max_points << std::endl;
}

template <typename T, typename TagT, typename LabelT>
void Index<T, TagT, LabelT>::_set_start_points_at_random(DataType radius, uint32_t random_seed)
{
    try
    {
        T radius_to_use = std::any_cast<T>(radius);
        this->set_start_points_at_random(radius_to_use, random_seed);
    }
    catch (const std::bad_any_cast &e)
    {
        throw ANNException(
            "Error: bad any cast while performing _set_start_points_at_random() " + std::string(e.what()), -1);
    }
    catch (const std::exception &e)
    {
        throw ANNException("Error: " + std::string(e.what()), -1);
    }
}

template <typename T, typename TagT, typename LabelT>
void Index<T, TagT, LabelT>::set_start_points_at_random(T radius, uint32_t random_seed)
{
    std::mt19937 gen{random_seed};
    std::normal_distribution<> d{0.0, 1.0};

    std::vector<T> points_data;
    points_data.reserve(_dim);
    std::vector<double> real_vec(_dim);

    double norm_sq = 0.0;
    for (size_t i = 0; i < _dim; ++i)
    {
        auto r = d(gen);
        real_vec[i] = r;
        norm_sq += r * r;
    }

    const double norm = std::sqrt(norm_sq);
    for (auto iter : real_vec)
        points_data.push_back(static_cast<T>(iter * radius / norm));

    set_start_points(points_data.data(), points_data.size());
}

template <typename T, typename TagT, typename LabelT>
void Index<T, TagT, LabelT>::build_with_data_populated(const std::vector<TagT> &tags)
{
    diskann::cout << "Starting index build with " << _nd << " points... " << std::endl;

    if (_nd < 1)
        throw ANNException("Error: Trying to build an index with 0 points", -1, __FUNCSIG__, __FILE__, __LINE__);

    if (_enable_tags && tags.size() != _nd)
    {
        std::stringstream stream;
        stream << "ERROR: Driver requests loading " << _nd << " points from file,"
               << "but tags vector is of size " << tags.size() << "." << std::endl;
        diskann::cerr << stream.str() << std::endl;
        throw diskann::ANNException(stream.str(), -1, __FUNCSIG__, __FILE__, __LINE__);
    }
    if (_enable_tags)
    {
        for (size_t i = 0; i < tags.size(); ++i)
        {
            _tag_to_location[tags[i]] = (uint32_t)i;
            _location_to_tag.set(static_cast<uint32_t>(i), tags[i]);
        }
    }

    uint32_t index_R = _indexingRange;
    uint32_t num_threads_index = _indexingThreads;
    uint32_t index_L = _indexingQueueSize;
    uint32_t maxc = _indexingMaxC;

    if (_query_scratch.size() == 0)
    {
        std::uint32_t default_queue_size = (std::max)(_indexingQueueSize, _filterIndexingQueueSize);
        initialize_query_scratch(5 + num_threads_index, default_queue_size, default_queue_size, index_R, maxc,
                                 _data_store->get_aligned_dim());
    }

//    generate_frozen_point();
    link();

    size_t max = 0, min = SIZE_MAX, total = 0, cnt = 0;
    for (size_t i = 0; i < _nd; i++)
    {
        auto pool = _graph_store->get_neighbours((location_t)i);
        max = std::max(max, pool.size());
        min = std::min(min, pool.size());
        total += pool.size();
        if (pool.size() < 2)
            cnt++;
    }
    diskann::cout << "Index built with degree: max:" << max << "  avg:" << (float)total / (float)(_nd)
                  << "  min:" << min << "  count(deg<2):" << cnt << std::endl;

    _has_built = true;
}
template <typename T, typename TagT, typename LabelT>
void Index<T, TagT, LabelT>::_build(const DataType &data, const size_t num_points_to_load, TagVector &tags)
{
    try
    {
        this->build(std::any_cast<const T *>(data), num_points_to_load, tags.get<const std::vector<TagT>>());
    }
    catch (const std::bad_any_cast &e)
    {
        throw ANNException("Error: bad any cast in while building index. " + std::string(e.what()), -1);
    }
    catch (const std::exception &e)
    {
        throw ANNException("Error" + std::string(e.what()), -1);
    }
}
template <typename T, typename TagT, typename LabelT>
void Index<T, TagT, LabelT>::build(const T *data, const size_t num_points_to_load, const std::vector<TagT> &tags)
{
    if (num_points_to_load == 0)
    {
        throw ANNException("Do not call build with 0 points", -1, __FUNCSIG__, __FILE__, __LINE__);
    }
    if (_pq_dist)
    {
        throw ANNException("ERROR: DO not use this build interface with PQ distance", -1, __FUNCSIG__, __FILE__,
                           __LINE__);
    }

    std::unique_lock<std::shared_timed_mutex> ul(_update_lock);

    {
        std::unique_lock<std::shared_timed_mutex> tl(_tag_lock);
        _nd = num_points_to_load;

        _data_store->populate_data(data, (location_t)num_points_to_load);
    }

    build_with_data_populated(tags);
}

template <typename T, typename TagT, typename LabelT>
void Index<T, TagT, LabelT>::build(const char *filename, const size_t num_points_to_load, const std::vector<TagT> &tags)
{
    // idealy this should call build_filtered_index based on params passed

    std::unique_lock<std::shared_timed_mutex> ul(_update_lock);

    // error checks
    if (num_points_to_load == 0)
        throw ANNException("Do not call build with 0 points", -1, __FUNCSIG__, __FILE__, __LINE__);

    if (!file_exists(filename))
    {
        std::stringstream stream;
        stream << "ERROR: Data file " << filename << " does not exist." << std::endl;
        diskann::cerr << stream.str() << std::endl;
        throw diskann::ANNException(stream.str(), -1, __FUNCSIG__, __FILE__, __LINE__);
    }

    size_t file_num_points, file_dim;
    if (filename == nullptr)
    {
        throw diskann::ANNException("Can not build with an empty file", -1, __FUNCSIG__, __FILE__, __LINE__);
    }

    diskann::get_bin_metadata(filename, file_num_points, file_dim);
    if (file_num_points > _max_points)
    {
        std::stringstream stream;
        stream << "ERROR: Driver requests loading " << num_points_to_load << " points and file has " << file_num_points
               << " points, but "
               << "index can support only " << _max_points << " points as specified in constructor." << std::endl;

        throw diskann::ANNException(stream.str(), -1, __FUNCSIG__, __FILE__, __LINE__);
    }

    if (num_points_to_load > file_num_points)
    {
        std::stringstream stream;
        stream << "ERROR: Driver requests loading " << num_points_to_load << " points and file has only "
               << file_num_points << " points." << std::endl;

        throw diskann::ANNException(stream.str(), -1, __FUNCSIG__, __FILE__, __LINE__);
    }

    if (file_dim != _dim)
    {
        std::stringstream stream;
        stream << "ERROR: Driver requests loading " << _dim << " dimension,"
               << "but file has " << file_dim << " dimension." << std::endl;
        diskann::cerr << stream.str() << std::endl;

        throw diskann::ANNException(stream.str(), -1, __FUNCSIG__, __FILE__, __LINE__);
    }

    // REFACTOR PQ TODO: We can remove this if and add a check in the InMemDataStore
    // to not populate_data if it has been called once.
    if (_pq_dist)
    {
#ifdef EXEC_ENV_OLS
        std::stringstream ss;
        ss << "PQ Build is not supported in DLVS environment (i.e. if EXEC_ENV_OLS is defined)" << std::endl;
        diskann::cerr << ss.str() << std::endl;
        throw ANNException(ss.str(), -1, __FUNCSIG__, __FILE__, __LINE__);
#else
        // REFACTOR TODO: Both in the previous code and in the current PQDataStore,
        // we are writing the PQ files in the same path as the input file. Now we
        // may not have write permissions to that folder, but we will always have
        // write permissions to the output folder. So we should write the PQ files
        // there. The problem is that the Index class gets the output folder prefix
        // only at the time of save(), by which time we are too late. So leaving it
        // as-is for now.
        _pq_data_store->populate_data(filename, 0U);
#endif
    }

    _data_store->populate_data(filename, 0U);
    diskann::cout << "Using only first " << num_points_to_load << " from file.. " << std::endl;

    {
        std::unique_lock<std::shared_timed_mutex> tl(_tag_lock);
        _nd = num_points_to_load;
    }
    build_with_data_populated(tags);
}

template <typename T, typename TagT, typename LabelT>
void Index<T, TagT, LabelT>::build(const char *filename, const size_t num_points_to_load, const char *tag_filename)
{
    std::vector<TagT> tags;

    if (_enable_tags)
    {
        std::unique_lock<std::shared_timed_mutex> tl(_tag_lock);
        if (tag_filename == nullptr)
        {
            throw ANNException("Tag filename is null, while _enable_tags is set", -1, __FUNCSIG__, __FILE__, __LINE__);
        }
        else
        {
            if (file_exists(tag_filename))
            {
                diskann::cout << "Loading tags from " << tag_filename << " for vamana index build" << std::endl;
                TagT *tag_data = nullptr;
                size_t npts, ndim;
                diskann::load_bin(tag_filename, tag_data, npts, ndim);
                if (npts < num_points_to_load)
                {
                    std::stringstream sstream;
                    sstream << "Loaded " << npts << " tags, insufficient to populate tags for " << num_points_to_load
                            << "  points to load";
                    throw diskann::ANNException(sstream.str(), -1, __FUNCSIG__, __FILE__, __LINE__);
                }
                for (size_t i = 0; i < num_points_to_load; i++)
                {
                    tags.push_back(tag_data[i]);
                }
                delete[] tag_data;
            }
            else
            {
                throw diskann::ANNException(std::string("Tag file") + tag_filename + " does not exist", -1, __FUNCSIG__,
                                            __FILE__, __LINE__);
            }
        }
    }
    build(filename, num_points_to_load, tags);
}

template <typename T, typename TagT, typename LabelT>
void Index<T, TagT, LabelT>::build(const std::string &data_file, const size_t num_points_to_load,
                                   IndexFilterParams &filter_params)
{
    size_t points_to_load = num_points_to_load == 0 ? _max_points : num_points_to_load;

    auto s = std::chrono::high_resolution_clock::now();

    std::vector<TagT> tags;

    if (_enable_tags)
    {
        if (filter_params.tags_file.empty())
        {
            throw ANNException("Tag filename isn't set, while _enable_tags is set", -1, __FUNCSIG__, __FILE__, __LINE__);
        }
        else
        {
            if (file_exists(filter_params.tags_file))
            {
                diskann::cout << "Loading tags from " << filter_params.tags_file << " for vamana index build" << std::endl;
                TagT* tag_data = nullptr;
                size_t npts, ndim;
                diskann::load_bin(filter_params.tags_file, tag_data, npts, ndim);
                if (npts < num_points_to_load)
                {
                    std::stringstream sstream;
                    sstream << "Loaded " << npts << " tags, insufficient to populate tags for " << num_points_to_load
                        << "  points to load";
                    throw diskann::ANNException(sstream.str(), -1, __FUNCSIG__, __FILE__, __LINE__);
                }
                tags.resize(num_points_to_load);
                memcpy(tags.data(), tag_data, sizeof(TagT) * num_points_to_load);
                    
                delete[] tag_data;
            }
            else
            {
                throw diskann::ANNException(std::string("Tag file") + filter_params.tags_file + " does not exist", -1, __FUNCSIG__,
                    __FILE__, __LINE__);
            }
        }
    }

    if (filter_params.label_file == "")
    {
        this->build(data_file.c_str(), points_to_load, tags);
    }
    else
    {
        // TODO: this should ideally happen in save()
        uint32_t unv_label_as_num = 0;
        std::string labels_file_to_use = filter_params.save_path_prefix + "_label_formatted.txt";
        std::string mem_labels_int_map_file = filter_params.save_path_prefix + "_labels_map.txt";
        convert_labels_string_to_int(filter_params.label_file, labels_file_to_use, mem_labels_int_map_file,
                                     filter_params.universal_label, unv_label_as_num);
        if (filter_params.universal_label != "")
        {
//            LabelT unv_label_as_num = 0;
            this->set_universal_label(unv_label_as_num);
        }
        this->build_filtered_index(data_file.c_str(), labels_file_to_use, points_to_load, tags);
    }
    std::chrono::duration<double> diff = std::chrono::high_resolution_clock::now() - s;
    std::cout << "Indexing time: " << diff.count() << "\n";
}

template <typename T, typename TagT, typename LabelT>
std::unordered_map<std::string, LabelT> Index<T, TagT, LabelT>::load_label_map(const std::string &labels_map_file)
{
    std::unordered_map<std::string, LabelT> string_to_int_mp;
    std::ifstream map_reader(labels_map_file);
    std::string line, token;
    LabelT token_as_num;
    std::string label_str;
    while (std::getline(map_reader, line))
    {
        std::istringstream iss(line);
        getline(iss, token, '\t');
        label_str = token;
        getline(iss, token, '\t');
        token_as_num = (LabelT)std::stoul(token);
        string_to_int_mp[label_str] = token_as_num;
    }
    return string_to_int_mp;
}

template <typename T, typename TagT, typename LabelT>
LabelT Index<T, TagT, LabelT>::get_converted_label(const std::string &raw_label) const
{
    auto iter = _label_map.find(raw_label);
    if (iter != _label_map.end())
    {
        return iter->second;
    }
    else if (_use_universal_label)
    {
        return _universal_label;
    }
    else
    {
        return std::numeric_limits<LabelT>::max();
    }
}

template <typename T, typename TagT, typename LabelT>
bool Index<T, TagT, LabelT>::is_set_universal_label() const
{
    return _use_universal_label;
}

template <typename T, typename TagT, typename LabelT>
bool Index<T, TagT, LabelT>::is_label_valid(const std::string& raw_label) const
{
    if (_label_map.find(raw_label) != _label_map.end())
    {
        return true;
    }

    return false;
}

template <typename T, typename TagT, typename LabelT>
void Index<T, TagT, LabelT>::parse_label_file(const std::string &label_file, size_t &num_points)
{
    // Format of Label txt file: filters with comma separators

    std::ifstream infile(label_file);
    if (infile.fail())
    {
        throw diskann::ANNException(std::string("Failed to open file ") + label_file, -1);
    }

    std::string line, token;
    uint32_t line_cnt = 0;

    while (std::getline(infile, line))
    {
        line_cnt++;
    }
    if (_dynamic_index)
    {
        _location_to_labels.resize(_max_points, std::vector<LabelT>());
    }
    else
    {
        _location_to_labels.resize(line_cnt, std::vector<LabelT>());
    }

    infile.clear();
    infile.seekg(0, std::ios::beg);
    line_cnt = 0;

    while (std::getline(infile, line))
    {
        std::istringstream iss(line);
        std::vector<LabelT> lbls(0);
        getline(iss, token, '\t');
        std::istringstream new_iss(token);
        while (getline(new_iss, token, ','))
        {
            token.erase(std::remove(token.begin(), token.end(), '\n'), token.end());
            token.erase(std::remove(token.begin(), token.end(), '\r'), token.end());
            LabelT token_as_num = (LabelT)std::stoul(token);
            lbls.push_back(token_as_num);
            _labels.insert(token_as_num);
        }

        std::sort(lbls.begin(), lbls.end());
        _location_to_labels[line_cnt] = lbls;
        line_cnt++;
    }
    num_points = (size_t)line_cnt;
    diskann::cout << "Identified " << _labels.size() << " distinct label(s)" << std::endl;
}

template <typename T, typename TagT, typename LabelT>
void Index<T, TagT, LabelT>::convert_pts_label_to_bitmask(std::vector<std::vector<LabelT>>& pts_to_labels, simple_bitmask_buf& bitmask_buf, size_t num_labels)
{
    _bitmask_buf._bitmask_size = simple_bitmask::get_bitmask_size(num_labels + 1);
    _bitmask_buf._buf.resize(pts_to_labels.size() * _bitmask_buf._bitmask_size, 0);

    for (size_t i = 0; i < pts_to_labels.size(); i++)
    {
        for (size_t j = 0; j < pts_to_labels[i].size(); j++)
        {
            simple_bitmask bm(_bitmask_buf.get_bitmask(i), _bitmask_buf._bitmask_size);
            bm.set(pts_to_labels[i][j]);
        }
    }
}

template <typename T, typename TagT, typename LabelT>
void Index<T, TagT, LabelT>::parse_label_file_in_bitset(const std::string& label_file, size_t& num_points, size_t num_labels)
{
    std::ifstream infile(label_file, std::ios::binary);
    if (infile.fail())
    {
        throw diskann::ANNException(std::string("Failed to open file ") + label_file, -1);
    }
    infile.seekg(0, std::ios::end);
    size_t file_size = infile.tellg();

    std::string buffer(file_size, ' ');

    infile.seekg(0, std::ios::beg);
    infile.read(&buffer[0], file_size);
    infile.close();

    unsigned line_cnt = 0;

    size_t cur_pos = 0;
    size_t next_pos = 0;
    while (cur_pos < file_size && cur_pos != std::string::npos)
    {
        next_pos = buffer.find('\n', cur_pos);
        if (next_pos == std::string::npos)
        {
            break;
        }

        cur_pos = next_pos + 1;

        line_cnt++;
    }

<<<<<<< HEAD
    _bitmask_buf._bitmask_size = simple_bitmask::get_bitmask_size(num_labels);
    if (_dynamic_index)
    {
        _bitmask_buf._buf.resize(_max_points * _bitmask_buf._bitmask_size, 0);
    }
    else
    {
        _bitmask_buf._buf.resize(line_cnt * _bitmask_buf._bitmask_size, 0);
    }
=======
    // label is counting by 1, so additional 1 bit is needed
    _bitmask_buf._bitmask_size = simple_bitmask::get_bitmask_size(num_labels + 1);
    _bitmask_buf._buf.resize(line_cnt * _bitmask_buf._bitmask_size, 0);
>>>>>>> dbdd4d2b
    
    infile.clear();
    infile.seekg(0, std::ios::beg);
    line_cnt = 0;

    std::string label_str;
    cur_pos = 0;
    next_pos = 0;
    while (cur_pos < file_size && cur_pos != std::string::npos)
    {
        next_pos = buffer.find('\n', cur_pos);
        if (next_pos == std::string::npos)
        {
            break;
        }

        size_t lbl_pos = cur_pos;
        size_t next_lbl_pos = 0;
        while (lbl_pos < next_pos && lbl_pos != std::string::npos)
        {
            next_lbl_pos = search_string_range(buffer, ',', lbl_pos, next_pos);
            if (next_lbl_pos == std::string::npos) // the last label in the whole file
            {
                next_lbl_pos = next_pos;
            }

            if (next_lbl_pos > next_pos) // the last label in one line
            {
                next_lbl_pos = next_pos;
            }

            label_str.assign(buffer.c_str() + lbl_pos, next_lbl_pos - lbl_pos);
            if (label_str[label_str.length() - 1] == '\t')
            {
                label_str.erase(label_str.length() - 1);
            }

            LabelT token_as_num = (LabelT)std::stoul(label_str);
            simple_bitmask bm(_bitmask_buf.get_bitmask(line_cnt), _bitmask_buf._bitmask_size);
            bm.set(token_as_num);
            _labels.insert(token_as_num);
            _table_stats.label_total_count++;

            lbl_pos = next_lbl_pos + 1;
        }

        cur_pos = next_pos + 1;

        line_cnt++;
    }

    //while (std::getline(infile, line))
    //{
    //    std::istringstream iss(line);
    //    std::vector<LabelT> lbls(0);
    //    getline(iss, token, '\t');
    //    std::istringstream new_iss(token);
    //    while (getline(new_iss, token, ','))
    //    {
    //        token.erase(std::remove(token.begin(), token.end(), '\n'), token.end());
    //        token.erase(std::remove(token.begin(), token.end(), '\r'), token.end());
    //        LabelT token_as_num = std::stoul(token);
    //        simple_bitmask bm(_bitmask_buf.get_bitmask(line_cnt), _bitmask_buf._bitmask_size);
    //        bm.set(token_as_num);
    //        _labels.insert(token_as_num);
    //    }
    //    line_cnt++;
    //}
    num_points = (size_t)line_cnt;
    diskann::cout << "Identified " << _labels.size() << " distinct label(s)" << std::endl;
}

template <typename T, typename TagT, typename LabelT>
void Index<T, TagT, LabelT>::_set_universal_label(const LabelType universal_label)
{
    this->set_universal_label(std::any_cast<const LabelT>(universal_label));
}

template <typename T, typename TagT, typename LabelT>
void Index<T, TagT, LabelT>::set_universal_label(const LabelT &label)
{
    _use_universal_label = true;
    _universal_label = label;
}

template <typename T, typename TagT, typename LabelT>
void Index<T, TagT, LabelT>::build_filtered_index(const char *filename, const std::string &label_file,
                                                  const size_t num_points_to_load, const std::vector<TagT> &tags)
{
    _filtered_index = true;
    _label_to_start_id.clear();
    size_t num_points_labels = 0;

    parse_label_file(label_file,
                     num_points_labels); // determines medoid for each label and identifies
                                         // the points to label mapping

    convert_pts_label_to_bitmask(_location_to_labels, _bitmask_buf, _labels.size());

    std::unordered_map<LabelT, std::vector<uint32_t>> label_to_points;
    std::vector<std::uint64_t> label_bitmask;
    for (int lbl = 0; lbl < _labels.size(); lbl++)
    {
        auto itr = _labels.begin();
        std::advance(itr, lbl);
        auto &x = *itr;
        
        label_bitmask.clear();
        label_bitmask.resize(_bitmask_buf._bitmask_size, 0);

        simple_bitmask_full_val bitmask_full_val;
        bitmask_full_val._mask = label_bitmask.data();
        auto bitmask_val = simple_bitmask::get_bitmask_val(x);
        bitmask_full_val.merge_bitmask_val(bitmask_val);
        if (_use_universal_label)
        {
            auto bitmask_val = simple_bitmask::get_bitmask_val(_universal_label);
            bitmask_full_val.merge_bitmask_val(bitmask_val);
        }

        std::vector<uint32_t> labeled_points;
        for (uint32_t point_id = 0; point_id < num_points_to_load; point_id++)
        {
            simple_bitmask bm(_bitmask_buf.get_bitmask(point_id), _bitmask_buf._bitmask_size);
            bool pt_has_lbl = bm.test_full_mask_val(bitmask_full_val);

            if (pt_has_lbl)
            {
                labeled_points.emplace_back(point_id);
            }
        }

        label_to_points[x] = labeled_points;
    }

    uint32_t num_cands = 25;
    for (auto itr = _labels.begin(); itr != _labels.end(); itr++)
    {
        uint32_t best_medoid_count = std::numeric_limits<uint32_t>::max();
        auto &curr_label = *itr;
        uint32_t best_medoid;
        auto labeled_points = label_to_points[curr_label];
        for (uint32_t cnd = 0; cnd < num_cands; cnd++)
        {
            uint32_t cur_cnd = labeled_points[rand() % labeled_points.size()];
            uint32_t cur_cnt = std::numeric_limits<uint32_t>::max();
            if (_medoid_counts.find(cur_cnd) == _medoid_counts.end())
            {
                _medoid_counts[cur_cnd] = 0;
                cur_cnt = 0;
            }
            else
            {
                cur_cnt = _medoid_counts[cur_cnd];
            }
            if (cur_cnt < best_medoid_count)
            {
                best_medoid_count = cur_cnt;
                best_medoid = cur_cnd;
            }
        }
        _label_to_start_id[curr_label] = best_medoid;
        _medoid_counts[best_medoid]++;
    }

    this->build(filename, num_points_to_load, tags);
}

template <typename T, typename TagT, typename LabelT>
std::pair<uint32_t, uint32_t> Index<T, TagT, LabelT>::_search(const DataType &query, const size_t K, const uint32_t L,
                                                              std::any &indices, float *distances)
{
    try
    {
        auto typed_query = std::any_cast<const T *>(query);
        if (typeid(uint32_t *) == indices.type())
        {
            auto u32_ptr = std::any_cast<uint32_t *>(indices);
            return this->search(typed_query, K, L, u32_ptr, distances);
        }
        else if (typeid(uint64_t *) == indices.type())
        {
            auto u64_ptr = std::any_cast<uint64_t *>(indices);
            return this->search(typed_query, K, L, u64_ptr, distances);
        }
        else
        {
            throw ANNException("Error: indices type can only be uint64_t or uint32_t.", -1);
        }
    }
    catch (const std::bad_any_cast &e)
    {
        throw ANNException("Error: bad any cast while searching. " + std::string(e.what()), -1);
    }
    catch (const std::exception &e)
    {
        throw ANNException("Error: " + std::string(e.what()), -1);
    }
}

template <typename T, typename TagT, typename LabelT>
template <typename IdType>
std::pair<uint32_t, uint32_t> Index<T, TagT, LabelT>::search(const T *query, const size_t K, const uint32_t L,
                                                             IdType *indices, float *distances)
{
    if (K > (uint64_t)L)
    {
        throw ANNException("Set L to a value of at least K", -1, __FUNCSIG__, __FILE__, __LINE__);
    }

    ScratchStoreManager<InMemQueryScratch<T>> manager(_query_scratch);
    auto scratch = manager.scratch_space();

    if (L > scratch->get_L())
    {
        diskann::cout << "Attempting to expand query scratch_space. Was created "
                      << "with Lsize: " << scratch->get_L() << " but search L is: " << L << std::endl;
        scratch->resize_for_new_L(L);
        diskann::cout << "Resize completed. New scratch->L is " << scratch->get_L() << std::endl;
    }

    const std::vector<LabelT> unused_filter_label;
    const std::vector<uint32_t> init_ids = get_init_ids();

    std::shared_lock<std::shared_timed_mutex> lock(_update_lock);

    _data_store->preprocess_query(query, scratch);

    auto retval = iterate_to_fixed_point(scratch, L, init_ids, false, unused_filter_label, true);

    NeighborPriorityQueue &best_L_nodes = scratch->best_l_nodes();

    size_t pos = 0;
    for (size_t i = 0; i < best_L_nodes.size(); ++i)
    {
        if (best_L_nodes[i].id < _max_points)
        {
            // safe because Index uses uint32_t ids internally
            // and IDType will be uint32_t or uint64_t
            indices[pos] = (IdType)best_L_nodes[i].id;
            if (distances != nullptr)
            {
#ifdef EXEC_ENV_OLS
                // DLVS expects negative distances
                distances[pos] = best_L_nodes[i].distance;
#else
                distances[pos] = _dist_metric == diskann::Metric::INNER_PRODUCT ? -1 * best_L_nodes[i].distance
                                                                                : best_L_nodes[i].distance;
#endif
            }
            pos++;
        }
        if (pos == K)
            break;
    }
    if (pos < K)
    {
        diskann::cerr << "Found pos: " << pos << "fewer than K elements " << K << " for query" << std::endl;
    }

    return retval;
}

template <typename T, typename TagT, typename LabelT>
std::pair<uint32_t, uint32_t> Index<T, TagT, LabelT>::_search_with_filters(const DataType &query,
                                                                           const std::string &raw_label, const size_t K,
                                                                           const uint32_t L, std::any &indices,
                                                                           float *distances)
{
    auto converted_label = this->get_converted_label(raw_label);
    if (typeid(uint64_t *) == indices.type())
    {
        auto ptr = std::any_cast<uint64_t *>(indices);
        return this->search_with_filters(std::any_cast<const T *>(query), converted_label, K, L, ptr, distances);
    }
    else if (typeid(uint32_t *) == indices.type())
    {
        auto ptr = std::any_cast<uint32_t *>(indices);
        return this->search_with_filters(std::any_cast<const T *>(query), converted_label, K, L, ptr, distances);
    }
    else
    {
        throw ANNException("Error: Id type can only be uint64_t or uint32_t.", -1);
    }
}

template <typename T, typename TagT, typename LabelT>
template <typename IdType>
std::pair<uint32_t, uint32_t> Index<T, TagT, LabelT>::search_with_filters(const T *query, const LabelT &filter_label,
                                                                          const size_t K, const uint32_t L,
                                                                          IdType *indices, float *distances)
{
    if (K > (uint64_t)L)
    {
        throw ANNException("Set L to a value of at least K", -1, __FUNCSIG__, __FILE__, __LINE__);
    }

    ScratchStoreManager<InMemQueryScratch<T>> manager(_query_scratch);
    auto scratch = manager.scratch_space();

    if (L > scratch->get_L())
    {
        diskann::cout << "Attempting to expand query scratch_space. Was created "
                      << "with Lsize: " << scratch->get_L() << " but search L is: " << L << std::endl;
        scratch->resize_for_new_L(L);
        diskann::cout << "Resize completed. New scratch->L is " << scratch->get_L() << std::endl;
    }

    std::vector<LabelT> filter_vec;
    std::vector<uint32_t> init_ids = get_init_ids();

    std::shared_lock<std::shared_timed_mutex> lock(_update_lock);
    std::shared_lock<std::shared_timed_mutex> tl(_tag_lock, std::defer_lock);
    if (_dynamic_index)
        tl.lock();

    if (_label_to_start_id.find(filter_label) != _label_to_start_id.end())
    {
        init_ids.emplace_back(_label_to_start_id[filter_label]);
    }
    else
    {
        diskann::cout << "No filtered medoid found. exitting "
                      << std::endl; // RKNOTE: If universal label found start there
        throw diskann::ANNException("No filtered medoid found. exitting ", -1);
    }
    if (_dynamic_index)
        tl.unlock();

    filter_vec.emplace_back(filter_label);

    _data_store->preprocess_query(query, scratch);
    auto retval = iterate_to_fixed_point(scratch, L, init_ids, true, filter_vec, true);

    auto best_L_nodes = scratch->best_l_nodes();

    size_t pos = 0;
    for (size_t i = 0; i < best_L_nodes.size(); ++i)
    {
        if (best_L_nodes[i].id < _max_points)
        {
            indices[pos] = (IdType)best_L_nodes[i].id;

            if (distances != nullptr)
            {
#ifdef EXEC_ENV_OLS
                // DLVS expects negative distances
                distances[pos] = best_L_nodes[i].distance;
#else
                distances[pos] = _dist_metric == diskann::Metric::INNER_PRODUCT ? -1 * best_L_nodes[i].distance
                                                                                : best_L_nodes[i].distance;
#endif
            }
            pos++;
        }
        if (pos == K)
            break;
    }
    if (pos < K)
    {
        diskann::cerr << "Found fewer than K elements for query" << std::endl;
    }

    return retval;
}

template <typename T, typename TagT, typename LabelT>
size_t Index<T, TagT, LabelT>::_search_with_tags(const DataType &query, const uint64_t K, const uint32_t L,
                                                 const TagType &tags, float *distances, DataVector &res_vectors,
                                                 bool use_filters, const std::string filter_label)
{
    try
    {
        return this->search_with_tags(std::any_cast<const T *>(query), K, L, std::any_cast<TagT *>(tags), distances,
                                      res_vectors.get<std::vector<T *>>(), use_filters, filter_label);
    }
    catch (const std::bad_any_cast &e)
    {
        throw ANNException("Error: bad any cast while performing _search_with_tags() " + std::string(e.what()), -1);
    }
    catch (const std::exception &e)
    {
        throw ANNException("Error: " + std::string(e.what()), -1);
    }
}

template <typename T, typename TagT, typename LabelT>
size_t Index<T, TagT, LabelT>::search_with_tags(const T *query, const uint64_t K, const uint32_t L, TagT *tags,
                                                float *distances, std::vector<T *> &res_vectors, bool use_filters,
                                                const std::string filter_label)
{
    if (K > (uint64_t)L)
    {
        throw ANNException("Set L to a value of at least K", -1, __FUNCSIG__, __FILE__, __LINE__);
    }
    ScratchStoreManager<InMemQueryScratch<T>> manager(_query_scratch);
    auto scratch = manager.scratch_space();

    if (L > scratch->get_L())
    {
        diskann::cout << "Attempting to expand query scratch_space. Was created "
                      << "with Lsize: " << scratch->get_L() << " but search L is: " << L << std::endl;
        scratch->resize_for_new_L(L);
        diskann::cout << "Resize completed. New scratch->L is " << scratch->get_L() << std::endl;
    }

    std::shared_lock<std::shared_timed_mutex> ul(_update_lock);

    std::vector<uint32_t> init_ids = get_init_ids();
    
    //_distance->preprocess_query(query, _data_store->get_dims(),
    // scratch->aligned_query());
    _data_store->preprocess_query(query, scratch);
    if (!use_filters)
    {
        const std::vector<LabelT> unused_filter_label;
        iterate_to_fixed_point(scratch, L, init_ids, false, unused_filter_label, true);
    }
    else
    {
        std::vector<LabelT> filter_vec;
        auto converted_label = this->get_converted_label(filter_label);

        if (_label_to_start_id.find(converted_label) != _label_to_start_id.end())
        {
            init_ids.emplace_back(_label_to_start_id[converted_label]);
        }
        else
        {
            diskann::cout << "No filtered medoid found. exitting "
                << std::endl; // RKNOTE: If universal label found start there
            throw diskann::ANNException("No filtered medoid found. exitting ", -1);
        }

        filter_vec.push_back(converted_label);
        iterate_to_fixed_point(scratch, L, init_ids, true, filter_vec, true);
    }

    NeighborPriorityQueue &best_L_nodes = scratch->best_l_nodes();
    assert(best_L_nodes.size() <= L);

    std::shared_lock<std::shared_timed_mutex> tl(_tag_lock);

    size_t pos = 0;
    for (size_t i = 0; i < best_L_nodes.size(); ++i)
    {
        auto node = best_L_nodes[i];

        TagT tag;
        if (_location_to_tag.try_get(node.id, tag))
        {
            tags[pos] = tag;

            if (res_vectors.size() > 0)
            {
                _data_store->get_vector(node.id, res_vectors[pos]);
            }

            if (distances != nullptr)
            {
#ifdef EXEC_ENV_OLS
                distances[pos] = node.distance; // DLVS expects negative distances
#else
                distances[pos] = _dist_metric == INNER_PRODUCT ? -1 * node.distance : node.distance;
#endif
            }
            pos++;
            // If res_vectors.size() < k, clip at the value.
            if (pos == K || pos == res_vectors.size())
                break;
        }
    }

    return pos;
}

template <typename T, typename TagT, typename LabelT> size_t Index<T, TagT, LabelT>::get_num_points()
{
    std::shared_lock<std::shared_timed_mutex> tl(_tag_lock);
    return _nd;
}

template <typename T, typename TagT, typename LabelT> size_t Index<T, TagT, LabelT>::get_max_points()
{
    std::shared_lock<std::shared_timed_mutex> tl(_tag_lock);
    return _max_points;
}

//template <typename T, typename TagT, typename LabelT> void Index<T, TagT, LabelT>::generate_frozen_point()
//{
//    if (_num_frozen_pts == 0)
//        return;
//
//    if (_num_frozen_pts > 1)
//    {
//        throw ANNException("More than one frozen point not supported in generate_frozen_point", -1, __FUNCSIG__,
//                           __FILE__, __LINE__);
//    }
//
//    if (_nd == 0)
//    {
//        throw ANNException("ERROR: Can not pick a frozen point since nd=0", -1, __FUNCSIG__, __FILE__, __LINE__);
//    }
//    size_t res = calculate_entry_point();
//
//    // REFACTOR PQ: Not sure if we should do this for both stores.
//    if (_pq_dist)
//    {
//        // copy the PQ data corresponding to the point returned by
//        // calculate_entry_point
//        // memcpy(_pq_data + _max_points * _num_pq_chunks,
//        //       _pq_data + res * _num_pq_chunks,
//        //       _num_pq_chunks * DIV_ROUND_UP(NUM_PQ_BITS, 8));
//        _pq_data_store->copy_vectors((location_t)res, (location_t)_max_points, 1);
//    }
//    else
//    {
//        _data_store->copy_vectors((location_t)res, (location_t)_max_points, 1);
//    }
//    _frozen_pts_used++;
//}

template <typename T, typename TagT, typename LabelT> int Index<T, TagT, LabelT>::enable_delete()
{
    assert(_enable_tags);

    if (!_enable_tags)
    {
        diskann::cerr << "Tags must be instantiated for deletions" << std::endl;
        return -2;
    }

    if (this->_deletes_enabled)
    {
        return 0;
    }

    std::unique_lock<std::shared_timed_mutex> ul(_update_lock);
    std::unique_lock<std::shared_timed_mutex> tl(_tag_lock);
    std::unique_lock<std::shared_timed_mutex> dl(_delete_lock);

    if (_data_compacted)
    {
        for (uint32_t slot = (uint32_t)_nd; slot < _max_points; ++slot)
        {
            _empty_slots.insert(slot);
        }
    }
    this->_deletes_enabled = true;
    return 0;
}

template <typename T, typename TagT, typename LabelT>
inline void Index<T, TagT, LabelT>::process_delete(const tsl::robin_set<uint32_t> &old_delete_set, size_t loc,
                                                   const uint32_t range, const uint32_t maxc, const float alpha,
                                                   InMemQueryScratch<T> *scratch)
{
    tsl::robin_set<uint32_t> &expanded_nodes_set = scratch->expanded_nodes_set();
    std::vector<Neighbor> &expanded_nghrs_vec = scratch->expanded_nodes_vec();

    // If this condition were not true, deadlock could result
    assert(old_delete_set.find((uint32_t)loc) == old_delete_set.end());

    std::vector<uint32_t> adj_list;
    {
        // Acquire and release lock[loc] before acquiring locks for neighbors
        std::unique_lock<non_recursive_mutex> adj_list_lock;
        if (_conc_consolidate)
            adj_list_lock = std::unique_lock<non_recursive_mutex>(_locks[loc]);
        auto adj_neighbor_list = _graph_store->get_neighbours((location_t)loc);
        adj_neighbor_list.convert_to_vector(adj_list);
    }

    bool modify = false;
    for (auto ngh : adj_list)
    {
        if (old_delete_set.find(ngh) == old_delete_set.end())
        {
            expanded_nodes_set.insert(ngh);
        }
        else
        {
            modify = true;

            std::unique_lock<non_recursive_mutex> ngh_lock;
            if (_conc_consolidate)
                ngh_lock = std::unique_lock<non_recursive_mutex>(_locks[ngh]);
            auto neighbour_list = _graph_store->get_neighbours((location_t)ngh);
            for (auto j : neighbour_list)
                if (j != loc && old_delete_set.find(j) == old_delete_set.end())
                    expanded_nodes_set.insert(j);
        }
    }

    if (modify)
    {
        if (expanded_nodes_set.size() <= range)
        {
            std::unique_lock<non_recursive_mutex> adj_list_lock(_locks[loc]);
            _graph_store->clear_neighbours((location_t)loc);
            for (auto &ngh : expanded_nodes_set)
                _graph_store->add_neighbour((location_t)loc, ngh);
        }
        else
        {
            // Create a pool of Neighbor candidates from the expanded_nodes_set
            expanded_nghrs_vec.reserve(expanded_nodes_set.size());
            for (auto &ngh : expanded_nodes_set)
            {
                expanded_nghrs_vec.emplace_back(ngh, _data_store->get_distance((location_t)loc, (location_t)ngh));
            }
            std::sort(expanded_nghrs_vec.begin(), expanded_nghrs_vec.end());
            std::vector<uint32_t> &occlude_list_output = scratch->occlude_list_output();
            occlude_list((uint32_t)loc, expanded_nghrs_vec, alpha, range, maxc, occlude_list_output, scratch,
                         &old_delete_set);
            std::unique_lock<non_recursive_mutex> adj_list_lock(_locks[loc]);
            _graph_store->set_neighbours((location_t)loc, occlude_list_output);
        }
    }
}

// Returns number of live points left after consolidation
template <typename T, typename TagT, typename LabelT>
consolidation_report Index<T, TagT, LabelT>::consolidate_deletes(const IndexWriteParameters &params)
{
    if (!_enable_tags)
        throw diskann::ANNException("Point tag array not instantiated", -1, __FUNCSIG__, __FILE__, __LINE__);

    {
        std::shared_lock<std::shared_timed_mutex> ul(_update_lock);
        std::shared_lock<std::shared_timed_mutex> tl(_tag_lock);
        std::shared_lock<std::shared_timed_mutex> dl(_delete_lock);
        if (_empty_slots.size() + _nd != _max_points)
        {
            std::string err = "#empty slots + nd != max points";
            diskann::cerr << err << std::endl;
            throw ANNException(err, -1, __FUNCSIG__, __FILE__, __LINE__);
        }

        //if (_location_to_tag.size() + _delete_set->size() != _nd)
        //{
        //    diskann::cerr << "Error: _location_to_tag.size (" << _location_to_tag.size() << ")  + _delete_set->size ("
        //                  << _delete_set->size() << ") != _nd(" << _nd << ") ";
        //    return consolidation_report(diskann::consolidation_report::status_code::INCONSISTENT_COUNT_ERROR, 0, 0, 0,
        //                                0, 0, 0, 0);
        //}

        if (_location_to_tag.size() != _tag_to_location.size())
        {
            throw diskann::ANNException("_location_to_tag and _tag_to_location not of same size", -1, __FUNCSIG__,
                                        __FILE__, __LINE__);
        }
    }

    std::unique_lock<std::shared_timed_mutex> update_lock(_update_lock, std::defer_lock);
    if (!_conc_consolidate)
        update_lock.lock();

    std::unique_lock<std::shared_timed_mutex> cl(_consolidate_lock, std::defer_lock);
    if (!cl.try_lock())
    {
        diskann::cerr << "Consildate delete function failed to acquire consolidate lock" << std::endl;
        return consolidation_report(diskann::consolidation_report::status_code::LOCK_FAIL, 0, 0, 0, 0, 0, 0, 0);
    }

    diskann::cout << "Starting consolidate_deletes... ";

    std::unique_ptr<tsl::robin_set<uint32_t>> old_delete_set(new tsl::robin_set<uint32_t>);
    {
        std::unique_lock<std::shared_timed_mutex> dl(_delete_lock);
        std::swap(_delete_set, old_delete_set);
    }

    if (old_delete_set->find(_start) != old_delete_set->end())
    {
        throw diskann::ANNException("ERROR: start node has been deleted", -1, __FUNCSIG__, __FILE__, __LINE__);
    }

    const uint32_t range = params.max_degree;
    const uint32_t maxc = params.max_occlusion_size;
    const float alpha = params.alpha;
    const uint32_t num_threads = params.num_threads == 0 ? omp_get_num_procs() : params.num_threads;

    uint32_t num_calls_to_process_delete = 0;
    diskann::Timer timer;
#pragma omp parallel for num_threads(num_threads) schedule(dynamic, 8192) reduction(+ : num_calls_to_process_delete)
    for (int64_t loc = 0; loc < (int64_t)_max_points; loc++)
    {
        if (old_delete_set->find((uint32_t)loc) == old_delete_set->end() && !_empty_slots.is_in_set((uint32_t)loc))
        {
            ScratchStoreManager<InMemQueryScratch<T>> manager(_query_scratch);
            auto scratch = manager.scratch_space();
            process_delete(*old_delete_set, loc, range, maxc, alpha, scratch);
            num_calls_to_process_delete += 1;
        }
    }

    std::unique_lock<std::shared_timed_mutex> tl(_tag_lock);
    size_t ret_nd = release_locations(*old_delete_set);
    size_t max_points = _max_points;
    size_t empty_slots_size = _empty_slots.size();

    std::shared_lock<std::shared_timed_mutex> dl(_delete_lock);
    size_t delete_set_size = _delete_set->size();
    size_t old_delete_set_size = old_delete_set->size();

    if (!_conc_consolidate)
    {
        update_lock.unlock();
    }

    double duration = timer.elapsed() / 1000000.0;
    diskann::cout << " done in " << duration << " seconds." << std::endl;
    return consolidation_report(diskann::consolidation_report::status_code::SUCCESS, ret_nd, max_points,
                                empty_slots_size, old_delete_set_size, delete_set_size, num_calls_to_process_delete,
                                duration);
}

//template <typename T, typename TagT, typename LabelT> void Index<T, TagT, LabelT>::compact_frozen_point()
//{
//    if (_nd < _max_points && _num_frozen_pts > 0)
//    {
//        reposition_points((uint32_t)_max_points, (uint32_t)_nd, (uint32_t)_num_frozen_pts);
//        _start = (uint32_t)_nd;
//
//        if (_filtered_index && _dynamic_index)
//        {
//            //  update medoid id's as frozen points are treated as medoid
//            for (auto &[label, medoid_id] : _label_to_start_id)
//            {
//                /*  if (label == _universal_label)
//                      continue;*/
//                _label_to_start_id[label] = (uint32_t)_nd + (medoid_id - (uint32_t)_max_points);
//            }
//        }
//    }
//}

// Should be called after acquiring _update_lock
template <typename T, typename TagT, typename LabelT> void Index<T, TagT, LabelT>::compact_data()
{
    if (!_dynamic_index)
        throw ANNException("Can not compact a non-dynamic index", -1, __FUNCSIG__, __FILE__, __LINE__);

    if (_data_compacted)
    {
        diskann::cerr << "Warning! Calling compact_data() when _data_compacted is true!" << std::endl;
        return;
    }

    if (_delete_set->size() > 0)
    {
        throw ANNException("Can not compact data when index has non-empty _delete_set of "
                           "size: " +
                               std::to_string(_delete_set->size()),
                           -1, __FUNCSIG__, __FILE__, __LINE__);
    }

    diskann::Timer timer;

    std::vector<uint32_t> new_location = std::vector<uint32_t>(_max_points, UINT32_MAX);

    uint32_t new_counter = 0;
    std::set<uint32_t> empty_locations;
    for (uint32_t old_location = 0; old_location < _max_points; old_location++)
    {
        if (_location_to_tag.contains(old_location))
        {
            new_location[old_location] = new_counter;
            new_counter++;
        }
        else
        {
            empty_locations.insert(old_location);
        }
    }

    // If start node is removed, throw an exception
    if (_start < _max_points && !_location_to_tag.contains(_start))
    {
        throw diskann::ANNException("ERROR: Start node deleted.", -1, __FUNCSIG__, __FILE__, __LINE__);
    }

    size_t num_dangling = 0;
    for (uint32_t old = 0; old < _max_points; ++old)
    {
        // compact _final_graph
        std::vector<uint32_t> new_adj_list;

        if (new_location[old] < _max_points) // If point continues to exist
        {
            auto neighbour_list = _graph_store->get_neighbours((location_t)old);
            new_adj_list.reserve(neighbour_list.size());
            for (auto ngh_iter : neighbour_list)
            {
                if (empty_locations.find(ngh_iter) != empty_locations.end())
                {
                    ++num_dangling;
                    diskann::cerr << "Error in compact_data(). _final_graph[" << old << "] has neighbor " << ngh_iter
                                  << " which is a location not associated with any tag." << std::endl;
                }
                else
                {
                    new_adj_list.push_back(new_location[ngh_iter]);
                }
            }
            //_graph_store->get_neighbours((location_t)old).swap(new_adj_list);
            _graph_store->set_neighbours((location_t)old, new_adj_list);

            // Move the data and adj list to the correct position
            if (new_location[old] != old)
            {
                assert(new_location[old] < old);
                _graph_store->swap_neighbours(new_location[old], (location_t)old);

                if (_filtered_index)
                {
                    _location_to_labels[new_location[old]].swap(_location_to_labels[old]);
                }

                _data_store->copy_vectors(old, new_location[old], 1);
            }
        }
        else
        {
            _graph_store->clear_neighbours((location_t)old);
        }
    }
    diskann::cerr << "#dangling references after data compaction: " << num_dangling << std::endl;

    _tag_to_location.clear();
    for (auto pos = _location_to_tag.find_first(); pos.is_valid(); pos = _location_to_tag.find_next(pos))
    {
        const auto tag = _location_to_tag.get(pos);
        _tag_to_location[tag] = new_location[pos._key];
    }
    _location_to_tag.clear();
    for (const auto &iter : _tag_to_location)
    {
        _location_to_tag.set(iter.second, iter.first);
    }
    // remove all cleared up old
    for (size_t old = _nd; old < _max_points; ++old)
    {
        _graph_store->clear_neighbours((location_t)old);
    }
    if (_filtered_index)
    {
        for (size_t old = _nd; old < _max_points; old++)
        {
            _location_to_labels[old].clear();
        }
    }

    _empty_slots.clear();
    // mark all slots after _nd as empty
    for (auto i = _nd; i < _max_points; i++)
    {
        _empty_slots.insert((uint32_t)i);
    }
    _data_compacted = true;
    diskann::cout << "Time taken for compact_data: " << timer.elapsed() / 1000000. << "s." << std::endl;
}

//
// Caller must hold unique _tag_lock and _delete_lock before calling this
//
template <typename T, typename TagT, typename LabelT> int Index<T, TagT, LabelT>::reserve_location()
{
    if (_nd >= _max_points)
    {
        return -1;
    }
    uint32_t location;
    if (_data_compacted && _empty_slots.is_empty())
    {
        // This code path is encountered when enable_delete hasn't been
        // called yet, so no points have been deleted and _empty_slots
        // hasn't been filled in. In that case, just keep assigning
        // consecutive locations.
        location = (uint32_t)_nd;
    }
    else
    {
        assert(_empty_slots.size() != 0);
        assert(_empty_slots.size() + _nd == _max_points);

        location = _empty_slots.pop_any();
        _delete_set->erase(location);
    }
    ++_nd;
    return location;
}

template <typename T, typename TagT, typename LabelT> size_t Index<T, TagT, LabelT>::release_location(int location)
{
    if (_empty_slots.is_in_set(location))
        throw ANNException("Trying to release location, but location already in empty slots", -1, __FUNCSIG__, __FILE__,
                           __LINE__);
    _empty_slots.insert(location);

    _nd--;
    return _nd;
}

template <typename T, typename TagT, typename LabelT>
size_t Index<T, TagT, LabelT>::release_locations(const tsl::robin_set<uint32_t> &locations)
{
    for (auto location : locations)
    {
        if (_empty_slots.is_in_set(location))
            throw ANNException("Trying to release location, but location "
                               "already in empty slots",
                               -1, __FUNCSIG__, __FILE__, __LINE__);
        _empty_slots.insert(location);

        _nd--;
    }

    if (_empty_slots.size() + _nd != _max_points)
        throw ANNException("#empty slots + nd != max points", -1, __FUNCSIG__, __FILE__, __LINE__);

    return _nd;
}

template <typename T, typename TagT, typename LabelT>
bool Index<T, TagT, LabelT>::is_frozen_point(uint32_t location) const
{
    if (_filtered_index)
    {
        for (const auto kv : _label_to_start_id)
        {
            if (kv.second == location)
            {
                return true;
            }
        }
    }

    return _start == location;
}

template <typename T, typename TagT, typename LabelT>
void Index<T, TagT, LabelT>::reposition_points(uint32_t old_location_start, uint32_t new_location_start,
                                               uint32_t num_locations)
{
    if (num_locations == 0 || old_location_start == new_location_start)
    {
        return;
    }

    // Update pointers to the moved nodes. Note: the computation is correct even
    // when new_location_start < old_location_start given the C++ uint32_t
    // integer arithmetic rules.
    const uint32_t location_delta = new_location_start - old_location_start;

    std::vector<location_t> updated_neighbours_location;
    for (uint32_t i = 0; i < _max_points; i++)
    {
        auto i_neighbours = _graph_store->get_neighbours((location_t)i);
        std::vector<location_t> i_neighbours_copy;
        i_neighbours.convert_to_vector(i_neighbours_copy);
        for (auto &loc : i_neighbours_copy)
        {
            if (loc >= old_location_start && loc < old_location_start + num_locations)
                loc += location_delta;
        }
        _graph_store->set_neighbours(i, i_neighbours_copy);
    }

    // The [start, end) interval which will contain obsolete points to be
    // cleared.
    uint32_t mem_clear_loc_start = old_location_start;
    uint32_t mem_clear_loc_end_limit = old_location_start + num_locations;

    // Move the adjacency lists. Make sure that overlapping ranges are handled
    // correctly.
    if (new_location_start < old_location_start)
    {
        // New location before the old location: copy the entries in order
        // to avoid modifying locations that are yet to be copied.
        for (uint32_t loc_offset = 0; loc_offset < num_locations; loc_offset++)
        {
            assert(_graph_store->get_neighbours(new_location_start + loc_offset).empty());
            _graph_store->swap_neighbours(new_location_start + loc_offset, old_location_start + loc_offset);
            if (_dynamic_index && _filtered_index)
            {
                _location_to_labels[new_location_start + loc_offset].swap(
                    _location_to_labels[old_location_start + loc_offset]);
            }
        }
        // If ranges are overlapping, make sure not to clear the newly copied
        // data.
        if (mem_clear_loc_start < new_location_start + num_locations)
        {
            // Clear only after the end of the new range.
            mem_clear_loc_start = new_location_start + num_locations;
        }
    }
    else
    {
        // Old location after the new location: copy from the end of the range
        // to avoid modifying locations that are yet to be copied.
        for (uint32_t loc_offset = num_locations; loc_offset > 0; loc_offset--)
        {
            assert(_graph_store->get_neighbours(new_location_start + loc_offset - 1u).empty());
            _graph_store->swap_neighbours(new_location_start + loc_offset - 1u, old_location_start + loc_offset - 1u);
            if (_dynamic_index && _filtered_index)
            {
                _location_to_labels[new_location_start + loc_offset - 1u].swap(
                    _location_to_labels[old_location_start + loc_offset - 1u]);
            }
        }

        // If ranges are overlapping, make sure not to clear the newly copied
        // data.
        if (mem_clear_loc_end_limit > new_location_start)
        {
            // Clear only up to the beginning of the new range.
            mem_clear_loc_end_limit = new_location_start;
        }
    }
    _data_store->move_vectors(old_location_start, new_location_start, num_locations);
}

//template <typename T, typename TagT, typename LabelT> void Index<T, TagT, LabelT>::reposition_frozen_point_to_end()
//{
//    if (_num_frozen_pts == 0)
//        return;
//
//    if (_nd == _max_points)
//    {
//        diskann::cout << "Not repositioning frozen point as it is already at the end." << std::endl;
//        return;
//    }
//
//    reposition_points((uint32_t)_nd, (uint32_t)_max_points, (uint32_t)_num_frozen_pts);
//    _start = (uint32_t)_max_points;
//
//    // update medoid id's as frozen points are treated as medoid
//    if (_filtered_index && _dynamic_index)
//    {
//        for (auto &[label, medoid_id] : _label_to_start_id)
//        {
//            /*if (label == _universal_label)
//                continue;*/
//            _label_to_start_id[label] = (uint32_t)_max_points + (medoid_id - (uint32_t)_nd);
//        }
//    }
//}

template <typename T, typename TagT, typename LabelT> void Index<T, TagT, LabelT>::resize(size_t new_max_points)
{
    const size_t new_internal_points = new_max_points ;
    auto start = std::chrono::high_resolution_clock::now();
    assert(_empty_slots.size() == 0); // should not resize if there are empty slots.

    _data_store->resize((location_t)new_internal_points);
    _graph_store->resize_graph(new_internal_points);
    _locks = std::vector<non_recursive_mutex>(new_internal_points);

    _max_points = new_max_points;
    _empty_slots.reserve(_max_points);
    for (auto i = _nd; i < _max_points; i++)
    {
        _empty_slots.insert((uint32_t)i);
    }

    auto stop = std::chrono::high_resolution_clock::now();
    diskann::cout << "Resizing took: " << std::chrono::duration<double>(stop - start).count() << "s" << std::endl;
}

template <typename T, typename TagT, typename LabelT>
int Index<T, TagT, LabelT>::_insert_point(const DataType &point, const TagType tag)
{
    try
    {
        return this->insert_point(std::any_cast<const T *>(point), std::any_cast<const TagT>(tag));
    }
    catch (const std::bad_any_cast &anycast_e)
    {
        throw new ANNException("Error:Trying to insert invalid data type" + std::string(anycast_e.what()), -1);
    }
    catch (const std::exception &e)
    {
        throw new ANNException("Error:" + std::string(e.what()), -1);
    }
}

template <typename T, typename TagT, typename LabelT>
int Index<T, TagT, LabelT>::_insert_point(const DataType &point, const TagType tag, const std::vector<std::string>& labels)
{
    try
    {
        std::vector<LabelT> converted_labels;
        converted_labels.reserve(labels.size());
        for (const auto& label : labels)
        {
            auto converted_label = this->get_converted_label(label);
            converted_labels.push_back(converted_label);
        }
        return this->insert_point(std::any_cast<const T *>(point), std::any_cast<const TagT>(tag), converted_labels);
    }
    catch (const std::bad_any_cast &anycast_e)
    {
        throw new ANNException("Error:Trying to insert invalid data type" + std::string(anycast_e.what()), -1);
    }
    catch (const std::exception &e)
    {
        throw new ANNException("Error:" + std::string(e.what()), -1);
    }
}

template <typename T, typename TagT, typename LabelT>
int Index<T, TagT, LabelT>::insert_point(const T *point, const TagT tag)
{
    std::vector<LabelT> no_labels{0};
    return insert_point(point, tag, no_labels);
}

template <typename T, typename TagT, typename LabelT>
int Index<T, TagT, LabelT>::insert_point(const T *point, const TagT tag, const std::vector<LabelT> &labels)
{

    assert(_has_built);
    if (tag == 0)
    {
        throw diskann::ANNException("Do not insert point with tag 0. That is "
                                    "reserved for points hidden "
                                    "from the user.",
                                    -1, __FUNCSIG__, __FILE__, __LINE__);
    }

    if (_filtered_index)
    {
        if (labels.empty())
        {
            std::cerr << "Error: Can't insert point with tag " + get_tag_string(tag) +
                " . there are no labels for the point."
                << std::endl;
            return -1;
        }

        // don't support new label
        for (LabelT label : labels)
        {
            if (_labels.find(label) == _labels.end())
            {
                return -1;
            }
        }
    }

    std::shared_lock<std::shared_timed_mutex> shared_ul(_update_lock);
    std::unique_lock<std::shared_timed_mutex> tl(_tag_lock);
    std::unique_lock<std::shared_timed_mutex> dl(_delete_lock);

    auto location = reserve_location();

    if (location == -1)
    {
#if EXPAND_IF_FULL
        dl.unlock();
        tl.unlock();
        shared_ul.unlock();

        {
            std::unique_lock<std::shared_timed_mutex> ul(_update_lock);
            tl.lock();
            dl.lock();

            if (_nd >= _max_points)
            {
                auto new_max_points = (size_t)(_max_points * INDEX_GROWTH_FACTOR);
                resize(new_max_points);
            }

            dl.unlock();
            tl.unlock();
            ul.unlock();
        }

        shared_ul.lock();
        tl.lock();
        dl.lock();

        location = reserve_location();
        if (location == -1)
        {
            throw diskann::ANNException("Cannot reserve location even after "
                                        "expanding graph. Terminating.",
                                        -1, __FUNCSIG__, __FILE__, __LINE__);
        }
#else
        return -1;
#endif
    } // cant insert as active pts >= max_pts
    dl.unlock();

    // Insert tag and mapping to location
    if (_enable_tags)
    {
        // if tags are enabled and tag is already inserted. so we can't reuse that tag.
        if (_tag_to_location.find(tag) != _tag_to_location.end())
        {
            release_location(location);
            return -1;
        }

        _tag_to_location[tag] = location;
        _location_to_tag.set(location, tag);
    }
    tl.unlock();

    _data_store->set_vector(location, point); // update datastore

    // Find and add appropriate graph edges
    ScratchStoreManager<InMemQueryScratch<T>> manager(_query_scratch);
    auto scratch = manager.scratch_space();
    std::vector<uint32_t> pruned_list; // it is the set best candidates to connect to this point
    if (_filtered_index)
    {
        // when filtered the best_candidates will share the same label ( label_present > distance)
        search_for_point_and_prune(location, _indexingQueueSize, pruned_list, labels, scratch, _filterIndexingQueueSize);
    }
    else
    {
        search_for_point_and_prune(location, _indexingQueueSize, pruned_list, scratch);
    }
    assert(pruned_list.size() > 0); // should find atleast one neighbour (i.e frozen point acting as medoid)

    {
        std::shared_lock<std::shared_timed_mutex> tlock(_tag_lock, std::defer_lock);
        if (_conc_consolidate)
            tlock.lock();

        LockGuard guard(_locks[location]);
        _graph_store->clear_neighbours(location);

        std::vector<uint32_t> neighbor_links;
        for (auto link : pruned_list)
        {
            if (_conc_consolidate)
                if (!_location_to_tag.contains(link))
                    continue;
            neighbor_links.emplace_back(link);
        }
        _graph_store->set_neighbours(location, neighbor_links);
        assert(_graph_store->get_neighbours(location).size() <= _indexingRange);

        if (_filtered_index)
        {
            //    _location_to_labels[location] = labels; 
            auto bitsets = _bitmask_buf.get_bitmask(location);
            memset(bitsets, 0, _bitmask_buf._bitmask_size);
            simple_bitmask bm(bitsets, _bitmask_buf._bitmask_size);
            for (LabelT label : labels)
            {
                bm.set(label);
            }
        }

        if (_conc_consolidate)
            tlock.unlock();
    }

    inter_insert(location, pruned_list, scratch);

    // only support single thread insert
    _table_stats.insert_count++;
    _table_stats.active_nodes++;
    _table_stats.node_count++;

    return 0;
}

template <typename T, typename TagT, typename LabelT> int Index<T, TagT, LabelT>::_lazy_delete(const TagType &tag)
{
    try
    {
        return lazy_delete(std::any_cast<const TagT>(tag));
    }
    catch (const std::bad_any_cast &e)
    {
        throw ANNException(std::string("Error: ") + e.what(), -1);
    }
}

template <typename T, typename TagT, typename LabelT>
void Index<T, TagT, LabelT>::_lazy_delete(TagVector &tags, TagVector &failed_tags)
{
    try
    {
        this->lazy_delete(tags.get<const std::vector<TagT>>(), failed_tags.get<std::vector<TagT>>());
    }
    catch (const std::bad_any_cast &e)
    {
        throw ANNException("Error: bad any cast while performing _lazy_delete() " + std::string(e.what()), -1);
    }
    catch (const std::exception &e)
    {
        throw ANNException("Error: " + std::string(e.what()), -1);
    }
}

template <typename T, typename TagT, typename LabelT> int Index<T, TagT, LabelT>::lazy_delete(const TagT &tag)
{
    std::shared_lock<std::shared_timed_mutex> ul(_update_lock);
    std::unique_lock<std::shared_timed_mutex> tl(_tag_lock);
    std::unique_lock<std::shared_timed_mutex> dl(_delete_lock);
    _data_compacted = false;

    if (_tag_to_location.find(tag) == _tag_to_location.end())
    {
        diskann::cerr << "Delete tag not found " << get_tag_string(tag) << std::endl;
        return -1;
    }
    assert(_tag_to_location[tag] < _max_points);

    const auto location = _tag_to_location[tag];
    if (!is_frozen_point(location))
    {
        _delete_set->insert(location);
    }
    
    _location_to_tag.erase(location);
    _tag_to_location.erase(tag);

    //only support single thread delete
    _table_stats.delete_count++;
    _table_stats.active_nodes--;

    return 0;
}

template <typename T, typename TagT, typename LabelT>
void Index<T, TagT, LabelT>::lazy_delete(const std::vector<TagT> &tags, std::vector<TagT> &failed_tags)
{
    if (failed_tags.size() > 0)
    {
        throw ANNException("failed_tags should be passed as an empty list", -1, __FUNCSIG__, __FILE__, __LINE__);
    }
    std::shared_lock<std::shared_timed_mutex> ul(_update_lock);
    std::unique_lock<std::shared_timed_mutex> tl(_tag_lock);
    std::unique_lock<std::shared_timed_mutex> dl(_delete_lock);
    _data_compacted = false;

    for (auto tag : tags)
    {
        if (_tag_to_location.find(tag) == _tag_to_location.end())
        {
            failed_tags.push_back(tag);
        }
        else
        {
            const auto location = _tag_to_location[tag];
            if (!is_frozen_point(location))
            {
                _delete_set->insert(location);
            }
            _location_to_tag.erase(location);
            _tag_to_location.erase(tag);
        }
    }
}

template <typename T, typename TagT, typename LabelT> bool Index<T, TagT, LabelT>::is_index_saved()
{
    return _is_saved;
}

template <typename T, typename TagT, typename LabelT>
void Index<T, TagT, LabelT>::_get_active_tags(TagRobinSet &active_tags)
{
    try
    {
        this->get_active_tags(active_tags.get<tsl::robin_set<TagT>>());
    }
    catch (const std::bad_any_cast &e)
    {
        throw ANNException("Error: bad_any cast while performing _get_active_tags() " + std::string(e.what()), -1);
    }
    catch (const std::exception &e)
    {
        throw ANNException("Error :" + std::string(e.what()), -1);
    }
}

template <typename T, typename TagT, typename LabelT>
void Index<T, TagT, LabelT>::get_active_tags(tsl::robin_set<TagT> &active_tags)
{
    active_tags.clear();
    std::shared_lock<std::shared_timed_mutex> tl(_tag_lock);
    for (auto iter : _tag_to_location)
    {
        active_tags.insert(iter.first);
    }
}

template <typename T, typename TagT, typename LabelT> void Index<T, TagT, LabelT>::print_status()
{
    std::shared_lock<std::shared_timed_mutex> ul(_update_lock);
    std::shared_lock<std::shared_timed_mutex> cl(_consolidate_lock);
    std::shared_lock<std::shared_timed_mutex> tl(_tag_lock);
    std::shared_lock<std::shared_timed_mutex> dl(_delete_lock);

    diskann::cout << "------------------- Index object: " << (uint64_t)this << " -------------------" << std::endl;
    diskann::cout << "Number of points: " << _nd << std::endl;
    diskann::cout << "Graph size: " << _graph_store->get_total_points() << std::endl;
    diskann::cout << "Location to tag size: " << _location_to_tag.size() << std::endl;
    diskann::cout << "Tag to location size: " << _tag_to_location.size() << std::endl;
    diskann::cout << "Number of empty slots: " << _empty_slots.size() << std::endl;
    diskann::cout << std::boolalpha << "Data compacted: " << this->_data_compacted << std::endl;
    diskann::cout << "---------------------------------------------------------"
                     "------------"
                  << std::endl;
}

template <typename T, typename TagT, typename LabelT> void Index<T, TagT, LabelT>::count_nodes_at_bfs_levels()
{
    std::unique_lock<std::shared_timed_mutex> ul(_update_lock);

    boost::dynamic_bitset<> visited(_max_points);

    size_t MAX_BFS_LEVELS = 32;
    auto bfs_sets = new tsl::robin_set<uint32_t>[MAX_BFS_LEVELS];

    bfs_sets[0].insert(_start);
    visited.set(_start);

    for (uint32_t i = (uint32_t)_max_points; i < _max_points; ++i)
    {
        if (i != _start)
        {
            bfs_sets[0].insert(i);
            visited.set(i);
        }
    }

    for (size_t l = 0; l < MAX_BFS_LEVELS - 1; ++l)
    {
        diskann::cout << "Number of nodes at BFS level " << l << " is " << bfs_sets[l].size() << std::endl;
        if (bfs_sets[l].size() == 0)
            break;
        for (auto node : bfs_sets[l])
        {
            auto neighbour_list = _graph_store->get_neighbours((location_t)node);
            for (auto nghbr : neighbour_list)
            {
                if (!visited.test(nghbr))
                {
                    visited.set(nghbr);
                    bfs_sets[l + 1].insert(nghbr);
                }
            }
        }
    }

    delete[] bfs_sets;
}

// REFACTOR: This should be an OptimizedDataStore class
template <typename T, typename TagT, typename LabelT> void Index<T, TagT, LabelT>::optimize_index_layout()
{ // use after build or load
    if (_dynamic_index)
    {
        throw diskann::ANNException("Optimize_index_layout not implemented for dyanmic indices", -1, __FUNCSIG__,
                                    __FILE__, __LINE__);
    }

    float *cur_vec = new float[_data_store->get_aligned_dim()];
    std::memset(cur_vec, 0, _data_store->get_aligned_dim() * sizeof(float));
    _data_len = (_data_store->get_aligned_dim() + 1) * sizeof(float);
    _neighbor_len = (_graph_store->get_max_observed_degree() + 1) * sizeof(uint32_t);
    _node_size = _data_len + _neighbor_len;
    _opt_graph = new char[_node_size * _nd];
    auto dist_fast = (DistanceFastL2<T> *)(_data_store->get_dist_fn());
    for (uint32_t i = 0; i < _nd; i++)
    {
        char *cur_node_offset = _opt_graph + i * _node_size;
        _data_store->get_vector(i, (T *)cur_vec);
        float cur_norm = dist_fast->norm((T *)cur_vec, (uint32_t)_data_store->get_aligned_dim());
        std::memcpy(cur_node_offset, &cur_norm, sizeof(float));
        std::memcpy(cur_node_offset + sizeof(float), cur_vec, _data_len - sizeof(float));

        cur_node_offset += _data_len;
        auto neighbour_list = _graph_store->get_neighbours(i);
        uint32_t k = (uint32_t)neighbour_list.size();
        std::memcpy(cur_node_offset, &k, sizeof(uint32_t));
        std::memcpy(cur_node_offset + sizeof(uint32_t), neighbour_list.data(), k * sizeof(uint32_t));
        // std::vector<uint32_t>().swap(_graph_store->get_neighbours(i));
        _graph_store->clear_neighbours(i);
    }
    _graph_store->clear_graph();
    _graph_store->resize_graph(0);
    delete[] cur_vec;
}

template <typename T, typename TagT, typename LabelT>
void Index<T, TagT, LabelT>::_search_with_optimized_layout(const DataType &query, size_t K, size_t L, uint32_t *indices)
{
    try
    {
        return this->search_with_optimized_layout(std::any_cast<const T *>(query), K, L, indices);
    }
    catch (const std::bad_any_cast &e)
    {
        throw ANNException("Error: bad any cast while performing "
                           "_search_with_optimized_layout() " +
                               std::string(e.what()),
                           -1);
    }
    catch (const std::exception &e)
    {
        throw ANNException("Error: " + std::string(e.what()), -1);
    }
}

template <typename T, typename TagT, typename LabelT>
void Index<T, TagT, LabelT>::search_with_optimized_layout(const T *query, size_t K, size_t L, uint32_t *indices)
{
    DistanceFastL2<T> *dist_fast = (DistanceFastL2<T> *)(_data_store->get_dist_fn());

    NeighborPriorityQueue retset(L);
    std::vector<uint32_t> init_ids(L);

    boost::dynamic_bitset<> flags{_nd, 0};
    uint32_t tmp_l = 0;
    uint32_t *neighbors = (uint32_t *)(_opt_graph + _node_size * _start + _data_len);
    uint32_t MaxM_ep = *neighbors;
    neighbors++;

    for (; tmp_l < L && tmp_l < MaxM_ep; tmp_l++)
    {
        init_ids[tmp_l] = neighbors[tmp_l];
        flags[init_ids[tmp_l]] = true;
    }

    while (tmp_l < L)
    {
        uint32_t id = rand() % _nd;
        if (flags[id])
            continue;
        flags[id] = true;
        init_ids[tmp_l] = id;
        tmp_l++;
    }

    for (uint32_t i = 0; i < init_ids.size(); i++)
    {
        uint32_t id = init_ids[i];
        if (id >= _nd)
            continue;
        _mm_prefetch(_opt_graph + _node_size * id, _MM_HINT_T0);
    }
    L = 0;
    for (uint32_t i = 0; i < init_ids.size(); i++)
    {
        uint32_t id = init_ids[i];
        if (id >= _nd)
            continue;
        T *x = (T *)(_opt_graph + _node_size * id);
        float norm_x = *x;
        x++;
        float dist = dist_fast->compare(x, query, norm_x, (uint32_t)_data_store->get_aligned_dim());
        retset.insert(Neighbor(id, dist));
        flags[id] = true;
        L++;
    }

    while (retset.has_unexpanded_node())
    {
        auto nbr = retset.closest_unexpanded();
        auto n = nbr.id;
        _mm_prefetch(_opt_graph + _node_size * n + _data_len, _MM_HINT_T0);
        neighbors = (uint32_t *)(_opt_graph + _node_size * n + _data_len);
        uint32_t MaxM = *neighbors;
        neighbors++;
        for (uint32_t m = 0; m < MaxM; ++m)
            _mm_prefetch(_opt_graph + _node_size * neighbors[m], _MM_HINT_T0);
        for (uint32_t m = 0; m < MaxM; ++m)
        {
            uint32_t id = neighbors[m];
            if (flags[id])
                continue;
            flags[id] = 1;
            T *data = (T *)(_opt_graph + _node_size * id);
            float norm = *data;
            data++;
            float dist = dist_fast->compare(query, data, norm, (uint32_t)_data_store->get_aligned_dim());
            Neighbor nn(id, dist);
            retset.insert(nn);
        }
    }

    for (size_t i = 0; i < K; i++)
    {
        indices[i] = retset[i].id;
    }
}

template <typename T, typename TagT, typename LabelT>
size_t Index<T, TagT, LabelT>::search_string_range(const std::string& str, char ch, size_t start, size_t end)
{
    for (; start != end; start++)
    {
        if (str[start] == ch)
        {
            return start;
        }
    }

    return std::string::npos;
}

template <typename T, typename TagT, typename LabelT>
TableStats Index<T, TagT, LabelT>::get_table_stats() const
{
    return _table_stats;
}

/*  Internals of the library */
template <typename T, typename TagT, typename LabelT> const float Index<T, TagT, LabelT>::INDEX_GROWTH_FACTOR = 1.5f;

// EXPORTS
template DISKANN_DLLEXPORT class Index<float, int32_t, uint32_t>;
template DISKANN_DLLEXPORT class Index<int8_t, int32_t, uint32_t>;
template DISKANN_DLLEXPORT class Index<uint8_t, int32_t, uint32_t>;
template DISKANN_DLLEXPORT class Index<float, uint32_t, uint32_t>;
template DISKANN_DLLEXPORT class Index<int8_t, uint32_t, uint32_t>;
template DISKANN_DLLEXPORT class Index<uint8_t, uint32_t, uint32_t>;
template DISKANN_DLLEXPORT class Index<float, int64_t, uint32_t>;
template DISKANN_DLLEXPORT class Index<int8_t, int64_t, uint32_t>;
template DISKANN_DLLEXPORT class Index<uint8_t, int64_t, uint32_t>;
template DISKANN_DLLEXPORT class Index<float, uint64_t, uint32_t>;
template DISKANN_DLLEXPORT class Index<int8_t, uint64_t, uint32_t>;
template DISKANN_DLLEXPORT class Index<uint8_t, uint64_t, uint32_t>;
template DISKANN_DLLEXPORT class Index<float, tag_uint128, uint32_t>;
template DISKANN_DLLEXPORT class Index<int8_t, tag_uint128, uint32_t>;
template DISKANN_DLLEXPORT class Index<uint8_t, tag_uint128, uint32_t>;
// Label with short int 2 byte
template DISKANN_DLLEXPORT class Index<float, int32_t, uint16_t>;
template DISKANN_DLLEXPORT class Index<int8_t, int32_t, uint16_t>;
template DISKANN_DLLEXPORT class Index<uint8_t, int32_t, uint16_t>;
template DISKANN_DLLEXPORT class Index<float, uint32_t, uint16_t>;
template DISKANN_DLLEXPORT class Index<int8_t, uint32_t, uint16_t>;
template DISKANN_DLLEXPORT class Index<uint8_t, uint32_t, uint16_t>;
template DISKANN_DLLEXPORT class Index<float, int64_t, uint16_t>;
template DISKANN_DLLEXPORT class Index<int8_t, int64_t, uint16_t>;
template DISKANN_DLLEXPORT class Index<uint8_t, int64_t, uint16_t>;
template DISKANN_DLLEXPORT class Index<float, uint64_t, uint16_t>;
template DISKANN_DLLEXPORT class Index<int8_t, uint64_t, uint16_t>;
template DISKANN_DLLEXPORT class Index<uint8_t, uint64_t, uint16_t>;
template DISKANN_DLLEXPORT class Index<float, tag_uint128, uint16_t>;
template DISKANN_DLLEXPORT class Index<int8_t, tag_uint128, uint16_t>;
template DISKANN_DLLEXPORT class Index<uint8_t, tag_uint128, uint16_t>;

template DISKANN_DLLEXPORT std::pair<uint32_t, uint32_t> Index<float, uint64_t, uint32_t>::search<uint64_t>(
    const float *query, const size_t K, const uint32_t L, uint64_t *indices, float *distances);
template DISKANN_DLLEXPORT std::pair<uint32_t, uint32_t> Index<float, uint64_t, uint32_t>::search<uint32_t>(
    const float *query, const size_t K, const uint32_t L, uint32_t *indices, float *distances);
template DISKANN_DLLEXPORT std::pair<uint32_t, uint32_t> Index<uint8_t, uint64_t, uint32_t>::search<uint64_t>(
    const uint8_t *query, const size_t K, const uint32_t L, uint64_t *indices, float *distances);
template DISKANN_DLLEXPORT std::pair<uint32_t, uint32_t> Index<uint8_t, uint64_t, uint32_t>::search<uint32_t>(
    const uint8_t *query, const size_t K, const uint32_t L, uint32_t *indices, float *distances);
template DISKANN_DLLEXPORT std::pair<uint32_t, uint32_t> Index<int8_t, uint64_t, uint32_t>::search<uint64_t>(
    const int8_t *query, const size_t K, const uint32_t L, uint64_t *indices, float *distances);
template DISKANN_DLLEXPORT std::pair<uint32_t, uint32_t> Index<int8_t, uint64_t, uint32_t>::search<uint32_t>(
    const int8_t *query, const size_t K, const uint32_t L, uint32_t *indices, float *distances);
// TagT==uint32_t
template DISKANN_DLLEXPORT std::pair<uint32_t, uint32_t> Index<float, uint32_t, uint32_t>::search<uint64_t>(
    const float *query, const size_t K, const uint32_t L, uint64_t *indices, float *distances);
template DISKANN_DLLEXPORT std::pair<uint32_t, uint32_t> Index<float, uint32_t, uint32_t>::search<uint32_t>(
    const float *query, const size_t K, const uint32_t L, uint32_t *indices, float *distances);
template DISKANN_DLLEXPORT std::pair<uint32_t, uint32_t> Index<uint8_t, uint32_t, uint32_t>::search<uint64_t>(
    const uint8_t *query, const size_t K, const uint32_t L, uint64_t *indices, float *distances);
template DISKANN_DLLEXPORT std::pair<uint32_t, uint32_t> Index<uint8_t, uint32_t, uint32_t>::search<uint32_t>(
    const uint8_t *query, const size_t K, const uint32_t L, uint32_t *indices, float *distances);
template DISKANN_DLLEXPORT std::pair<uint32_t, uint32_t> Index<int8_t, uint32_t, uint32_t>::search<uint64_t>(
    const int8_t *query, const size_t K, const uint32_t L, uint64_t *indices, float *distances);
template DISKANN_DLLEXPORT std::pair<uint32_t, uint32_t> Index<int8_t, uint32_t, uint32_t>::search<uint32_t>(
    const int8_t *query, const size_t K, const uint32_t L, uint32_t *indices, float *distances);

template DISKANN_DLLEXPORT std::pair<uint32_t, uint32_t> Index<float, uint64_t, uint32_t>::search_with_filters<
    uint64_t>(const float *query, const uint32_t &filter_label, const size_t K, const uint32_t L, uint64_t *indices,
              float *distances);
template DISKANN_DLLEXPORT std::pair<uint32_t, uint32_t> Index<float, uint64_t, uint32_t>::search_with_filters<
    uint32_t>(const float *query, const uint32_t &filter_label, const size_t K, const uint32_t L, uint32_t *indices,
              float *distances);
template DISKANN_DLLEXPORT std::pair<uint32_t, uint32_t> Index<uint8_t, uint64_t, uint32_t>::search_with_filters<
    uint64_t>(const uint8_t *query, const uint32_t &filter_label, const size_t K, const uint32_t L, uint64_t *indices,
              float *distances);
template DISKANN_DLLEXPORT std::pair<uint32_t, uint32_t> Index<uint8_t, uint64_t, uint32_t>::search_with_filters<
    uint32_t>(const uint8_t *query, const uint32_t &filter_label, const size_t K, const uint32_t L, uint32_t *indices,
              float *distances);
template DISKANN_DLLEXPORT std::pair<uint32_t, uint32_t> Index<int8_t, uint64_t, uint32_t>::search_with_filters<
    uint64_t>(const int8_t *query, const uint32_t &filter_label, const size_t K, const uint32_t L, uint64_t *indices,
              float *distances);
template DISKANN_DLLEXPORT std::pair<uint32_t, uint32_t> Index<int8_t, uint64_t, uint32_t>::search_with_filters<
    uint32_t>(const int8_t *query, const uint32_t &filter_label, const size_t K, const uint32_t L, uint32_t *indices,
              float *distances);
// TagT==uint32_t
template DISKANN_DLLEXPORT std::pair<uint32_t, uint32_t> Index<float, uint32_t, uint32_t>::search_with_filters<
    uint64_t>(const float *query, const uint32_t &filter_label, const size_t K, const uint32_t L, uint64_t *indices,
              float *distances);
template DISKANN_DLLEXPORT std::pair<uint32_t, uint32_t> Index<float, uint32_t, uint32_t>::search_with_filters<
    uint32_t>(const float *query, const uint32_t &filter_label, const size_t K, const uint32_t L, uint32_t *indices,
              float *distances);
template DISKANN_DLLEXPORT std::pair<uint32_t, uint32_t> Index<uint8_t, uint32_t, uint32_t>::search_with_filters<
    uint64_t>(const uint8_t *query, const uint32_t &filter_label, const size_t K, const uint32_t L, uint64_t *indices,
              float *distances);
template DISKANN_DLLEXPORT std::pair<uint32_t, uint32_t> Index<uint8_t, uint32_t, uint32_t>::search_with_filters<
    uint32_t>(const uint8_t *query, const uint32_t &filter_label, const size_t K, const uint32_t L, uint32_t *indices,
              float *distances);
template DISKANN_DLLEXPORT std::pair<uint32_t, uint32_t> Index<int8_t, uint32_t, uint32_t>::search_with_filters<
    uint64_t>(const int8_t *query, const uint32_t &filter_label, const size_t K, const uint32_t L, uint64_t *indices,
              float *distances);
template DISKANN_DLLEXPORT std::pair<uint32_t, uint32_t> Index<int8_t, uint32_t, uint32_t>::search_with_filters<
    uint32_t>(const int8_t *query, const uint32_t &filter_label, const size_t K, const uint32_t L, uint32_t *indices,
              float *distances);

template DISKANN_DLLEXPORT std::pair<uint32_t, uint32_t> Index<float, uint64_t, uint16_t>::search<uint64_t>(
    const float *query, const size_t K, const uint32_t L, uint64_t *indices, float *distances);
template DISKANN_DLLEXPORT std::pair<uint32_t, uint32_t> Index<float, uint64_t, uint16_t>::search<uint32_t>(
    const float *query, const size_t K, const uint32_t L, uint32_t *indices, float *distances);
template DISKANN_DLLEXPORT std::pair<uint32_t, uint32_t> Index<uint8_t, uint64_t, uint16_t>::search<uint64_t>(
    const uint8_t *query, const size_t K, const uint32_t L, uint64_t *indices, float *distances);
template DISKANN_DLLEXPORT std::pair<uint32_t, uint32_t> Index<uint8_t, uint64_t, uint16_t>::search<uint32_t>(
    const uint8_t *query, const size_t K, const uint32_t L, uint32_t *indices, float *distances);
template DISKANN_DLLEXPORT std::pair<uint32_t, uint32_t> Index<int8_t, uint64_t, uint16_t>::search<uint64_t>(
    const int8_t *query, const size_t K, const uint32_t L, uint64_t *indices, float *distances);
template DISKANN_DLLEXPORT std::pair<uint32_t, uint32_t> Index<int8_t, uint64_t, uint16_t>::search<uint32_t>(
    const int8_t *query, const size_t K, const uint32_t L, uint32_t *indices, float *distances);
// TagT==uint32_t
template DISKANN_DLLEXPORT std::pair<uint32_t, uint32_t> Index<float, uint32_t, uint16_t>::search<uint64_t>(
    const float *query, const size_t K, const uint32_t L, uint64_t *indices, float *distances);
template DISKANN_DLLEXPORT std::pair<uint32_t, uint32_t> Index<float, uint32_t, uint16_t>::search<uint32_t>(
    const float *query, const size_t K, const uint32_t L, uint32_t *indices, float *distances);
template DISKANN_DLLEXPORT std::pair<uint32_t, uint32_t> Index<uint8_t, uint32_t, uint16_t>::search<uint64_t>(
    const uint8_t *query, const size_t K, const uint32_t L, uint64_t *indices, float *distances);
template DISKANN_DLLEXPORT std::pair<uint32_t, uint32_t> Index<uint8_t, uint32_t, uint16_t>::search<uint32_t>(
    const uint8_t *query, const size_t K, const uint32_t L, uint32_t *indices, float *distances);
template DISKANN_DLLEXPORT std::pair<uint32_t, uint32_t> Index<int8_t, uint32_t, uint16_t>::search<uint64_t>(
    const int8_t *query, const size_t K, const uint32_t L, uint64_t *indices, float *distances);
template DISKANN_DLLEXPORT std::pair<uint32_t, uint32_t> Index<int8_t, uint32_t, uint16_t>::search<uint32_t>(
    const int8_t *query, const size_t K, const uint32_t L, uint32_t *indices, float *distances);

template DISKANN_DLLEXPORT std::pair<uint32_t, uint32_t> Index<float, uint64_t, uint16_t>::search_with_filters<
    uint64_t>(const float *query, const uint16_t &filter_label, const size_t K, const uint32_t L, uint64_t *indices,
              float *distances);
template DISKANN_DLLEXPORT std::pair<uint32_t, uint32_t> Index<float, uint64_t, uint16_t>::search_with_filters<
    uint32_t>(const float *query, const uint16_t &filter_label, const size_t K, const uint32_t L, uint32_t *indices,
              float *distances);
template DISKANN_DLLEXPORT std::pair<uint32_t, uint32_t> Index<uint8_t, uint64_t, uint16_t>::search_with_filters<
    uint64_t>(const uint8_t *query, const uint16_t &filter_label, const size_t K, const uint32_t L, uint64_t *indices,
              float *distances);
template DISKANN_DLLEXPORT std::pair<uint32_t, uint32_t> Index<uint8_t, uint64_t, uint16_t>::search_with_filters<
    uint32_t>(const uint8_t *query, const uint16_t &filter_label, const size_t K, const uint32_t L, uint32_t *indices,
              float *distances);
template DISKANN_DLLEXPORT std::pair<uint32_t, uint32_t> Index<int8_t, uint64_t, uint16_t>::search_with_filters<
    uint64_t>(const int8_t *query, const uint16_t &filter_label, const size_t K, const uint32_t L, uint64_t *indices,
              float *distances);
template DISKANN_DLLEXPORT std::pair<uint32_t, uint32_t> Index<int8_t, uint64_t, uint16_t>::search_with_filters<
    uint32_t>(const int8_t *query, const uint16_t &filter_label, const size_t K, const uint32_t L, uint32_t *indices,
              float *distances);
// TagT==uint32_t
template DISKANN_DLLEXPORT std::pair<uint32_t, uint32_t> Index<float, uint32_t, uint16_t>::search_with_filters<
    uint64_t>(const float *query, const uint16_t &filter_label, const size_t K, const uint32_t L, uint64_t *indices,
              float *distances);
template DISKANN_DLLEXPORT std::pair<uint32_t, uint32_t> Index<float, uint32_t, uint16_t>::search_with_filters<
    uint32_t>(const float *query, const uint16_t &filter_label, const size_t K, const uint32_t L, uint32_t *indices,
              float *distances);
template DISKANN_DLLEXPORT std::pair<uint32_t, uint32_t> Index<uint8_t, uint32_t, uint16_t>::search_with_filters<
    uint64_t>(const uint8_t *query, const uint16_t &filter_label, const size_t K, const uint32_t L, uint64_t *indices,
              float *distances);
template DISKANN_DLLEXPORT std::pair<uint32_t, uint32_t> Index<uint8_t, uint32_t, uint16_t>::search_with_filters<
    uint32_t>(const uint8_t *query, const uint16_t &filter_label, const size_t K, const uint32_t L, uint32_t *indices,
              float *distances);
template DISKANN_DLLEXPORT std::pair<uint32_t, uint32_t> Index<int8_t, uint32_t, uint16_t>::search_with_filters<
    uint64_t>(const int8_t *query, const uint16_t &filter_label, const size_t K, const uint32_t L, uint64_t *indices,
              float *distances);
template DISKANN_DLLEXPORT std::pair<uint32_t, uint32_t> Index<int8_t, uint32_t, uint16_t>::search_with_filters<
    uint32_t>(const int8_t *query, const uint16_t &filter_label, const size_t K, const uint32_t L, uint32_t *indices,
              float *distances);
} // namespace diskann<|MERGE_RESOLUTION|>--- conflicted
+++ resolved
@@ -600,13 +600,8 @@
         this->_table_stats.label_count = _label_map.size();
         
         parse_label_file_in_bitset(labels_file, label_num_pts, _label_map.size());
-<<<<<<< HEAD
         assert(label_num_pts == data_file_num_pts);
-=======
-        assert(label_num_pts == data_file_num_pts - _num_frozen_pts);
         this->_table_stats.label_mem_usage = _bitmask_buf._buf.size() * sizeof(std::uint64_t);
-        
->>>>>>> dbdd4d2b
         if (file_exists(labels_to_medoids))
         {
             std::ifstream medoid_stream(labels_to_medoids);
@@ -655,21 +650,14 @@
     {
         _empty_slots.insert((uint32_t)i);
     }
-<<<<<<< HEAD
-
-//    reposition_frozen_point_to_end();
-    diskann::cout << " _nd: " << _nd << " _start: " << _start
-=======
-    
-    reposition_frozen_point_to_end();
 
     _table_stats.total_mem_usage = _table_stats.node_mem_usage
         + _table_stats.graph_mem_usage
         + _table_stats.label_mem_usage
         + _table_stats.tag_memory_usage;
 
-    diskann::cout << "Num frozen points:" << _num_frozen_pts << " _nd: " << _nd << " _start: " << _start
->>>>>>> dbdd4d2b
+//    reposition_frozen_point_to_end();
+    diskann::cout << " _nd: " << _nd << " _start: " << _start
                   << " size(_location_to_tag): " << _location_to_tag.size()
                   << " size(_tag_to_location):" << _tag_to_location.size() << " Max points: " << _max_points
                   << std::endl;
@@ -2051,21 +2039,16 @@
         line_cnt++;
     }
 
-<<<<<<< HEAD
-    _bitmask_buf._bitmask_size = simple_bitmask::get_bitmask_size(num_labels);
-    if (_dynamic_index)
-    {
-        _bitmask_buf._buf.resize(_max_points * _bitmask_buf._bitmask_size, 0);
-    }
-    else
-    {
-        _bitmask_buf._buf.resize(line_cnt * _bitmask_buf._bitmask_size, 0);
-    }
-=======
     // label is counting by 1, so additional 1 bit is needed
     _bitmask_buf._bitmask_size = simple_bitmask::get_bitmask_size(num_labels + 1);
-    _bitmask_buf._buf.resize(line_cnt * _bitmask_buf._bitmask_size, 0);
->>>>>>> dbdd4d2b
+    if (_dynamic_index)
+    {
+        _bitmask_buf._buf.resize(_max_points * _bitmask_buf._bitmask_size, 0);
+    }
+    else
+    {
+        _bitmask_buf._buf.resize(line_cnt * _bitmask_buf._bitmask_size, 0);
+    }
     
     infile.clear();
     infile.seekg(0, std::ios::beg);
