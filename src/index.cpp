// Copyright (c) Microsoft Corporation. All rights reserved.
// Licensed under the MIT license.

#include <omp.h>

#include <type_traits>

#include "boost/dynamic_bitset.hpp"
#include "index_factory.h"
#include "memory_mapper.h"
#include "timer.h"
#include "tsl/robin_map.h"
#include "tsl/robin_set.h"
#include "windows_customizations.h"
#if defined(RELEASE_UNUSED_TCMALLOC_MEMORY_AT_CHECKPOINTS) && defined(DISKANN_BUILD)
#include "gperftools/malloc_extension.h"
#endif

#ifdef _WINDOWS
#include <xmmintrin.h>
#endif
#include "index.h"

#define MAX_POINTS_FOR_USING_BITSET 10000000

namespace diskann
{
// Initialize an index with metric m, load the data of type T with filename
// (bin), and initialize max_points
template <typename T, typename TagT, typename LabelT>
<<<<<<< HEAD
Index<T, TagT, LabelT>::Index(Metric m, const size_t dim, const size_t max_points, const bool dynamic_index,
                              const IndexWriteParameters &indexParams, const uint32_t initial_search_list_size,
                              const uint32_t search_threads, const bool enable_tags, const bool concurrent_consolidate,
                              const bool pq_dist_build, const size_t num_pq_chunks, const bool use_opq)
    : Index(m, dim, max_points, dynamic_index, enable_tags, concurrent_consolidate, pq_dist_build, num_pq_chunks,
            use_opq, indexParams.num_frozen_points)
{
    if (dynamic_index)
    {
        this->enable_delete();
    }
    _indexingQueueSize = indexParams.search_list_size;
    _indexingRange = indexParams.max_degree;
    _indexingMaxC = indexParams.max_occlusion_size;
    _indexingAlpha = indexParams.alpha;
    _filterIndexingQueueSize = indexParams.filter_list_size;
    _filtered_index = indexParams.has_labels;

    if (dynamic_index && _filtered_index)
    {
        _pts_to_labels.resize(_max_points + _num_frozen_pts);
    }

    uint32_t num_threads_indx = indexParams.num_threads;
    uint32_t num_scratch_spaces = search_threads + num_threads_indx;

    initialize_query_scratch(num_scratch_spaces, initial_search_list_size, _indexingQueueSize, _indexingRange,
                             _indexingMaxC, dim);
}

template <typename T, typename TagT, typename LabelT>
Index<T, TagT, LabelT>::Index(Metric m, const size_t dim, const size_t max_points, const bool dynamic_index,
                              const bool enable_tags, const bool concurrent_consolidate, const bool pq_dist_build,
                              const size_t num_pq_chunks, const bool use_opq, const size_t num_frozen_pts,
                              const bool init_data_store)
    : _dist_metric(m), _dim(dim), _max_points(max_points), _num_frozen_pts(num_frozen_pts),
      _dynamic_index(dynamic_index), _enable_tags(enable_tags), _indexingMaxC(DEFAULT_MAXC), _query_scratch(nullptr),
      _pq_dist(pq_dist_build), _use_opq(use_opq), _num_pq_chunks(num_pq_chunks),
      _delete_set(new tsl::robin_set<uint32_t>), _conc_consolidate(concurrent_consolidate)
=======
Index<T, TagT, LabelT>::Index(const IndexConfig &index_config, std::unique_ptr<AbstractDataStore<T>> data_store,
                              std::unique_ptr<AbstractGraphStore> graph_store)
    : _dist_metric(index_config.metric), _dim(index_config.dimension), _max_points(index_config.max_points),
      _num_frozen_pts(index_config.num_frozen_pts), _dynamic_index(index_config.dynamic_index),
      _enable_tags(index_config.enable_tags), _indexingMaxC(DEFAULT_MAXC), _query_scratch(nullptr),
      _pq_dist(index_config.pq_dist_build), _use_opq(index_config.use_opq), _num_pq_chunks(index_config.num_pq_chunks),
      _delete_set(new tsl::robin_set<uint32_t>), _conc_consolidate(index_config.concurrent_consolidate)
>>>>>>> 881d8dbc
{
    if (_dynamic_index && !_enable_tags)
    {
        throw ANNException("ERROR: Dynamic Indexing must have tags enabled.", -1, __FUNCSIG__, __FILE__, __LINE__);
    }

    if (_pq_dist)
    {
        if (_dynamic_index)
            throw ANNException("ERROR: Dynamic Indexing not supported with PQ distance based "
                               "index construction",
                               -1, __FUNCSIG__, __FILE__, __LINE__);
        if (_dist_metric == diskann::Metric::INNER_PRODUCT)
            throw ANNException("ERROR: Inner product metrics not yet supported "
                               "with PQ distance "
                               "base index",
                               -1, __FUNCSIG__, __FILE__, __LINE__);
    }

    if (_dist_metric == diskann::Metric::COSINE && std::is_floating_point<T>::value)
    {
        this->_normalize_vecs = true;
    }

    if (_dynamic_index && _num_frozen_pts == 0)
    {
        _num_frozen_pts = 1;
    }
    // Sanity check. While logically it is correct, max_points = 0 causes
    // downstream problems.
    if (_max_points == 0)
    {
        _max_points = 1;
    }
    const size_t total_internal_points = _max_points + _num_frozen_pts;
    if (_pq_dist)
    {
        if (_num_pq_chunks > _dim)
            throw diskann::ANNException("ERROR: num_pq_chunks > dim", -1, __FUNCSIG__, __FILE__, __LINE__);
        alloc_aligned(((void **)&_pq_data), total_internal_points * _num_pq_chunks * sizeof(char), 8 * sizeof(char));
        std::memset(_pq_data, 0, total_internal_points * _num_pq_chunks * sizeof(char));
    }

    _start = (uint32_t)_max_points;

    _data_store = std::move(data_store);
    _graph_store = std::move(graph_store);

    _locks = std::vector<non_recursive_mutex>(total_internal_points);
    if (_enable_tags)
    {
        _location_to_tag.reserve(total_internal_points);
        _tag_to_location.reserve(total_internal_points);
    }

    if (_dynamic_index)
    {
<<<<<<< HEAD
        this->enable_delete();
    }
    if (_dynamic_index && index_config.index_write_params != nullptr)
    {
        _indexingQueueSize = index_config.index_write_params->search_list_size;
        _indexingRange = index_config.index_write_params->max_degree;
        _indexingMaxC = index_config.index_write_params->max_occlusion_size;
        _indexingAlpha = index_config.index_write_params->alpha;
        _filterIndexingQueueSize = index_config.index_write_params->filter_list_size;
        _filtered_index = index_config.index_write_params->has_labels;
        uint32_t num_threads_indx = index_config.index_write_params->num_threads;
        uint32_t num_scratch_spaces = index_config.search_threads + num_threads_indx;

        const size_t total_internal_points = _max_points + _num_frozen_pts;
        if (_dynamic_index && _filtered_index)
        {
            _pts_to_labels.resize(total_internal_points);
        }

        initialize_query_scratch(num_scratch_spaces, index_config.initial_search_list_size, _indexingQueueSize,
                                 _indexingRange, _indexingMaxC, _data_store->get_dims());
=======
        this->enable_delete(); // enable delete by default for dynamic index
        // if write params are not passed, it is inffered that ctor is called by
        // search
        if (index_config.index_write_params != nullptr && index_config.index_search_params != nullptr)
        {
            _indexingQueueSize = index_config.index_write_params->search_list_size;
            _indexingRange = index_config.index_write_params->max_degree;
            _indexingMaxC = index_config.index_write_params->max_occlusion_size;
            _indexingAlpha = index_config.index_write_params->alpha;
            _filterIndexingQueueSize = index_config.index_write_params->filter_list_size;

            uint32_t num_threads_indx = index_config.index_write_params->num_threads;
            uint32_t num_scratch_spaces = index_config.index_search_params->num_search_threads + num_threads_indx;

            initialize_query_scratch(num_scratch_spaces, index_config.index_search_params->initial_search_list_size,
                                     _indexingQueueSize, _indexingRange, _indexingMaxC, _data_store->get_dims());
        }
>>>>>>> 881d8dbc
    }
}

template <typename T, typename TagT, typename LabelT>
Index<T, TagT, LabelT>::Index(Metric m, const size_t dim, const size_t max_points,
                              const std::shared_ptr<IndexWriteParameters> index_parameters,
                              const std::shared_ptr<IndexSearchParams> index_search_params, const size_t num_frozen_pts,
                              const bool dynamic_index, const bool enable_tags, const bool concurrent_consolidate,
                              const bool pq_dist_build, const size_t num_pq_chunks, const bool use_opq)
    : Index(IndexConfigBuilder()
                .with_metric(m)
                .with_dimension(dim)
                .with_max_points(max_points)
                .with_index_write_params(index_parameters)
                .with_index_search_params(index_search_params)
                .with_num_frozen_pts(num_frozen_pts)
                .is_dynamic_index(dynamic_index)
                .is_enable_tags(enable_tags)
                .is_concurrent_consolidate(concurrent_consolidate)
                .is_pq_dist_build(pq_dist_build)
                .with_num_pq_chunks(num_pq_chunks)
                .is_use_opq(use_opq)
                .with_data_type(diskann_type_to_name<T>())
                .build(),
            IndexFactory::construct_datastore<T>(
                DataStoreStrategy::MEMORY,
                max_points + (dynamic_index && num_frozen_pts == 0 ? (size_t)1 : num_frozen_pts), dim, m),
            IndexFactory::construct_graphstore(
                GraphStoreStrategy::MEMORY,
                max_points + (dynamic_index && num_frozen_pts == 0 ? (size_t)1 : num_frozen_pts),
                (size_t)((index_parameters == nullptr ? 0 : index_parameters->max_degree) *
                         defaults::GRAPH_SLACK_FACTOR * 1.05)))
{
}

template <typename T, typename TagT, typename LabelT> Index<T, TagT, LabelT>::~Index()
{
    // Ensure that no other activity is happening before dtor()
    std::unique_lock<std::shared_timed_mutex> ul(_update_lock);
    std::unique_lock<std::shared_timed_mutex> cl(_consolidate_lock);
    std::unique_lock<std::shared_timed_mutex> tl(_tag_lock);
    std::unique_lock<std::shared_timed_mutex> dl(_delete_lock);

    for (auto &lock : _locks)
    {
        LockGuard lg(lock);
    }

    if (_opt_graph != nullptr)
    {
        delete[] _opt_graph;
    }

    if (!_query_scratch.empty())
    {
        ScratchStoreManager<InMemQueryScratch<T>> manager(_query_scratch);
        manager.destroy();
    }
}

template <typename T, typename TagT, typename LabelT>
void Index<T, TagT, LabelT>::initialize_query_scratch(uint32_t num_threads, uint32_t search_l, uint32_t indexing_l,
                                                      uint32_t r, uint32_t maxc, size_t dim)
{
    for (uint32_t i = 0; i < num_threads; i++)
    {
        auto scratch = new InMemQueryScratch<T>(search_l, indexing_l, r, maxc, dim, _data_store->get_aligned_dim(),
                                                _data_store->get_alignment_factor(), _pq_dist);
        _query_scratch.push(scratch);
    }
}

template <typename T, typename TagT, typename LabelT> size_t Index<T, TagT, LabelT>::save_tags(std::string tags_file)
{
    if (!_enable_tags)
    {
        diskann::cout << "Not saving tags as they are not enabled." << std::endl;
        return 0;
    }

    size_t tag_bytes_written;
    TagT *tag_data = new TagT[_nd + _num_frozen_pts];
    for (uint32_t i = 0; i < _nd; i++)
    {
        TagT tag;
        if (_location_to_tag.try_get(i, tag))
        {
            tag_data[i] = tag;
        }
        else
        {
            // catering to future when tagT can be any type.
            std::memset((char *)&tag_data[i], 0, sizeof(TagT));
        }
    }
    if (_num_frozen_pts > 0)
    {
        std::memset((char *)&tag_data[_start], 0, sizeof(TagT) * _num_frozen_pts);
    }
    try
    {
        tag_bytes_written = save_bin<TagT>(tags_file, tag_data, _nd + _num_frozen_pts, 1);
    }
    catch (std::system_error &e)
    {
        throw FileException(tags_file, e, __FUNCSIG__, __FILE__, __LINE__);
    }
    delete[] tag_data;
    return tag_bytes_written;
}

template <typename T, typename TagT, typename LabelT> size_t Index<T, TagT, LabelT>::save_data(std::string data_file)
{
    // Note: at this point, either _nd == _max_points or any frozen points have
    // been temporarily moved to _nd, so _nd + _num_frozen_pts is the valid
    // location limit.
    return _data_store->save(data_file, (location_t)(_nd + _num_frozen_pts));
}

// save the graph index on a file as an adjacency list. For each point,
// first store the number of neighbors, and then the neighbor list (each as
// 4 byte uint32_t)
template <typename T, typename TagT, typename LabelT> size_t Index<T, TagT, LabelT>::save_graph(std::string graph_file)
{
    return _graph_store->store(graph_file, _nd + _num_frozen_pts, _num_frozen_pts, _start);
}

template <typename T, typename TagT, typename LabelT>
size_t Index<T, TagT, LabelT>::save_delete_list(const std::string &filename)
{
    if (_delete_set->size() == 0)
    {
        return 0;
    }
    std::unique_ptr<uint32_t[]> delete_list = std::make_unique<uint32_t[]>(_delete_set->size());
    uint32_t i = 0;
    for (auto &del : *_delete_set)
    {
        delete_list[i++] = del;
    }
    return save_bin<uint32_t>(filename, delete_list.get(), _delete_set->size(), 1);
}

template <typename T, typename TagT, typename LabelT>
void Index<T, TagT, LabelT>::save(const char *filename, bool compact_before_save)
{
    diskann::Timer timer;

    std::unique_lock<std::shared_timed_mutex> ul(_update_lock);
    std::unique_lock<std::shared_timed_mutex> cl(_consolidate_lock);
    std::unique_lock<std::shared_timed_mutex> tl(_tag_lock);
    std::unique_lock<std::shared_timed_mutex> dl(_delete_lock);

    if (compact_before_save)
    {
        compact_data();
        compact_frozen_point();
    }
    else
    {
        if (!_data_compacted)
        {
            throw ANNException("Index save for non-compacted index is not yet implemented", -1, __FUNCSIG__, __FILE__,
                               __LINE__);
        }
    }

    if (!_save_as_one_file)
    {
        if (_filtered_index)
        {
            if (_label_to_medoid_id.size() > 0)
            {
                std::ofstream medoid_writer(std::string(filename) + "_labels_to_medoids.txt");
                if (medoid_writer.fail())
                {
                    throw diskann::ANNException(std::string("Failed to open file ") + filename, -1);
                }
                for (auto iter : _label_to_medoid_id)
                {
                    medoid_writer << iter.first << ", " << iter.second << std::endl;
                }
                medoid_writer.close();
            }

            if (_use_universal_label)
            {
                std::ofstream universal_label_writer(std::string(filename) + "_universal_label.txt");
                assert(universal_label_writer.is_open());
                universal_label_writer << _universal_label << std::endl;
                universal_label_writer.close();
            }

            if (_pts_to_labels.size() > 0)
            {
                std::ofstream label_writer(std::string(filename) + "_labels.txt");
                assert(label_writer.is_open());
                for (uint32_t i = 0; i < _nd + _num_frozen_pts; i++)
                {
                    for (uint32_t j = 0; j + 1 < _pts_to_labels[i].size(); j++)
                    {
                        label_writer << _pts_to_labels[i][j] << ",";
                    }
                    if (_pts_to_labels[i].size() != 0)
                        label_writer << _pts_to_labels[i][_pts_to_labels[i].size() - 1];

                    label_writer << std::endl;
                }
                label_writer.close();
            }
        }

        std::string graph_file = std::string(filename);
        std::string tags_file = std::string(filename) + ".tags";
        std::string data_file = std::string(filename) + ".data";
        std::string delete_list_file = std::string(filename) + ".del";

        // Because the save_* functions use append mode, ensure that
        // the files are deleted before save. Ideally, we should check
        // the error code for delete_file, but will ignore now because
        // delete should succeed if save will succeed.
        delete_file(graph_file);
        save_graph(graph_file);
        delete_file(data_file);
        save_data(data_file);
        delete_file(tags_file);
        save_tags(tags_file);
        delete_file(delete_list_file);
        save_delete_list(delete_list_file);
    }
    else
    {
        diskann::cout << "Save index in a single file currently not supported. "
                         "Not saving the index."
                      << std::endl;
    }

    // If frozen points were temporarily compacted to _nd, move back to
    // _max_points.
    reposition_frozen_point_to_end();

    diskann::cout << "Time taken for save: " << timer.elapsed() / 1000000.0 << "s." << std::endl;
}

#ifdef EXEC_ENV_OLS
template <typename T, typename TagT, typename LabelT>
size_t Index<T, TagT, LabelT>::load_tags(AlignedFileReader &reader)
{
#else
template <typename T, typename TagT, typename LabelT>
size_t Index<T, TagT, LabelT>::load_tags(const std::string tag_filename)
{
    if (_enable_tags && !file_exists(tag_filename))
    {
        diskann::cerr << "Tag file " << tag_filename << " does not exist!" << std::endl;
        throw diskann::ANNException("Tag file " + tag_filename + " does not exist!", -1, __FUNCSIG__, __FILE__,
                                    __LINE__);
    }
#endif
    if (!_enable_tags)
    {
        diskann::cout << "Tags not loaded as tags not enabled." << std::endl;
        return 0;
    }

    size_t file_dim, file_num_points;
    TagT *tag_data;
#ifdef EXEC_ENV_OLS
    load_bin<TagT>(reader, tag_data, file_num_points, file_dim);
#else
    load_bin<TagT>(std::string(tag_filename), tag_data, file_num_points, file_dim);
#endif

    if (file_dim != 1)
    {
        std::stringstream stream;
        stream << "ERROR: Found " << file_dim << " dimensions for tags,"
               << "but tag file must have 1 dimension." << std::endl;
        diskann::cerr << stream.str() << std::endl;
        delete[] tag_data;
        throw diskann::ANNException(stream.str(), -1, __FUNCSIG__, __FILE__, __LINE__);
    }

    const size_t num_data_points = file_num_points - _num_frozen_pts;
    _location_to_tag.reserve(num_data_points);
    _tag_to_location.reserve(num_data_points);
    for (uint32_t i = 0; i < (uint32_t)num_data_points; i++)
    {
        TagT tag = *(tag_data + i);
        if (_delete_set->find(i) == _delete_set->end())
        {
            _location_to_tag.set(i, tag);
            _tag_to_location[tag] = i;
        }
    }
    diskann::cout << "Tags loaded." << std::endl;
    delete[] tag_data;
    return file_num_points;
}

template <typename T, typename TagT, typename LabelT>
#ifdef EXEC_ENV_OLS
size_t Index<T, TagT, LabelT>::load_data(AlignedFileReader &reader)
{
#else
size_t Index<T, TagT, LabelT>::load_data(std::string filename)
{
#endif
    size_t file_dim, file_num_points;
#ifdef EXEC_ENV_OLS
    diskann::get_bin_metadata(reader, file_num_points, file_dim);
#else
    if (!file_exists(filename))
    {
        std::stringstream stream;
        stream << "ERROR: data file " << filename << " does not exist." << std::endl;
        diskann::cerr << stream.str() << std::endl;
        throw diskann::ANNException(stream.str(), -1, __FUNCSIG__, __FILE__, __LINE__);
    }
    diskann::get_bin_metadata(filename, file_num_points, file_dim);
#endif

    // since we are loading a new dataset, _empty_slots must be cleared
    _empty_slots.clear();

    if (file_dim != _dim)
    {
        std::stringstream stream;
        stream << "ERROR: Driver requests loading " << _dim << " dimension,"
               << "but file has " << file_dim << " dimension." << std::endl;
        diskann::cerr << stream.str() << std::endl;
        throw diskann::ANNException(stream.str(), -1, __FUNCSIG__, __FILE__, __LINE__);
    }

    if (file_num_points > _max_points + _num_frozen_pts)
    {
        // update and tag lock acquired in load() before calling load_data
        resize(file_num_points - _num_frozen_pts);
    }

#ifdef EXEC_ENV_OLS
    // REFACTOR TODO: Must figure out how to support aligned reader in a clean
    // manner.
    copy_aligned_data_from_file<T>(reader, _data, file_num_points, file_dim, _data_store->get_aligned_dim());
#else
    _data_store->load(filename); // offset == 0.
#endif
    return file_num_points;
}

#ifdef EXEC_ENV_OLS
template <typename T, typename TagT, typename LabelT>
size_t Index<T, TagT, LabelT>::load_delete_set(AlignedFileReader &reader)
{
#else
template <typename T, typename TagT, typename LabelT>
size_t Index<T, TagT, LabelT>::load_delete_set(const std::string &filename)
{
#endif
    std::unique_ptr<uint32_t[]> delete_list;
    size_t npts, ndim;

#ifdef EXEC_ENV_OLS
    diskann::load_bin<uint32_t>(reader, delete_list, npts, ndim);
#else
    diskann::load_bin<uint32_t>(filename, delete_list, npts, ndim);
#endif
    assert(ndim == 1);
    for (uint32_t i = 0; i < npts; i++)
    {
        _delete_set->insert(delete_list[i]);
    }
    return npts;
}

// load the index from file and update the max_degree, cur (navigating
// node loc), and _final_graph (adjacency list)
template <typename T, typename TagT, typename LabelT>
#ifdef EXEC_ENV_OLS
void Index<T, TagT, LabelT>::load(AlignedFileReader &reader, uint32_t num_threads, uint32_t search_l)
{
#else
void Index<T, TagT, LabelT>::load(const char *filename, uint32_t num_threads, uint32_t search_l)
{
#endif
    std::unique_lock<std::shared_timed_mutex> ul(_update_lock);
    std::unique_lock<std::shared_timed_mutex> cl(_consolidate_lock);
    std::unique_lock<std::shared_timed_mutex> tl(_tag_lock);
    std::unique_lock<std::shared_timed_mutex> dl(_delete_lock);

    _has_built = true;

    size_t tags_file_num_pts = 0, graph_num_pts = 0, data_file_num_pts = 0, label_num_pts = 0;
#ifndef EXEC_ENV_OLS
    std::string mem_index_file(filename);
    std::string labels_file = mem_index_file + "_labels.txt";
    std::string labels_to_medoids = mem_index_file + "_labels_to_medoids.txt";
    std::string labels_map_file = mem_index_file + "_labels_map.txt";
#endif
    if (!_save_as_one_file)
    {
        // For DLVS Store, we will not support saving the index in multiple
        // files.
#ifndef EXEC_ENV_OLS
        std::string data_file = std::string(filename) + ".data";
        std::string tags_file = std::string(filename) + ".tags";
        std::string delete_set_file = std::string(filename) + ".del";
        std::string graph_file = std::string(filename);
        data_file_num_pts = load_data(data_file);
        if (file_exists(delete_set_file))
        {
            load_delete_set(delete_set_file);
        }
        if (_enable_tags)
        {
            tags_file_num_pts = load_tags(tags_file);
        }
        graph_num_pts = load_graph(graph_file, data_file_num_pts);
#endif
    }
    else
    {
        diskann::cout << "Single index file saving/loading support not yet "
                         "enabled. Not loading the index."
                      << std::endl;
        return;
    }

    if (data_file_num_pts != graph_num_pts || (data_file_num_pts != tags_file_num_pts && _enable_tags))
    {
        std::stringstream stream;
        stream << "ERROR: When loading index, loaded " << data_file_num_pts << " points from datafile, "
               << graph_num_pts << " from graph, and " << tags_file_num_pts
               << " tags, with num_frozen_pts being set to " << _num_frozen_pts << " in constructor." << std::endl;
        diskann::cerr << stream.str() << std::endl;
        throw diskann::ANNException(stream.str(), -1, __FUNCSIG__, __FILE__, __LINE__);
    }
#ifndef EXEC_ENV_OLS
    if (file_exists(labels_file))
    {
        _label_map = load_label_map(labels_map_file);
        parse_label_file(labels_file, label_num_pts);
        assert(label_num_pts == data_file_num_pts - _num_frozen_pts);
        if (file_exists(labels_to_medoids))
        {
            std::ifstream medoid_stream(labels_to_medoids);
            std::string line, token;
            uint32_t line_cnt = 0;

            _label_to_medoid_id.clear();

            while (std::getline(medoid_stream, line))
            {
                std::istringstream iss(line);
                uint32_t cnt = 0;
                uint32_t medoid = 0;
                LabelT label;
                while (std::getline(iss, token, ','))
                {
                    token.erase(std::remove(token.begin(), token.end(), '\n'), token.end());
                    token.erase(std::remove(token.begin(), token.end(), '\r'), token.end());
                    LabelT token_as_num = (LabelT)std::stoul(token);
                    if (cnt == 0)
                        label = token_as_num;
                    else
                        medoid = token_as_num;
                    cnt++;
                }
                _label_to_medoid_id[label] = medoid;
                line_cnt++;
            }
        }

        std::string universal_label_file(filename);
        universal_label_file += "_universal_label.txt";
        if (file_exists(universal_label_file))
        {
            std::ifstream universal_label_reader(universal_label_file);
            universal_label_reader >> _universal_label;
            _use_universal_label = true;
            universal_label_reader.close();
        }
    }
#endif
    _nd = data_file_num_pts - _num_frozen_pts;
    _empty_slots.clear();
    _empty_slots.reserve(_max_points);
    for (auto i = _nd; i < _max_points; i++)
    {
        _empty_slots.insert((uint32_t)i);
    }

    reposition_frozen_point_to_end();
    diskann::cout << "Num frozen points:" << _num_frozen_pts << " _nd: " << _nd << " _start: " << _start
                  << " size(_location_to_tag): " << _location_to_tag.size()
                  << " size(_tag_to_location):" << _tag_to_location.size() << " Max points: " << _max_points
                  << std::endl;

    // For incremental index, _query_scratch is initialized in the constructor.
    // For the bulk index, the params required to initialize _query_scratch
    // are known only at load time, hence this check and the call to
    // initialize_q_s().
    if (_query_scratch.size() == 0)
    {
        initialize_query_scratch(num_threads, search_l, search_l, (uint32_t)_graph_store->get_max_range_of_graph(),
                                 _indexingMaxC, _dim);
    }
}

#ifndef EXEC_ENV_OLS
template <typename T, typename TagT, typename LabelT>
size_t Index<T, TagT, LabelT>::get_graph_num_frozen_points(const std::string &graph_file)
{
    size_t expected_file_size;
    uint32_t max_observed_degree, start;
    size_t file_frozen_pts;

    std::ifstream in;
    in.exceptions(std::ios::badbit | std::ios::failbit);

    in.open(graph_file, std::ios::binary);
    in.read((char *)&expected_file_size, sizeof(size_t));
    in.read((char *)&max_observed_degree, sizeof(uint32_t));
    in.read((char *)&start, sizeof(uint32_t));
    in.read((char *)&file_frozen_pts, sizeof(size_t));

    return file_frozen_pts;
}
#endif

#ifdef EXEC_ENV_OLS
template <typename T, typename TagT, typename LabelT>
size_t Index<T, TagT, LabelT>::load_graph(AlignedFileReader &reader, size_t expected_num_points)
{
#else

template <typename T, typename TagT, typename LabelT>
size_t Index<T, TagT, LabelT>::load_graph(std::string filename, size_t expected_num_points)
{
#endif
    auto res = _graph_store->load(filename, expected_num_points);
    _start = std::get<1>(res);
    _num_frozen_pts = std::get<2>(res);
    return std::get<0>(res);
}

template <typename T, typename TagT, typename LabelT>
int Index<T, TagT, LabelT>::_get_vector_by_tag(TagType &tag, DataType &vec)
{
    try
    {
        TagT tag_val = std::any_cast<TagT>(tag);
        T *vec_val = std::any_cast<T *>(vec);
        return this->get_vector_by_tag(tag_val, vec_val);
    }
    catch (const std::bad_any_cast &e)
    {
        throw ANNException("Error: bad any cast while performing _get_vector_by_tags() " + std::string(e.what()), -1);
    }
    catch (const std::exception &e)
    {
        throw ANNException("Error: " + std::string(e.what()), -1);
    }
}

template <typename T, typename TagT, typename LabelT> int Index<T, TagT, LabelT>::get_vector_by_tag(TagT &tag, T *vec)
{
    std::shared_lock<std::shared_timed_mutex> lock(_tag_lock);
    if (_tag_to_location.find(tag) == _tag_to_location.end())
    {
        diskann::cout << "Tag " << tag << " does not exist" << std::endl;
        return -1;
    }

    location_t location = _tag_to_location[tag];
    _data_store->get_vector(location, vec);

    return 0;
}

template <typename T, typename TagT, typename LabelT> uint32_t Index<T, TagT, LabelT>::calculate_entry_point()
{
    //  TODO: need to compute medoid with PQ data too, for now sample at random
    if (_pq_dist)
    {
        size_t r = (size_t)rand() * (size_t)RAND_MAX + (size_t)rand();
        return (uint32_t)(r % (size_t)_nd);
    }

    // TODO: This function does not support multi-threaded calculation of medoid.
    // Must revisit if perf is a concern.
    return _data_store->calculate_medoid();
}

template <typename T, typename TagT, typename LabelT> std::vector<uint32_t> Index<T, TagT, LabelT>::get_init_ids()
{
    std::vector<uint32_t> init_ids;
    init_ids.reserve(1 + _num_frozen_pts);

    init_ids.emplace_back(_start);

    for (uint32_t frozen = (uint32_t)_max_points; frozen < _max_points + _num_frozen_pts; frozen++)
    {
        if (frozen != _start)
        {
            init_ids.emplace_back(frozen);
        }
    }

    return init_ids;
}

// Find common filter between a node's labels and a given set of labels, while
// taking into account universal label
template <typename T, typename TagT, typename LabelT>
bool Index<T, TagT, LabelT>::detect_common_filters(uint32_t point_id, bool search_invocation,
                                                   const std::vector<LabelT> &incoming_labels)
{
    if (incoming_labels.empty())
        return false;
    auto &curr_node_labels = _pts_to_labels[point_id];
    std::vector<LabelT> common_filters;
    std::set_intersection(incoming_labels.begin(), incoming_labels.end(), curr_node_labels.begin(),
                          curr_node_labels.end(), std::back_inserter(common_filters));
    if (common_filters.size() > 0)
    {
        // This is to reduce the repetitive calls. If common_filters size is > 0 ,
        // we dont need to check further for universal label
        return true;
    }
    if (_use_universal_label)
    {
        if (!search_invocation)
        {
            if (std::find(incoming_labels.begin(), incoming_labels.end(), _universal_label) != incoming_labels.end() ||
                std::find(curr_node_labels.begin(), curr_node_labels.end(), _universal_label) != curr_node_labels.end())
                common_filters.push_back(_universal_label);
        }
        else
        {
            if (std::find(curr_node_labels.begin(), curr_node_labels.end(), _universal_label) != curr_node_labels.end())
                common_filters.push_back(_universal_label);
        }
    }
    return (common_filters.size() > 0);
}

template <typename T, typename TagT, typename LabelT>
std::pair<uint32_t, uint32_t> Index<T, TagT, LabelT>::iterate_to_fixed_point(
    const T *query, const uint32_t Lsize, const std::vector<uint32_t> &init_ids, InMemQueryScratch<T> *scratch,
    bool use_filter, const std::vector<LabelT> &filter_labels, bool search_invocation)
{
    std::vector<Neighbor> &expanded_nodes = scratch->pool();
    NeighborPriorityQueue &best_L_nodes = scratch->best_l_nodes();
    best_L_nodes.reserve(Lsize);
    tsl::robin_set<uint32_t> &inserted_into_pool_rs = scratch->inserted_into_pool_rs();
    boost::dynamic_bitset<> &inserted_into_pool_bs = scratch->inserted_into_pool_bs();
    std::vector<uint32_t> &id_scratch = scratch->id_scratch();
    std::vector<float> &dist_scratch = scratch->dist_scratch();
    assert(id_scratch.size() == 0);

    T *aligned_query = scratch->aligned_query();

    float *query_float = nullptr;
    float *query_rotated = nullptr;
    float *pq_dists = nullptr;
    uint8_t *pq_coord_scratch = nullptr;
    // Intialize PQ related scratch to use PQ based distances
    if (_pq_dist)
    {
        // Get scratch spaces
        PQScratch<T> *pq_query_scratch = scratch->pq_scratch();
        query_float = pq_query_scratch->aligned_query_float;
        query_rotated = pq_query_scratch->rotated_query;
        pq_dists = pq_query_scratch->aligned_pqtable_dist_scratch;

        // Copy query vector to float and then to "rotated" query
        for (size_t d = 0; d < _dim; d++)
        {
            query_float[d] = (float)aligned_query[d];
        }
        pq_query_scratch->set(_dim, aligned_query);

        // center the query and rotate if we have a rotation matrix
        _pq_table.preprocess_query(query_rotated);
        _pq_table.populate_chunk_distances(query_rotated, pq_dists);

        pq_coord_scratch = pq_query_scratch->aligned_pq_coord_scratch;
    }

    if (expanded_nodes.size() > 0 || id_scratch.size() > 0)
    {
        throw ANNException("ERROR: Clear scratch space before passing.", -1, __FUNCSIG__, __FILE__, __LINE__);
    }

    // Decide whether to use bitset or robin set to mark visited nodes
    auto total_num_points = _max_points + _num_frozen_pts;
    bool fast_iterate = total_num_points <= MAX_POINTS_FOR_USING_BITSET;

    if (fast_iterate)
    {
        if (inserted_into_pool_bs.size() < total_num_points)
        {
            // hopefully using 2X will reduce the number of allocations.
            auto resize_size =
                2 * total_num_points > MAX_POINTS_FOR_USING_BITSET ? MAX_POINTS_FOR_USING_BITSET : 2 * total_num_points;
            inserted_into_pool_bs.resize(resize_size);
        }
    }

    // Lambda to determine if a node has been visited
    auto is_not_visited = [this, fast_iterate, &inserted_into_pool_bs, &inserted_into_pool_rs](const uint32_t id) {
        return fast_iterate ? inserted_into_pool_bs[id] == 0
                            : inserted_into_pool_rs.find(id) == inserted_into_pool_rs.end();
    };

    // Lambda to batch compute query<-> node distances in PQ space
    auto compute_dists = [this, pq_coord_scratch, pq_dists](const std::vector<uint32_t> &ids,
                                                            std::vector<float> &dists_out) {
        diskann::aggregate_coords(ids, this->_pq_data, this->_num_pq_chunks, pq_coord_scratch);
        diskann::pq_dist_lookup(pq_coord_scratch, ids.size(), this->_num_pq_chunks, pq_dists, dists_out);
    };

    // Initialize the candidate pool with starting points
    for (auto id : init_ids)
    {
        if (id >= _max_points + _num_frozen_pts)
        {
            diskann::cerr << "Out of range loc found as an edge : " << id << std::endl;
            throw diskann::ANNException(std::string("Wrong loc") + std::to_string(id), -1, __FUNCSIG__, __FILE__,
                                        __LINE__);
        }

        if (_dynamic_index)
            _locks[id].lock();

        if (use_filter)
        {
            if (!detect_common_filters(id, search_invocation, filter_labels))
                continue;
        }

        if (is_not_visited(id))
        {
            if (fast_iterate)
            {
                inserted_into_pool_bs[id] = 1;
            }
            else
            {
                inserted_into_pool_rs.insert(id);
            }

            float distance;
            if (_pq_dist)
            {
                pq_dist_lookup(pq_coord_scratch, 1, this->_num_pq_chunks, pq_dists, &distance);
            }
            else
            {
                distance = _data_store->get_distance(aligned_query, id);
            }
            Neighbor nn = Neighbor(id, distance);
            best_L_nodes.insert(nn);
        }

        if (_dynamic_index)
            _locks[id].unlock();
    }

    uint32_t hops = 0;
    uint32_t cmps = 0;

    while (best_L_nodes.has_unexpanded_node())
    {
        auto nbr = best_L_nodes.closest_unexpanded();
        auto n = nbr.id;

        // Add node to expanded nodes to create pool for prune later
        if (!search_invocation)
        {
            if (!use_filter)
            {
                expanded_nodes.emplace_back(nbr);
            }
            else
            { // in filter based indexing, the same point might invoke
                // multiple iterate_to_fixed_points, so need to be careful
                // not to add the same item to pool multiple times.
                if (std::find(expanded_nodes.begin(), expanded_nodes.end(), nbr) == expanded_nodes.end())
                {
                    expanded_nodes.emplace_back(nbr);
                }
            }
        }

        // Find which of the nodes in des have not been visited before
        id_scratch.clear();
        dist_scratch.clear();
        {
            if (_dynamic_index)
                _locks[n].lock();
            for (auto id : _graph_store->get_neighbours(n))
            {
                assert(id < _max_points + _num_frozen_pts);

                if (use_filter)
                {
                    // NOTE: NEED TO CHECK IF THIS CORRECT WITH NEW LOCKS.
                    if (!detect_common_filters(id, search_invocation, filter_labels))
                        continue;
                }

                if (is_not_visited(id))
                {
                    id_scratch.push_back(id);
                }
            }

            if (_dynamic_index)
                _locks[n].unlock();
        }

        // Mark nodes visited
        for (auto id : id_scratch)
        {
            if (fast_iterate)
            {
                inserted_into_pool_bs[id] = 1;
            }
            else
            {
                inserted_into_pool_rs.insert(id);
            }
        }

        // Compute distances to unvisited nodes in the expansion
        if (_pq_dist)
        {
            assert(dist_scratch.capacity() >= id_scratch.size());
            compute_dists(id_scratch, dist_scratch);
        }
        else
        {
            assert(dist_scratch.size() == 0);
            for (size_t m = 0; m < id_scratch.size(); ++m)
            {
                uint32_t id = id_scratch[m];

                if (m + 1 < id_scratch.size())
                {
                    auto nextn = id_scratch[m + 1];
                    _data_store->prefetch_vector(nextn);
                }

                dist_scratch.push_back(_data_store->get_distance(aligned_query, id));
            }
        }
        cmps += (uint32_t)id_scratch.size();

        // Insert <id, dist> pairs into the pool of candidates
        for (size_t m = 0; m < id_scratch.size(); ++m)
        {
            best_L_nodes.insert(Neighbor(id_scratch[m], dist_scratch[m]));
        }
    }
    return std::make_pair(hops, cmps);
}

template <typename T, typename TagT, typename LabelT>
void Index<T, TagT, LabelT>::search_for_point_and_prune(int location, uint32_t Lindex,
                                                        std::vector<uint32_t> &pruned_list,
                                                        InMemQueryScratch<T> *scratch, bool use_filter,
                                                        uint32_t filteredLindex)
{
    const std::vector<uint32_t> init_ids = get_init_ids();
    const std::vector<LabelT> unused_filter_label;

    if (!use_filter)
    {
        _data_store->get_vector(location, scratch->aligned_query());
        iterate_to_fixed_point(scratch->aligned_query(), Lindex, init_ids, scratch, false, unused_filter_label, false);
    }
    else
    {
        std::vector<uint32_t> filter_specific_start_nodes;
        for (auto &x : _pts_to_labels[location])
            filter_specific_start_nodes.emplace_back(_label_to_medoid_id[x]);

        _data_store->get_vector(location, scratch->aligned_query());
        iterate_to_fixed_point(scratch->aligned_query(), filteredLindex, filter_specific_start_nodes, scratch, true,
                               _pts_to_labels[location], false);

        // combine candidate pools obtained with filter and unfiltered criteria.
        std::set<Neighbor> best_candidate_pool;
        for (auto filtered_neighbor : scratch->pool())
        {
            best_candidate_pool.insert(filtered_neighbor);
        }

        // clear scratch for finding unfiltered candidates
        scratch->clear();

        _data_store->get_vector(location, scratch->aligned_query());
        iterate_to_fixed_point(scratch->aligned_query(), Lindex, init_ids, scratch, false, unused_filter_label, false);

        for (auto unfiltered_neighbour : scratch->pool())
        {
            // insert if this neighbour is not already in best_candidate_pool
            if (best_candidate_pool.find(unfiltered_neighbour) == best_candidate_pool.end())
            {
                best_candidate_pool.insert(unfiltered_neighbour);
            }
        }

        scratch->pool().clear();
        std::copy(best_candidate_pool.begin(), best_candidate_pool.end(), std::back_inserter(scratch->pool()));
    }

    auto &pool = scratch->pool();

    for (uint32_t i = 0; i < pool.size(); i++)
    {
        if (pool[i].id == (uint32_t)location)
        {
            pool.erase(pool.begin() + i);
            i--;
        }
    }

    if (pruned_list.size() > 0)
    {
        throw diskann::ANNException("ERROR: non-empty pruned_list passed", -1, __FUNCSIG__, __FILE__, __LINE__);
    }

    prune_neighbors(location, pool, pruned_list, scratch);

<<<<<<< HEAD
    assert(_final_graph.size() == _max_points + _num_frozen_pts);
=======
    assert(!pruned_list.empty());
    assert(_graph_store->get_total_points() == _max_points + _num_frozen_pts);
>>>>>>> 881d8dbc
}

template <typename T, typename TagT, typename LabelT>
void Index<T, TagT, LabelT>::occlude_list(const uint32_t location, std::vector<Neighbor> &pool, const float alpha,
                                          const uint32_t degree, const uint32_t maxc, std::vector<uint32_t> &result,
                                          InMemQueryScratch<T> *scratch,
                                          const tsl::robin_set<uint32_t> *const delete_set_ptr)
{
    if (pool.size() == 0)
        return;

    // Truncate pool at maxc and initialize scratch spaces
    assert(std::is_sorted(pool.begin(), pool.end()));
    assert(result.size() == 0);
    if (pool.size() > maxc)
        pool.resize(maxc);
    std::vector<float> &occlude_factor = scratch->occlude_factor();
    // occlude_list can be called with the same scratch more than once by
    // search_for_point_and_add_link through inter_insert.
    occlude_factor.clear();
    // Initialize occlude_factor to pool.size() many 0.0f values for correctness
    occlude_factor.insert(occlude_factor.end(), pool.size(), 0.0f);

    float cur_alpha = 1;
    while (cur_alpha <= alpha && result.size() < degree)
    {
        // used for MIPS, where we store a value of eps in cur_alpha to
        // denote pruned out entries which we can skip in later rounds.
        float eps = cur_alpha + 0.01f;

        for (auto iter = pool.begin(); result.size() < degree && iter != pool.end(); ++iter)
        {
            if (occlude_factor[iter - pool.begin()] > cur_alpha)
            {
                continue;
            }
            // Set the entry to float::max so that is not considered again
            occlude_factor[iter - pool.begin()] = std::numeric_limits<float>::max();
            // Add the entry to the result if its not been deleted, and doesn't
            // add a self loop
            if (delete_set_ptr == nullptr || delete_set_ptr->find(iter->id) == delete_set_ptr->end())
            {
                if (iter->id != location)
                {
                    result.push_back(iter->id);
                }
            }

            // Update occlude factor for points from iter+1 to pool.end()
            for (auto iter2 = iter + 1; iter2 != pool.end(); iter2++)
            {
                auto t = iter2 - pool.begin();
                if (occlude_factor[t] > alpha)
                    continue;

                bool prune_allowed = true;
                if (_filtered_index)
                {
                    uint32_t a = iter->id;
                    uint32_t b = iter2->id;
                    if (_pts_to_labels.size() < b || _pts_to_labels.size() < a)
                        continue;
                    for (auto &x : _pts_to_labels[b])
                    {
                        if (std::find(_pts_to_labels[a].begin(), _pts_to_labels[a].end(), x) == _pts_to_labels[a].end())
                        {
                            prune_allowed = false;
                        }
                        if (!prune_allowed)
                            break;
                    }
                }
                if (!prune_allowed)
                    continue;

                float djk = _data_store->get_distance(iter2->id, iter->id);
                if (_dist_metric == diskann::Metric::L2 || _dist_metric == diskann::Metric::COSINE)
                {
                    occlude_factor[t] = (djk == 0) ? std::numeric_limits<float>::max()
                                                   : std::max(occlude_factor[t], iter2->distance / djk);
                }
                else if (_dist_metric == diskann::Metric::INNER_PRODUCT)
                {
                    // Improvization for flipping max and min dist for MIPS
                    float x = -iter2->distance;
                    float y = -djk;
                    if (y > cur_alpha * x)
                    {
                        occlude_factor[t] = std::max(occlude_factor[t], eps);
                    }
                }
            }
        }
        cur_alpha *= 1.2f;
    }
}

template <typename T, typename TagT, typename LabelT>
void Index<T, TagT, LabelT>::prune_neighbors(const uint32_t location, std::vector<Neighbor> &pool,
                                             std::vector<uint32_t> &pruned_list, InMemQueryScratch<T> *scratch)
{
    prune_neighbors(location, pool, _indexingRange, _indexingMaxC, _indexingAlpha, pruned_list, scratch);
}

template <typename T, typename TagT, typename LabelT>
void Index<T, TagT, LabelT>::prune_neighbors(const uint32_t location, std::vector<Neighbor> &pool, const uint32_t range,
                                             const uint32_t max_candidate_size, const float alpha,
                                             std::vector<uint32_t> &pruned_list, InMemQueryScratch<T> *scratch)
{
    if (pool.size() == 0)
    {
        // if the pool is empty, behave like a noop
        pruned_list.clear();
        return;
    }

    // If using _pq_build, over-write the PQ distances with actual distances
    if (_pq_dist)
    {
        for (auto &ngh : pool)
            ngh.distance = _data_store->get_distance(ngh.id, location);
    }

    // sort the pool based on distance to query and prune it with occlude_list
    std::sort(pool.begin(), pool.end());
    pruned_list.clear();
    pruned_list.reserve(range);

    occlude_list(location, pool, alpha, range, max_candidate_size, pruned_list, scratch);
    assert(pruned_list.size() <= range);

    if (_saturate_graph && alpha > 1)
    {
        for (const auto &node : pool)
        {
            if (pruned_list.size() >= range)
                break;
            if ((std::find(pruned_list.begin(), pruned_list.end(), node.id) == pruned_list.end()) &&
                node.id != location)
                pruned_list.push_back(node.id);
        }
    }
}

template <typename T, typename TagT, typename LabelT>
void Index<T, TagT, LabelT>::inter_insert(uint32_t n, std::vector<uint32_t> &pruned_list, const uint32_t range,
                                          InMemQueryScratch<T> *scratch)
{
    const auto &src_pool = pruned_list;

    assert(!src_pool.empty());

    for (auto des : src_pool)
    {
        // des.loc is the loc of the neighbors of n
        assert(des < _max_points + _num_frozen_pts);
        // des_pool contains the neighbors of the neighbors of n
        std::vector<uint32_t> copy_of_neighbors;
        bool prune_needed = false;
        {
            LockGuard guard(_locks[des]);
            auto &des_pool = _graph_store->get_neighbours(des);
            if (std::find(des_pool.begin(), des_pool.end(), n) == des_pool.end())
            {
                if (des_pool.size() < (uint64_t)(defaults::GRAPH_SLACK_FACTOR * range))
                {
                    // des_pool.emplace_back(n);
                    _graph_store->add_neighbour(des, n);
                    prune_needed = false;
                }
                else
                {
                    copy_of_neighbors.reserve(des_pool.size() + 1);
                    copy_of_neighbors = des_pool;
                    copy_of_neighbors.push_back(n);
                    prune_needed = true;
                }
            }
        } // des lock is released by this point

        if (prune_needed)
        {
            tsl::robin_set<uint32_t> dummy_visited(0);
            std::vector<Neighbor> dummy_pool(0);

            size_t reserveSize = (size_t)(std::ceil(1.05 * defaults::GRAPH_SLACK_FACTOR * range));
            dummy_visited.reserve(reserveSize);
            dummy_pool.reserve(reserveSize);

            for (auto cur_nbr : copy_of_neighbors)
            {
                if (dummy_visited.find(cur_nbr) == dummy_visited.end() && cur_nbr != des)
                {
                    float dist = _data_store->get_distance(des, cur_nbr);
                    dummy_pool.emplace_back(Neighbor(cur_nbr, dist));
                    dummy_visited.insert(cur_nbr);
                }
            }
            std::vector<uint32_t> new_out_neighbors;
            prune_neighbors(des, dummy_pool, new_out_neighbors, scratch);
            {
                LockGuard guard(_locks[des]);

                _graph_store->set_neighbours(des, new_out_neighbors);
            }
        }
    }
}

template <typename T, typename TagT, typename LabelT>
void Index<T, TagT, LabelT>::inter_insert(uint32_t n, std::vector<uint32_t> &pruned_list, InMemQueryScratch<T> *scratch)
{
    inter_insert(n, pruned_list, _indexingRange, scratch);
}

template <typename T, typename TagT, typename LabelT>
void Index<T, TagT, LabelT>::link(const IndexWriteParameters &parameters)
{
    uint32_t num_threads = parameters.num_threads;
    if (num_threads != 0)
        omp_set_num_threads(num_threads);

    _saturate_graph = parameters.saturate_graph;

    _indexingQueueSize = parameters.search_list_size;
    _filterIndexingQueueSize = parameters.filter_list_size;
    _indexingRange = parameters.max_degree;
    _indexingMaxC = parameters.max_occlusion_size;
    _indexingAlpha = parameters.alpha;

    /* visit_order is a vector that is initialized to the entire graph */
    std::vector<uint32_t> visit_order;
    std::vector<diskann::Neighbor> pool, tmp;
    tsl::robin_set<uint32_t> visited;
    visit_order.reserve(_nd + _num_frozen_pts);
    for (uint32_t i = 0; i < (uint32_t)_nd; i++)
    {
        visit_order.emplace_back(i);
    }

    // If there are any frozen points, add them all.
    for (uint32_t frozen = (uint32_t)_max_points; frozen < _max_points + _num_frozen_pts; frozen++)
    {
        visit_order.emplace_back(frozen);
    }

    // if there are frozen points, the first such one is set to be the _start
    if (_num_frozen_pts > 0)
        _start = (uint32_t)_max_points;
    else
        _start = calculate_entry_point();

    diskann::Timer link_timer;

#pragma omp parallel for schedule(dynamic, 2048)
    for (int64_t node_ctr = 0; node_ctr < (int64_t)(visit_order.size()); node_ctr++)
    {
        auto node = visit_order[node_ctr];

        // Find and add appropriate graph edges
        ScratchStoreManager<InMemQueryScratch<T>> manager(_query_scratch);
        auto scratch = manager.scratch_space();
        std::vector<uint32_t> pruned_list;
        if (_filtered_index)
        {
            search_for_point_and_prune(node, _indexingQueueSize, pruned_list, scratch, true, _filterIndexingQueueSize);
        }
        else
        {
            search_for_point_and_prune(node, _indexingQueueSize, pruned_list, scratch);
        }
        assert(pruned_list.size() > 0);

        {
            LockGuard guard(_locks[node]);

            _graph_store->set_neighbours(node, pruned_list);
            assert(_graph_store->get_neighbours((location_t)node).size() <= _indexingRange);
        }

        inter_insert(node, pruned_list, scratch);

        if (node_ctr % 100000 == 0)
        {
            diskann::cout << "\r" << (100.0 * node_ctr) / (visit_order.size()) << "% of index build completed."
                          << std::flush;
        }
    }

    if (_nd > 0)
    {
        diskann::cout << "Starting final cleanup.." << std::flush;
    }
#pragma omp parallel for schedule(dynamic, 2048)
    for (int64_t node_ctr = 0; node_ctr < (int64_t)(visit_order.size()); node_ctr++)
    {
        auto node = visit_order[node_ctr];
        if (_graph_store->get_neighbours((location_t)node).size() > _indexingRange)
        {
            ScratchStoreManager<InMemQueryScratch<T>> manager(_query_scratch);
            auto scratch = manager.scratch_space();

            tsl::robin_set<uint32_t> dummy_visited(0);
            std::vector<Neighbor> dummy_pool(0);
            std::vector<uint32_t> new_out_neighbors;

            for (auto cur_nbr : _graph_store->get_neighbours((location_t)node))
            {
                if (dummy_visited.find(cur_nbr) == dummy_visited.end() && cur_nbr != node)
                {
                    float dist = _data_store->get_distance(node, cur_nbr);
                    dummy_pool.emplace_back(Neighbor(cur_nbr, dist));
                    dummy_visited.insert(cur_nbr);
                }
            }
            prune_neighbors(node, dummy_pool, new_out_neighbors, scratch);

            _graph_store->clear_neighbours((location_t)node);
            _graph_store->set_neighbours((location_t)node, new_out_neighbors);
        }
    }
    if (_nd > 0)
    {
        diskann::cout << "done. Link time: " << ((double)link_timer.elapsed() / (double)1000000) << "s" << std::endl;
    }
}

template <typename T, typename TagT, typename LabelT>
void Index<T, TagT, LabelT>::prune_all_neighbors(const uint32_t max_degree, const uint32_t max_occlusion_size,
                                                 const float alpha)
{
    const uint32_t range = max_degree;
    const uint32_t maxc = max_occlusion_size;

    _filtered_index = true;

    diskann::Timer timer;
#pragma omp parallel for
    for (int64_t node = 0; node < (int64_t)(_max_points + _num_frozen_pts); node++)
    {
        if ((size_t)node < _nd || (size_t)node >= _max_points)
        {
            if (_graph_store->get_neighbours((location_t)node).size() > range)
            {
                tsl::robin_set<uint32_t> dummy_visited(0);
                std::vector<Neighbor> dummy_pool(0);
                std::vector<uint32_t> new_out_neighbors;

                ScratchStoreManager<InMemQueryScratch<T>> manager(_query_scratch);
                auto scratch = manager.scratch_space();

                for (auto cur_nbr : _graph_store->get_neighbours((location_t)node))
                {
                    if (dummy_visited.find(cur_nbr) == dummy_visited.end() && cur_nbr != node)
                    {
                        float dist = _data_store->get_distance((location_t)node, (location_t)cur_nbr);
                        dummy_pool.emplace_back(Neighbor(cur_nbr, dist));
                        dummy_visited.insert(cur_nbr);
                    }
                }

                prune_neighbors((uint32_t)node, dummy_pool, range, maxc, alpha, new_out_neighbors, scratch);
                _graph_store->clear_neighbours((location_t)node);
                _graph_store->set_neighbours((location_t)node, new_out_neighbors);
            }
        }
    }

    diskann::cout << "Prune time : " << timer.elapsed() / 1000 << "ms" << std::endl;
    size_t max = 0, min = 1 << 30, total = 0, cnt = 0;
    for (size_t i = 0; i < _max_points + _num_frozen_pts; i++)
    {
        if (i < _nd || i >= _max_points)
        {
            const std::vector<uint32_t> &pool = _graph_store->get_neighbours((location_t)i);
            max = (std::max)(max, pool.size());
            min = (std::min)(min, pool.size());
            total += pool.size();
            if (pool.size() < 2)
                cnt++;
        }
    }
    if (min > max)
        min = max;
    if (_nd > 0)
    {
        diskann::cout << "Index built with degree: max:" << max
                      << "  avg:" << (float)total / (float)(_nd + _num_frozen_pts) << "  min:" << min
                      << "  count(deg<2):" << cnt << std::endl;
    }
}

// REFACTOR
template <typename T, typename TagT, typename LabelT>
void Index<T, TagT, LabelT>::set_start_points(const T *data, size_t data_count)
{
    std::unique_lock<std::shared_timed_mutex> ul(_update_lock);
    std::unique_lock<std::shared_timed_mutex> tl(_tag_lock);
    if (_nd > 0)
        throw ANNException("Can not set starting point for a non-empty index", -1, __FUNCSIG__, __FILE__, __LINE__);

    if (data_count != _num_frozen_pts * _dim)
        throw ANNException("Invalid number of points", -1, __FUNCSIG__, __FILE__, __LINE__);

    //     memcpy(_data + _aligned_dim * _max_points, data, _aligned_dim *
    //     sizeof(T) * _num_frozen_pts);
    for (location_t i = 0; i < _num_frozen_pts; i++)
    {
        _data_store->set_vector((location_t)(i + _max_points), data + i * _dim);
    }
    _has_built = true;
    diskann::cout << "Index start points set: #" << _num_frozen_pts << std::endl;
}

template <typename T, typename TagT, typename LabelT>
void Index<T, TagT, LabelT>::_set_start_points_at_random(DataType radius, uint32_t random_seed)
{
    try
    {
        T radius_to_use = std::any_cast<T>(radius);
        this->set_start_points_at_random(radius_to_use, random_seed);
    }
    catch (const std::bad_any_cast &e)
    {
        throw ANNException(
            "Error: bad any cast while performing _set_start_points_at_random() " + std::string(e.what()), -1);
    }
    catch (const std::exception &e)
    {
        throw ANNException("Error: " + std::string(e.what()), -1);
    }
}

template <typename T, typename TagT, typename LabelT>
void Index<T, TagT, LabelT>::set_start_points_at_random(T radius, uint32_t random_seed)
{
    std::mt19937 gen{random_seed};
    std::normal_distribution<> d{0.0, 1.0};

    std::vector<T> points_data;
    points_data.reserve(_dim * _num_frozen_pts);
    std::vector<double> real_vec(_dim);

    for (size_t frozen_point = 0; frozen_point < _num_frozen_pts; frozen_point++)
    {
        double norm_sq = 0.0;
        for (size_t i = 0; i < _dim; ++i)
        {
            auto r = d(gen);
            real_vec[i] = r;
            norm_sq += r * r;
        }

        const double norm = std::sqrt(norm_sq);
        for (auto iter : real_vec)
            points_data.push_back(static_cast<T>(iter * radius / norm));
    }

    set_start_points(points_data.data(), points_data.size());
}

template <typename T, typename TagT, typename LabelT>
void Index<T, TagT, LabelT>::build_with_data_populated(const IndexWriteParameters &parameters,
                                                       const std::vector<TagT> &tags)
{
    diskann::cout << "Starting index build with " << _nd << " points... " << std::endl;

    if (_nd < 1)
        throw ANNException("Error: Trying to build an index with 0 points", -1, __FUNCSIG__, __FILE__, __LINE__);

    if (_enable_tags && tags.size() != _nd)
    {
        std::stringstream stream;
        stream << "ERROR: Driver requests loading " << _nd << " points from file,"
               << "but tags vector is of size " << tags.size() << "." << std::endl;
        diskann::cerr << stream.str() << std::endl;
        throw diskann::ANNException(stream.str(), -1, __FUNCSIG__, __FILE__, __LINE__);
    }
    if (_enable_tags)
    {
        for (size_t i = 0; i < tags.size(); ++i)
        {
            _tag_to_location[tags[i]] = (uint32_t)i;
            _location_to_tag.set(static_cast<uint32_t>(i), tags[i]);
        }
    }

    uint32_t index_R = parameters.max_degree;
    uint32_t num_threads_index = parameters.num_threads;
    uint32_t index_L = parameters.search_list_size;
    uint32_t maxc = parameters.max_occlusion_size;

    if (_query_scratch.size() == 0)
    {
        initialize_query_scratch(5 + num_threads_index, index_L, index_L, index_R, maxc,
                                 _data_store->get_aligned_dim());
    }

    generate_frozen_point();
    link(parameters);

    size_t max = 0, min = SIZE_MAX, total = 0, cnt = 0;
    for (size_t i = 0; i < _nd; i++)
    {
        auto &pool = _graph_store->get_neighbours((location_t)i);
        max = std::max(max, pool.size());
        min = std::min(min, pool.size());
        total += pool.size();
        if (pool.size() < 2)
            cnt++;
    }
    diskann::cout << "Index built with degree: max:" << max << "  avg:" << (float)total / (float)(_nd + _num_frozen_pts)
                  << "  min:" << min << "  count(deg<2):" << cnt << std::endl;

    _has_built = true;
}
template <typename T, typename TagT, typename LabelT>
void Index<T, TagT, LabelT>::_build(const DataType &data, const size_t num_points_to_load,
                                    const IndexWriteParameters &parameters, TagVector &tags)
{
    try
    {
        this->build(std::any_cast<const T *>(data), num_points_to_load, parameters,
                    tags.get<const std::vector<TagT>>());
    }
    catch (const std::bad_any_cast &e)
    {
        throw ANNException("Error: bad any cast in while building index. " + std::string(e.what()), -1);
    }
    catch (const std::exception &e)
    {
        throw ANNException("Error" + std::string(e.what()), -1);
    }
}
template <typename T, typename TagT, typename LabelT>
void Index<T, TagT, LabelT>::build(const T *data, const size_t num_points_to_load,
                                   const IndexWriteParameters &parameters, const std::vector<TagT> &tags)
{
    if (num_points_to_load == 0)
    {
        throw ANNException("Do not call build with 0 points", -1, __FUNCSIG__, __FILE__, __LINE__);
    }
    if (_pq_dist)
    {
        throw ANNException("ERROR: DO not use this build interface with PQ distance", -1, __FUNCSIG__, __FILE__,
                           __LINE__);
    }

    std::unique_lock<std::shared_timed_mutex> ul(_update_lock);

    {
        std::unique_lock<std::shared_timed_mutex> tl(_tag_lock);
        _nd = num_points_to_load;

        _data_store->populate_data(data, (location_t)num_points_to_load);
    }

    build_with_data_populated(parameters, tags);
}

template <typename T, typename TagT, typename LabelT>
void Index<T, TagT, LabelT>::build(const char *filename, const size_t num_points_to_load,
                                   const IndexWriteParameters &parameters, const std::vector<TagT> &tags)
{
    // idealy this should call build_filtered_index based on params passed

    std::unique_lock<std::shared_timed_mutex> ul(_update_lock);

    // error checks
    if (num_points_to_load == 0)
        throw ANNException("Do not call build with 0 points", -1, __FUNCSIG__, __FILE__, __LINE__);

    if (!file_exists(filename))
    {
        std::stringstream stream;
        stream << "ERROR: Data file " << filename << " does not exist." << std::endl;
        diskann::cerr << stream.str() << std::endl;
        throw diskann::ANNException(stream.str(), -1, __FUNCSIG__, __FILE__, __LINE__);
    }

    size_t file_num_points, file_dim;
    if (filename == nullptr)
    {
        throw diskann::ANNException("Can not build with an empty file", -1, __FUNCSIG__, __FILE__, __LINE__);
    }

    diskann::get_bin_metadata(filename, file_num_points, file_dim);
    if (file_num_points > _max_points)
    {
        std::stringstream stream;
        stream << "ERROR: Driver requests loading " << num_points_to_load << " points and file has " << file_num_points
               << " points, but "
               << "index can support only " << _max_points << " points as specified in constructor." << std::endl;

        if (_pq_dist)
            aligned_free(_pq_data);
        throw diskann::ANNException(stream.str(), -1, __FUNCSIG__, __FILE__, __LINE__);
    }

    if (num_points_to_load > file_num_points)
    {
        std::stringstream stream;
        stream << "ERROR: Driver requests loading " << num_points_to_load << " points and file has only "
               << file_num_points << " points." << std::endl;

        if (_pq_dist)
            aligned_free(_pq_data);
        throw diskann::ANNException(stream.str(), -1, __FUNCSIG__, __FILE__, __LINE__);
    }

    if (file_dim != _dim)
    {
        std::stringstream stream;
        stream << "ERROR: Driver requests loading " << _dim << " dimension,"
               << "but file has " << file_dim << " dimension." << std::endl;
        diskann::cerr << stream.str() << std::endl;

        if (_pq_dist)
            aligned_free(_pq_data);
        throw diskann::ANNException(stream.str(), -1, __FUNCSIG__, __FILE__, __LINE__);
    }

    if (_pq_dist)
    {
        double p_val = std::min(1.0, ((double)MAX_PQ_TRAINING_SET_SIZE / (double)file_num_points));

        std::string suffix = _use_opq ? "_opq" : "_pq";
        suffix += std::to_string(_num_pq_chunks);
        auto pq_pivots_file = std::string(filename) + suffix + "_pivots.bin";
        auto pq_compressed_file = std::string(filename) + suffix + "_compressed.bin";
        generate_quantized_data<T>(std::string(filename), pq_pivots_file, pq_compressed_file, _dist_metric, p_val,
                                   _num_pq_chunks, _use_opq);

        copy_aligned_data_from_file<uint8_t>(pq_compressed_file.c_str(), _pq_data, file_num_points, _num_pq_chunks,
                                             _num_pq_chunks);
#ifdef EXEC_ENV_OLS
        throw ANNException("load_pq_centroid_bin should not be called when "
                           "EXEC_ENV_OLS is defined.",
                           -1, __FUNCSIG__, __FILE__, __LINE__);
#else
        _pq_table.load_pq_centroid_bin(pq_pivots_file.c_str(), _num_pq_chunks);
#endif
    }

    _data_store->populate_data(filename, 0U);
    diskann::cout << "Using only first " << num_points_to_load << " from file.. " << std::endl;

    {
        std::unique_lock<std::shared_timed_mutex> tl(_tag_lock);
        _nd = num_points_to_load;
    }
    build_with_data_populated(parameters, tags);
}

template <typename T, typename TagT, typename LabelT>
void Index<T, TagT, LabelT>::build(const char *filename, const size_t num_points_to_load,
                                   const IndexWriteParameters &parameters, const char *tag_filename)
{
    std::vector<TagT> tags;

    if (_enable_tags)
    {
        std::unique_lock<std::shared_timed_mutex> tl(_tag_lock);
        if (tag_filename == nullptr)
        {
            throw ANNException("Tag filename is null, while _enable_tags is set", -1, __FUNCSIG__, __FILE__, __LINE__);
        }
        else
        {
            if (file_exists(tag_filename))
            {
                diskann::cout << "Loading tags from " << tag_filename << " for vamana index build" << std::endl;
                TagT *tag_data = nullptr;
                size_t npts, ndim;
                diskann::load_bin(tag_filename, tag_data, npts, ndim);
                if (npts < num_points_to_load)
                {
                    std::stringstream sstream;
                    sstream << "Loaded " << npts << " tags, insufficient to populate tags for " << num_points_to_load
                            << "  points to load";
                    throw diskann::ANNException(sstream.str(), -1, __FUNCSIG__, __FILE__, __LINE__);
                }
                for (size_t i = 0; i < num_points_to_load; i++)
                {
                    tags.push_back(tag_data[i]);
                }
                delete[] tag_data;
            }
            else
            {
                throw diskann::ANNException(std::string("Tag file") + tag_filename + " does not exist", -1, __FUNCSIG__,
                                            __FILE__, __LINE__);
            }
        }
    }
    build(filename, num_points_to_load, parameters, tags);
}

template <typename T, typename TagT, typename LabelT>
void Index<T, TagT, LabelT>::build(const std::string &data_file, const size_t num_points_to_load,
                                   IndexBuildParams &build_params)
{

    size_t points_to_load = num_points_to_load == 0 ? _max_points : num_points_to_load;

    auto s = std::chrono::high_resolution_clock::now();
    if (build_params.label_file == "")
    {
        this->build(data_file.c_str(), points_to_load, build_params.index_write_params);
    }
    else
    {
        // TODO: this should ideally happen in save()
        std::string labels_file_to_use = build_params.save_path_prefix + "_label_formatted.txt";
        std::string mem_labels_int_map_file = build_params.save_path_prefix + "_labels_map.txt";
        convert_labels_string_to_int(build_params.label_file, labels_file_to_use, mem_labels_int_map_file,
                                     build_params.universal_label);
        if (build_params.universal_label != "")
        {
            LabelT unv_label_as_num = 0;
            this->set_universal_label(unv_label_as_num);
        }
        this->build_filtered_index(data_file.c_str(), labels_file_to_use, points_to_load,
                                   build_params.index_write_params);
    }
    std::chrono::duration<double> diff = std::chrono::high_resolution_clock::now() - s;
    std::cout << "Indexing time: " << diff.count() << "\n";
    // cleanup
    if (build_params.label_file != "")
    {
        // clean_up_artifacts({labels_file_to_use, mem_labels_int_map_file}, {});
    }
}

template <typename T, typename TagT, typename LabelT>
std::unordered_map<std::string, LabelT> Index<T, TagT, LabelT>::load_label_map(const std::string &labels_map_file)
{
    std::unordered_map<std::string, LabelT> string_to_int_mp;
    std::ifstream map_reader(labels_map_file);
    std::string line, token;
    LabelT token_as_num;
    std::string label_str;
    while (std::getline(map_reader, line))
    {
        std::istringstream iss(line);
        getline(iss, token, '\t');
        label_str = token;
        getline(iss, token, '\t');
        token_as_num = (LabelT)std::stoul(token);
        string_to_int_mp[label_str] = token_as_num;
    }
    return string_to_int_mp;
}

template <typename T, typename TagT, typename LabelT>
LabelT Index<T, TagT, LabelT>::get_converted_label(const std::string &raw_label)
{
    if (_label_map.find(raw_label) != _label_map.end())
    {
        return _label_map[raw_label];
    }
    std::stringstream stream;
    stream << "Unable to find label in the Label Map";
    diskann::cerr << stream.str() << std::endl;
    throw diskann::ANNException(stream.str(), -1, __FUNCSIG__, __FILE__, __LINE__);
}

template <typename T, typename TagT, typename LabelT>
void Index<T, TagT, LabelT>::parse_label_file(const std::string &label_file, size_t &num_points)
{
    // Format of Label txt file: filters with comma separators

    std::ifstream infile(label_file);
    if (infile.fail())
    {
        throw diskann::ANNException(std::string("Failed to open file ") + label_file, -1);
    }

    std::string line, token;
    uint32_t line_cnt = 0;

    while (std::getline(infile, line))
    {
        line_cnt++;
    }
    _pts_to_labels.resize(line_cnt, std::vector<LabelT>());

    infile.clear();
    infile.seekg(0, std::ios::beg);
    line_cnt = 0;

    while (std::getline(infile, line))
    {
        std::istringstream iss(line);
        std::vector<LabelT> lbls(0);
        getline(iss, token, '\t');
        std::istringstream new_iss(token);
        while (getline(new_iss, token, ','))
        {
            token.erase(std::remove(token.begin(), token.end(), '\n'), token.end());
            token.erase(std::remove(token.begin(), token.end(), '\r'), token.end());
            LabelT token_as_num = (LabelT)std::stoul(token);
            lbls.push_back(token_as_num);
            _labels.insert(token_as_num);
        }
        if (lbls.size() <= 0)
        {
            diskann::cout << "No label found";
            exit(-1);
        }
        std::sort(lbls.begin(), lbls.end());
        _pts_to_labels[line_cnt] = lbls;
        line_cnt++;
    }
    num_points = (size_t)line_cnt;
    diskann::cout << "Identified " << _labels.size() << " distinct label(s)" << std::endl;
}

template <typename T, typename TagT, typename LabelT>
void Index<T, TagT, LabelT>::set_universal_label(const LabelT &label)
{
    _use_universal_label = true;
    _universal_label = label;
}

template <typename T, typename TagT, typename LabelT>
void Index<T, TagT, LabelT>::build_filtered_index(const char *filename, const std::string &label_file,
                                                  const size_t num_points_to_load, IndexWriteParameters &parameters,
                                                  const std::vector<TagT> &tags)
{
    _labels_file = label_file; // original label file
    _filtered_index = true;
    _label_to_medoid_id.clear();
    size_t num_points_labels = 0;

    parse_label_file(label_file,
                     num_points_labels); // determines medoid for each label and identifies
                                         // the points to label mapping

    std::unordered_map<LabelT, std::vector<uint32_t>> label_to_points;

    for (uint32_t point_id = 0; point_id < num_points_to_load; point_id++)
    {
        for (auto label : _pts_to_labels[point_id])
        {
            if (label != _universal_label)
            {
                label_to_points[label].emplace_back(point_id);
            }
            else
            {
                for (typename tsl::robin_set<LabelT>::size_type lbl = 0; lbl < _labels.size(); lbl++)
                {
                    auto itr = _labels.begin();
                    std::advance(itr, lbl);
                    auto &x = *itr;
                    label_to_points[x].emplace_back(point_id);
                }
            }
        }
    }

    uint32_t num_cands = 25;
    for (auto itr = _labels.begin(); itr != _labels.end(); itr++)
    {
        uint32_t best_medoid_count = std::numeric_limits<uint32_t>::max();
        auto &curr_label = *itr;
        uint32_t best_medoid;
        auto labeled_points = label_to_points[curr_label];
        for (uint32_t cnd = 0; cnd < num_cands; cnd++)
        {
            uint32_t cur_cnd = labeled_points[rand() % labeled_points.size()];
            uint32_t cur_cnt = std::numeric_limits<uint32_t>::max();
            if (_medoid_counts.find(cur_cnd) == _medoid_counts.end())
            {
                _medoid_counts[cur_cnd] = 0;
                cur_cnt = 0;
            }
            else
            {
                cur_cnt = _medoid_counts[cur_cnd];
            }
            if (cur_cnt < best_medoid_count)
            {
                best_medoid_count = cur_cnt;
                best_medoid = cur_cnd;
            }
        }
        _label_to_medoid_id[curr_label] = best_medoid;
        _medoid_counts[best_medoid]++;
    }

    this->build(filename, num_points_to_load, parameters, tags);
}

template <typename T, typename TagT, typename LabelT>
std::pair<uint32_t, uint32_t> Index<T, TagT, LabelT>::_search(const DataType &query, const size_t K, const uint32_t L,
                                                              std::any &indices, float *distances)
{
    try
    {
        auto typed_query = std::any_cast<const T *>(query);
        if (typeid(uint32_t *) == indices.type())
        {
            auto u32_ptr = std::any_cast<uint32_t *>(indices);
            return this->search(typed_query, K, L, u32_ptr, distances);
        }
        else if (typeid(uint64_t *) == indices.type())
        {
            auto u64_ptr = std::any_cast<uint64_t *>(indices);
            return this->search(typed_query, K, L, u64_ptr, distances);
        }
        else
        {
            throw ANNException("Error: indices type can only be uint64_t or uint32_t.", -1);
        }
    }
    catch (const std::bad_any_cast &e)
    {
        throw ANNException("Error: bad any cast while searching. " + std::string(e.what()), -1);
    }
    catch (const std::exception &e)
    {
        throw ANNException("Error: " + std::string(e.what()), -1);
    }
}

template <typename T, typename TagT, typename LabelT>
template <typename IdType>
std::pair<uint32_t, uint32_t> Index<T, TagT, LabelT>::search(const T *query, const size_t K, const uint32_t L,
                                                             IdType *indices, float *distances)
{
    if (K > (uint64_t)L)
    {
        throw ANNException("Set L to a value of at least K", -1, __FUNCSIG__, __FILE__, __LINE__);
    }

    ScratchStoreManager<InMemQueryScratch<T>> manager(_query_scratch);
    auto scratch = manager.scratch_space();

    if (L > scratch->get_L())
    {
        diskann::cout << "Attempting to expand query scratch_space. Was created "
                      << "with Lsize: " << scratch->get_L() << " but search L is: " << L << std::endl;
        scratch->resize_for_new_L(L);
        diskann::cout << "Resize completed. New scratch->L is " << scratch->get_L() << std::endl;
    }

    const std::vector<LabelT> unused_filter_label;
    const std::vector<uint32_t> init_ids = get_init_ids();

    std::shared_lock<std::shared_timed_mutex> lock(_update_lock);

    _data_store->get_dist_fn()->preprocess_query(query, _data_store->get_dims(), scratch->aligned_query());

    auto retval =
        iterate_to_fixed_point(scratch->aligned_query(), L, init_ids, scratch, false, unused_filter_label, true);

    NeighborPriorityQueue &best_L_nodes = scratch->best_l_nodes();

    size_t pos = 0;
    for (size_t i = 0; i < best_L_nodes.size(); ++i)
    {
        if (best_L_nodes[i].id < _max_points)
        {
            // safe because Index uses uint32_t ids internally
            // and IDType will be uint32_t or uint64_t
            indices[pos] = (IdType)best_L_nodes[i].id;
            if (distances != nullptr)
            {
#ifdef EXEC_ENV_OLS
                // DLVS expects negative distances
                distances[pos] = best_L_nodes[i].distance;
#else
                distances[pos] = _dist_metric == diskann::Metric::INNER_PRODUCT ? -1 * best_L_nodes[i].distance
                                                                                : best_L_nodes[i].distance;
#endif
            }
            pos++;
        }
        if (pos == K)
            break;
    }
    if (pos < K)
    {
        diskann::cerr << "Found pos: " << pos << "fewer than K elements " << K << " for query" << std::endl;
    }

    return retval;
}

template <typename T, typename TagT, typename LabelT>
std::pair<uint32_t, uint32_t> Index<T, TagT, LabelT>::_search_with_filters(const DataType &query,
                                                                           const std::string &raw_label, const size_t K,
                                                                           const uint32_t L, std::any &indices,
                                                                           float *distances)
{
    auto converted_label = this->get_converted_label(raw_label);
    if (typeid(uint64_t *) == indices.type())
    {
        auto ptr = std::any_cast<uint64_t *>(indices);
        return this->search_with_filters(std::any_cast<T *>(query), converted_label, K, L, ptr, distances);
    }
    else if (typeid(uint32_t *) == indices.type())
    {
        auto ptr = std::any_cast<uint32_t *>(indices);
        return this->search_with_filters(std::any_cast<T *>(query), converted_label, K, L, ptr, distances);
    }
    else
    {
        throw ANNException("Error: Id type can only be uint64_t or uint32_t.", -1);
    }
}

template <typename T, typename TagT, typename LabelT>
template <typename IdType>
std::pair<uint32_t, uint32_t> Index<T, TagT, LabelT>::search_with_filters(const T *query, const LabelT &filter_label,
                                                                          const size_t K, const uint32_t L,
                                                                          IdType *indices, float *distances)
{
    if (K > (uint64_t)L)
    {
        throw ANNException("Set L to a value of at least K", -1, __FUNCSIG__, __FILE__, __LINE__);
    }

    ScratchStoreManager<InMemQueryScratch<T>> manager(_query_scratch);
    auto scratch = manager.scratch_space();

    if (L > scratch->get_L())
    {
        diskann::cout << "Attempting to expand query scratch_space. Was created "
                      << "with Lsize: " << scratch->get_L() << " but search L is: " << L << std::endl;
        scratch->resize_for_new_L(L);
        diskann::cout << "Resize completed. New scratch->L is " << scratch->get_L() << std::endl;
    }

    std::vector<LabelT> filter_vec;
    std::vector<uint32_t> init_ids = get_init_ids();

    std::shared_lock<std::shared_timed_mutex> lock(_update_lock);

    if (_label_to_medoid_id.find(filter_label) != _label_to_medoid_id.end())
    {
        init_ids.emplace_back(_label_to_medoid_id[filter_label]);
    }
    else
    {
        diskann::cout << "No filtered medoid found. exitting "
                      << std::endl; // RKNOTE: If universal label found start there
        throw diskann::ANNException("No filtered medoid found. exitting ", -1);
    }
    filter_vec.emplace_back(filter_label);

    _data_store->get_dist_fn()->preprocess_query(query, _data_store->get_dims(), scratch->aligned_query());
    auto retval = iterate_to_fixed_point(scratch->aligned_query(), L, init_ids, scratch, true, filter_vec, true);

    auto best_L_nodes = scratch->best_l_nodes();

    size_t pos = 0;
    for (size_t i = 0; i < best_L_nodes.size(); ++i)
    {
        if (best_L_nodes[i].id < _max_points)
        {
            // safe because Index uses uint32_t ids internally
            // and IDType will be uint32_t or uint64_t
            indices[pos] = (IdType)best_L_nodes[i].id;
            if (distances != nullptr)
            {
#ifdef EXEC_ENV_OLS
                // DLVS expects negative distances
                distances[pos] = best_L_nodes[i].distance;
#else
                distances[pos] = _dist_metric == diskann::Metric::INNER_PRODUCT ? -1 * best_L_nodes[i].distance
                                                                                : best_L_nodes[i].distance;
#endif
            }
            pos++;
        }
        if (pos == K)
            break;
    }
    if (pos < K)
    {
        diskann::cerr << "Found fewer than K elements for query" << std::endl;
    }

    return retval;
}

template <typename T, typename TagT, typename LabelT>
size_t Index<T, TagT, LabelT>::_search_with_tags(const DataType &query, const uint64_t K, const uint32_t L,
                                                 const TagType &tags, float *distances, DataVector &res_vectors)
{
    try
    {
        return this->search_with_tags(std::any_cast<const T *>(query), K, L, std::any_cast<TagT *>(tags), distances,
                                      res_vectors.get<std::vector<T *>>());
    }
    catch (const std::bad_any_cast &e)
    {
        throw ANNException("Error: bad any cast while performing _search_with_tags() " + std::string(e.what()), -1);
    }
    catch (const std::exception &e)
    {
        throw ANNException("Error: " + std::string(e.what()), -1);
    }
}

template <typename T, typename TagT, typename LabelT>
size_t Index<T, TagT, LabelT>::search_with_tags(const T *query, const uint64_t K, const uint32_t L, TagT *tags,
                                                float *distances, std::vector<T *> &res_vectors)
{
    if (K > (uint64_t)L)
    {
        throw ANNException("Set L to a value of at least K", -1, __FUNCSIG__, __FILE__, __LINE__);
    }
    ScratchStoreManager<InMemQueryScratch<T>> manager(_query_scratch);
    auto scratch = manager.scratch_space();

    if (L > scratch->get_L())
    {
        diskann::cout << "Attempting to expand query scratch_space. Was created "
                      << "with Lsize: " << scratch->get_L() << " but search L is: " << L << std::endl;
        scratch->resize_for_new_L(L);
        diskann::cout << "Resize completed. New scratch->L is " << scratch->get_L() << std::endl;
    }

    std::shared_lock<std::shared_timed_mutex> ul(_update_lock);

    const std::vector<uint32_t> init_ids = get_init_ids();
    const std::vector<LabelT> unused_filter_label;

    //_distance->preprocess_query(query, _data_store->get_dims(),
    // scratch->aligned_query());
    _data_store->get_dist_fn()->preprocess_query(query, _data_store->get_dims(), scratch->aligned_query());
    iterate_to_fixed_point(scratch->aligned_query(), L, init_ids, scratch, false, unused_filter_label, true);

    NeighborPriorityQueue &best_L_nodes = scratch->best_l_nodes();
    assert(best_L_nodes.size() <= L);

    std::shared_lock<std::shared_timed_mutex> tl(_tag_lock);

    size_t pos = 0;
    for (size_t i = 0; i < best_L_nodes.size(); ++i)
    {
        auto node = best_L_nodes[i];

        TagT tag;
        if (_location_to_tag.try_get(node.id, tag))
        {
            tags[pos] = tag;

            if (res_vectors.size() > 0)
            {
                _data_store->get_vector(node.id, res_vectors[pos]);
            }

            if (distances != nullptr)
            {
#ifdef EXEC_ENV_OLS
                distances[pos] = node.distance; // DLVS expects negative distances
#else
                distances[pos] = _dist_metric == INNER_PRODUCT ? -1 * node.distance : node.distance;
#endif
            }
            pos++;
            // If res_vectors.size() < k, clip at the value.
            if (pos == K || pos == res_vectors.size())
                break;
        }
    }

    return pos;
}

template <typename T, typename TagT, typename LabelT> size_t Index<T, TagT, LabelT>::get_num_points()
{
    std::shared_lock<std::shared_timed_mutex> tl(_tag_lock);
    return _nd;
}

template <typename T, typename TagT, typename LabelT> size_t Index<T, TagT, LabelT>::get_max_points()
{
    std::shared_lock<std::shared_timed_mutex> tl(_tag_lock);
    return _max_points;
}

template <typename T, typename TagT, typename LabelT> void Index<T, TagT, LabelT>::generate_frozen_point()
{
    if (_num_frozen_pts == 0)
        return;

    if (_num_frozen_pts > 1)
    {
        throw ANNException("More than one frozen point not supported in generate_frozen_point", -1, __FUNCSIG__,
                           __FILE__, __LINE__);
    }

    if (_nd == 0)
    {
        throw ANNException("ERROR: Can not pick a frozen point since nd=0", -1, __FUNCSIG__, __FILE__, __LINE__);
    }
    size_t res = calculate_entry_point();

    if (_pq_dist)
    {
        // copy the PQ data corresponding to the point returned by
        // calculate_entry_point
        memcpy(_pq_data + _max_points * _num_pq_chunks, _pq_data + res * _num_pq_chunks,
               _num_pq_chunks * DIV_ROUND_UP(NUM_PQ_BITS, 8));
    }
    else
    {
        _data_store->copy_vectors((location_t)res, (location_t)_max_points, 1);
    }
    _frozen_pts_used++;
}

template <typename T, typename TagT, typename LabelT> int Index<T, TagT, LabelT>::enable_delete()
{
    assert(_enable_tags);

    if (!_enable_tags)
    {
        diskann::cerr << "Tags must be instantiated for deletions" << std::endl;
        return -2;
    }

    if (this->_deletes_enabled)
    {
        return 0;
    }

    std::unique_lock<std::shared_timed_mutex> ul(_update_lock);
    std::unique_lock<std::shared_timed_mutex> tl(_tag_lock);
    std::unique_lock<std::shared_timed_mutex> dl(_delete_lock);

    if (_data_compacted)
    {
        for (uint32_t slot = (uint32_t)_nd; slot < _max_points; ++slot)
        {
            _empty_slots.insert(slot);
        }
    }
    this->_deletes_enabled = true;
    return 0;
}

template <typename T, typename TagT, typename LabelT>
inline void Index<T, TagT, LabelT>::process_delete(const tsl::robin_set<uint32_t> &old_delete_set, size_t loc,
                                                   const uint32_t range, const uint32_t maxc, const float alpha,
                                                   InMemQueryScratch<T> *scratch)
{
    tsl::robin_set<uint32_t> &expanded_nodes_set = scratch->expanded_nodes_set();
    std::vector<Neighbor> &expanded_nghrs_vec = scratch->expanded_nodes_vec();

    // If this condition were not true, deadlock could result
    assert(old_delete_set.find((uint32_t)loc) == old_delete_set.end());

    std::vector<uint32_t> adj_list;
    {
        // Acquire and release lock[loc] before acquiring locks for neighbors
        std::unique_lock<non_recursive_mutex> adj_list_lock;
        if (_conc_consolidate)
            adj_list_lock = std::unique_lock<non_recursive_mutex>(_locks[loc]);
        adj_list = _graph_store->get_neighbours((location_t)loc);
    }

    bool modify = false;
    for (auto ngh : adj_list)
    {
        if (old_delete_set.find(ngh) == old_delete_set.end())
        {
            expanded_nodes_set.insert(ngh);
        }
        else
        {
            modify = true;

            std::unique_lock<non_recursive_mutex> ngh_lock;
            if (_conc_consolidate)
                ngh_lock = std::unique_lock<non_recursive_mutex>(_locks[ngh]);
            for (auto j : _graph_store->get_neighbours((location_t)ngh))
                if (j != loc && old_delete_set.find(j) == old_delete_set.end())
                    expanded_nodes_set.insert(j);
        }
    }

    if (modify)
    {
        if (expanded_nodes_set.size() <= range)
        {
            std::unique_lock<non_recursive_mutex> adj_list_lock(_locks[loc]);
            _graph_store->clear_neighbours((location_t)loc);
            for (auto &ngh : expanded_nodes_set)
                _graph_store->add_neighbour((location_t)loc, ngh);
        }
        else
        {
            // Create a pool of Neighbor candidates from the expanded_nodes_set
            expanded_nghrs_vec.reserve(expanded_nodes_set.size());
            for (auto &ngh : expanded_nodes_set)
            {
                expanded_nghrs_vec.emplace_back(ngh, _data_store->get_distance((location_t)loc, (location_t)ngh));
            }
            std::sort(expanded_nghrs_vec.begin(), expanded_nghrs_vec.end());
            std::vector<uint32_t> &occlude_list_output = scratch->occlude_list_output();
            occlude_list((uint32_t)loc, expanded_nghrs_vec, alpha, range, maxc, occlude_list_output, scratch,
                         &old_delete_set);
            std::unique_lock<non_recursive_mutex> adj_list_lock(_locks[loc]);
            _graph_store->set_neighbours((location_t)loc, occlude_list_output);
        }
    }
}

// Returns number of live points left after consolidation
template <typename T, typename TagT, typename LabelT>
consolidation_report Index<T, TagT, LabelT>::consolidate_deletes(const IndexWriteParameters &params)
{
    if (!_enable_tags)
        throw diskann::ANNException("Point tag array not instantiated", -1, __FUNCSIG__, __FILE__, __LINE__);

    {
        std::shared_lock<std::shared_timed_mutex> ul(_update_lock);
        std::shared_lock<std::shared_timed_mutex> tl(_tag_lock);
        std::shared_lock<std::shared_timed_mutex> dl(_delete_lock);
        if (_empty_slots.size() + _nd != _max_points)
        {
            std::string err = "#empty slots + nd != max points";
            diskann::cerr << err << std::endl;
            throw ANNException(err, -1, __FUNCSIG__, __FILE__, __LINE__);
        }

        if (_location_to_tag.size() + _delete_set->size() != _nd)
        {
            diskann::cerr << "Error: _location_to_tag.size (" << _location_to_tag.size() << ")  + _delete_set->size ("
                          << _delete_set->size() << ") != _nd(" << _nd << ") ";
            return consolidation_report(diskann::consolidation_report::status_code::INCONSISTENT_COUNT_ERROR, 0, 0, 0,
                                        0, 0, 0, 0);
        }

        if (_location_to_tag.size() != _tag_to_location.size())
        {
            throw diskann::ANNException("_location_to_tag and _tag_to_location not of same size", -1, __FUNCSIG__,
                                        __FILE__, __LINE__);
        }
    }

    std::unique_lock<std::shared_timed_mutex> update_lock(_update_lock, std::defer_lock);
    if (!_conc_consolidate)
        update_lock.lock();

    std::unique_lock<std::shared_timed_mutex> cl(_consolidate_lock, std::defer_lock);
    if (!cl.try_lock())
    {
        diskann::cerr << "Consildate delete function failed to acquire consolidate lock" << std::endl;
        return consolidation_report(diskann::consolidation_report::status_code::LOCK_FAIL, 0, 0, 0, 0, 0, 0, 0);
    }

    diskann::cout << "Starting consolidate_deletes... ";

    std::unique_ptr<tsl::robin_set<uint32_t>> old_delete_set(new tsl::robin_set<uint32_t>);
    {
        std::unique_lock<std::shared_timed_mutex> dl(_delete_lock);
        std::swap(_delete_set, old_delete_set);
    }

    if (old_delete_set->find(_start) != old_delete_set->end())
    {
        throw diskann::ANNException("ERROR: start node has been deleted", -1, __FUNCSIG__, __FILE__, __LINE__);
    }

    const uint32_t range = params.max_degree;
    const uint32_t maxc = params.max_occlusion_size;
    const float alpha = params.alpha;
    const uint32_t num_threads = params.num_threads == 0 ? omp_get_num_threads() : params.num_threads;

    uint32_t num_calls_to_process_delete = 0;
    diskann::Timer timer;
#pragma omp parallel for num_threads(num_threads) schedule(dynamic, 8192) reduction(+ : num_calls_to_process_delete)
    for (int64_t loc = 0; loc < (int64_t)_max_points; loc++)
    {
        if (old_delete_set->find((uint32_t)loc) == old_delete_set->end() && !_empty_slots.is_in_set((uint32_t)loc))
        {
            ScratchStoreManager<InMemQueryScratch<T>> manager(_query_scratch);
            auto scratch = manager.scratch_space();
            process_delete(*old_delete_set, loc, range, maxc, alpha, scratch);
            num_calls_to_process_delete += 1;
        }
    }
    for (int64_t loc = _max_points; loc < (int64_t)(_max_points + _num_frozen_pts); loc++)
    {
        ScratchStoreManager<InMemQueryScratch<T>> manager(_query_scratch);
        auto scratch = manager.scratch_space();
        process_delete(*old_delete_set, loc, range, maxc, alpha, scratch);
        num_calls_to_process_delete += 1;
    }

    std::unique_lock<std::shared_timed_mutex> tl(_tag_lock);
    size_t ret_nd = release_locations(*old_delete_set);
    size_t max_points = _max_points;
    size_t empty_slots_size = _empty_slots.size();

    std::shared_lock<std::shared_timed_mutex> dl(_delete_lock);
    size_t delete_set_size = _delete_set->size();
    size_t old_delete_set_size = old_delete_set->size();

    if (!_conc_consolidate)
    {
        update_lock.unlock();
    }

    double duration = timer.elapsed() / 1000000.0;
    diskann::cout << " done in " << duration << " seconds." << std::endl;
    return consolidation_report(diskann::consolidation_report::status_code::SUCCESS, ret_nd, max_points,
                                empty_slots_size, old_delete_set_size, delete_set_size, num_calls_to_process_delete,
                                duration);
}

template <typename T, typename TagT, typename LabelT> void Index<T, TagT, LabelT>::compact_frozen_point()
{
    if (_nd < _max_points && _num_frozen_pts > 0)
    {
        reposition_points((uint32_t)_max_points, (uint32_t)_nd, (uint32_t)_num_frozen_pts);
        _start = (uint32_t)_nd;

        if (_filtered_index && _dynamic_index)
        {
            //  update medoid id's as frozen points are treated as medoid
            for (auto &[label, medoid_id] : _label_to_medoid_id)
            {
                if (label == _universal_label)
                    continue;
                _label_to_medoid_id[label] = (uint32_t)_nd + (medoid_id - (uint32_t)_max_points);
            }
        }
    }
}

// Should be called after acquiring _update_lock
template <typename T, typename TagT, typename LabelT> void Index<T, TagT, LabelT>::compact_data()
{
    if (!_dynamic_index)
        throw ANNException("Can not compact a non-dynamic index", -1, __FUNCSIG__, __FILE__, __LINE__);

    if (_data_compacted)
    {
        diskann::cerr << "Warning! Calling compact_data() when _data_compacted is true!" << std::endl;
        return;
    }

    if (_delete_set->size() > 0)
    {
        throw ANNException("Can not compact data when index has non-empty _delete_set of "
                           "size: " +
                               std::to_string(_delete_set->size()),
                           -1, __FUNCSIG__, __FILE__, __LINE__);
    }

    diskann::Timer timer;

    std::vector<uint32_t> new_location = std::vector<uint32_t>(_max_points + _num_frozen_pts, UINT32_MAX);

    uint32_t new_counter = 0;
    std::set<uint32_t> empty_locations;
    for (uint32_t old_location = 0; old_location < _max_points; old_location++)
    {
        if (_location_to_tag.contains(old_location))
        {
            new_location[old_location] = new_counter;
            new_counter++;
        }
        else
        {
            empty_locations.insert(old_location);
        }
    }
    for (uint32_t old_location = (uint32_t)_max_points; old_location < _max_points + _num_frozen_pts; old_location++)
    {
        new_location[old_location] = old_location;
    }

    // If start node is removed, throw an exception
    if (_start < _max_points && !_location_to_tag.contains(_start))
    {
        throw diskann::ANNException("ERROR: Start node deleted.", -1, __FUNCSIG__, __FILE__, __LINE__);
    }

    size_t num_dangling = 0;
    for (uint32_t old = 0; old < _max_points + _num_frozen_pts; ++old)
    {
        // compact _final_graph
        std::vector<uint32_t> new_adj_list;

        if ((new_location[old] < _max_points) // If point continues to exist
            || (old >= _max_points && old < _max_points + _num_frozen_pts))
        {
            new_adj_list.reserve(_graph_store->get_neighbours((location_t)old).size());
            for (auto ngh_iter : _graph_store->get_neighbours((location_t)old))
            {
                if (empty_locations.find(ngh_iter) != empty_locations.end())
                {
                    ++num_dangling;
                    diskann::cerr << "Error in compact_data(). _final_graph[" << old << "] has neighbor " << ngh_iter
                                  << " which is a location not associated with any tag." << std::endl;
                }
                else
                {
                    new_adj_list.push_back(new_location[ngh_iter]);
                }
            }
            //_graph_store->get_neighbours((location_t)old).swap(new_adj_list);
            _graph_store->set_neighbours((location_t)old, new_adj_list);

            // Move the data and adj list to the correct position
            if (new_location[old] != old)
            {
                assert(new_location[old] < old);
<<<<<<< HEAD
                _final_graph[new_location[old]].swap(_final_graph[old]);
                if (_filtered_index)
                {
                    _pts_to_labels[new_location[old]].swap(_pts_to_labels[old]);
                }

=======
                //_graph_store->get_neighbours(new_location[old]).swap(_graph_store->get_neighbours((location_t)old));
                _graph_store->swap_neighbours(new_location[old], (location_t)old);
>>>>>>> 881d8dbc
                _data_store->copy_vectors(old, new_location[old], 1);
            }
        }
        else
        {
            _graph_store->clear_neighbours((location_t)old);
        }
    }
    diskann::cerr << "#dangling references after data compaction: " << num_dangling << std::endl;

    _tag_to_location.clear();
    for (auto pos = _location_to_tag.find_first(); pos.is_valid(); pos = _location_to_tag.find_next(pos))
    {
        const auto tag = _location_to_tag.get(pos);
        _tag_to_location[tag] = new_location[pos._key];
    }
    _location_to_tag.clear();
    for (const auto &iter : _tag_to_location)
    {
        _location_to_tag.set(iter.second, iter.first);
    }
    // remove all cleared up old
    for (size_t old = _nd; old < _max_points; ++old)
    {
        _graph_store->clear_neighbours((location_t)old);
    }
    if (_filtered_index)
    {
        for (size_t old = _nd; old < _max_points; old++)
        {
            _pts_to_labels[old].clear();
        }
    }

    _empty_slots.clear();
    // mark all slots after _nd as empty
    for (auto i = _nd; i < _max_points; i++)
    {
        _empty_slots.insert((uint32_t)i);
    }
    _data_compacted = true;
    diskann::cout << "Time taken for compact_data: " << timer.elapsed() / 1000000. << "s." << std::endl;
}

//
// Caller must hold unique _tag_lock and _delete_lock before calling this
//
template <typename T, typename TagT, typename LabelT> int Index<T, TagT, LabelT>::reserve_location()
{
    if (_nd >= _max_points)
    {
        return -1;
    }
    uint32_t location;
    if (_data_compacted && _empty_slots.is_empty())
    {
        // This code path is encountered when enable_delete hasn't been
        // called yet, so no points have been deleted and _empty_slots
        // hasn't been filled in. In that case, just keep assigning
        // consecutive locations.
        location = (uint32_t)_nd;
    }
    else
    {
        assert(_empty_slots.size() != 0);
        assert(_empty_slots.size() + _nd == _max_points);

        location = _empty_slots.pop_any();
        _delete_set->erase(location);
    }
    ++_nd;
    return location;
}

template <typename T, typename TagT, typename LabelT> size_t Index<T, TagT, LabelT>::release_location(int location)
{
    if (_empty_slots.is_in_set(location))
        throw ANNException("Trying to release location, but location already in empty slots", -1, __FUNCSIG__, __FILE__,
                           __LINE__);
    _empty_slots.insert(location);

    _nd--;
    return _nd;
}

template <typename T, typename TagT, typename LabelT>
size_t Index<T, TagT, LabelT>::release_locations(const tsl::robin_set<uint32_t> &locations)
{
    for (auto location : locations)
    {
        if (_empty_slots.is_in_set(location))
            throw ANNException("Trying to release location, but location "
                               "already in empty slots",
                               -1, __FUNCSIG__, __FILE__, __LINE__);
        _empty_slots.insert(location);

        _nd--;
    }

    if (_empty_slots.size() + _nd != _max_points)
        throw ANNException("#empty slots + nd != max points", -1, __FUNCSIG__, __FILE__, __LINE__);

    return _nd;
}

template <typename T, typename TagT, typename LabelT>
void Index<T, TagT, LabelT>::reposition_points(uint32_t old_location_start, uint32_t new_location_start,
                                               uint32_t num_locations)
{
    if (num_locations == 0 || old_location_start == new_location_start)
    {
        return;
    }

    // Update pointers to the moved nodes. Note: the computation is correct even
    // when new_location_start < old_location_start given the C++ uint32_t
    // integer arithmetic rules.
    const uint32_t location_delta = new_location_start - old_location_start;

    std::vector<location_t> updated_neighbours_location;
    for (uint32_t i = 0; i < _max_points + _num_frozen_pts; i++)
    {
        auto &i_neighbours = _graph_store->get_neighbours((location_t)i);
        std::vector<location_t> i_neighbours_copy(i_neighbours.begin(), i_neighbours.end());
        for (auto &loc : i_neighbours_copy)
        {
            if (loc >= old_location_start && loc < old_location_start + num_locations)
                loc += location_delta;
        }
        _graph_store->set_neighbours(i, i_neighbours_copy);
    }

    // The [start, end) interval which will contain obsolete points to be
    // cleared.
    uint32_t mem_clear_loc_start = old_location_start;
    uint32_t mem_clear_loc_end_limit = old_location_start + num_locations;

    // Move the adjacency lists. Make sure that overlapping ranges are handled
    // correctly.
    if (new_location_start < old_location_start)
    {
        // New location before the old location: copy the entries in order
        // to avoid modifying locations that are yet to be copied.
        for (uint32_t loc_offset = 0; loc_offset < num_locations; loc_offset++)
        {
<<<<<<< HEAD
            assert(_final_graph[new_location_start + loc_offset].empty());
            _final_graph[new_location_start + loc_offset].swap(_final_graph[old_location_start + loc_offset]);
            if (_dynamic_index && _filtered_index)
            {
                _pts_to_labels[new_location_start + loc_offset].swap(_pts_to_labels[old_location_start + loc_offset]);
            }
=======
            assert(_graph_store->get_neighbours(new_location_start + loc_offset).empty());
            /* _graph_store->get_neighbours(new_location_start + loc_offset)
                 .swap(_graph_store->get_neighbours(old_location_start +
               loc_offset));*/
            _graph_store->swap_neighbours(new_location_start + loc_offset, old_location_start + loc_offset);
>>>>>>> 881d8dbc
        }

        // If ranges are overlapping, make sure not to clear the newly copied
        // data.
        if (mem_clear_loc_start < new_location_start + num_locations)
        {
            // Clear only after the end of the new range.
            mem_clear_loc_start = new_location_start + num_locations;
        }
    }
    else
    {
        // Old location after the new location: copy from the end of the range
        // to avoid modifying locations that are yet to be copied.
        for (uint32_t loc_offset = num_locations; loc_offset > 0; loc_offset--)
        {
<<<<<<< HEAD
            assert(_final_graph[new_location_start + loc_offset - 1u].empty());
            _final_graph[new_location_start + loc_offset - 1u].swap(_final_graph[old_location_start + loc_offset - 1u]);
            if (_dynamic_index && _filtered_index)
            {
                _pts_to_labels[new_location_start + loc_offset - 1u].swap(
                    _pts_to_labels[old_location_start + loc_offset - 1u]);
            }
=======
            assert(_graph_store->get_neighbours(new_location_start + loc_offset - 1u).empty());
            /*_graph_store->get_neighbours(new_location_start + loc_offset - 1u)
                .swap(_graph_store->get_neighbours(old_location_start + loc_offset -
               1u));*/
            _graph_store->swap_neighbours(new_location_start + loc_offset - 1u, old_location_start + loc_offset - 1u);
>>>>>>> 881d8dbc
        }

        // If ranges are overlapping, make sure not to clear the newly copied
        // data.
        if (mem_clear_loc_end_limit > new_location_start)
        {
            // Clear only up to the beginning of the new range.
            mem_clear_loc_end_limit = new_location_start;
        }
    }
    _data_store->move_vectors(old_location_start, new_location_start, num_locations);
}

template <typename T, typename TagT, typename LabelT> void Index<T, TagT, LabelT>::reposition_frozen_point_to_end()
{
    if (_num_frozen_pts == 0)
        return;

    if (_nd == _max_points)
    {
        diskann::cout << "Not repositioning frozen point as it is already at the end." << std::endl;
        return;
    }

    reposition_points((uint32_t)_nd, (uint32_t)_max_points, (uint32_t)_num_frozen_pts);
    _start = (uint32_t)_max_points;

    // update medoid id's as frozen points are treated as medoid
    if (_filtered_index && _dynamic_index)
    {
        for (auto &[label, medoid_id] : _label_to_medoid_id)
        {
            if (label == _universal_label)
                continue;
            _label_to_medoid_id[label] = (uint32_t)_max_points + (medoid_id - (uint32_t)_nd);
        }
    }
}

template <typename T, typename TagT, typename LabelT> void Index<T, TagT, LabelT>::resize(size_t new_max_points)
{
    const size_t new_internal_points = new_max_points + _num_frozen_pts;
    auto start = std::chrono::high_resolution_clock::now();
    assert(_empty_slots.size() == 0); // should not resize if there are empty slots.

    _data_store->resize((location_t)new_internal_points);
    _graph_store->resize_graph(new_internal_points);
    _locks = std::vector<non_recursive_mutex>(new_internal_points);

    if (_num_frozen_pts != 0)
    {
        reposition_points((uint32_t)_max_points, (uint32_t)new_max_points, (uint32_t)_num_frozen_pts);
        _start = (uint32_t)new_max_points;
    }

    _max_points = new_max_points;
    _empty_slots.reserve(_max_points);
    for (auto i = _nd; i < _max_points; i++)
    {
        _empty_slots.insert((uint32_t)i);
    }

    auto stop = std::chrono::high_resolution_clock::now();
    diskann::cout << "Resizing took: " << std::chrono::duration<double>(stop - start).count() << "s" << std::endl;
}

template <typename T, typename TagT, typename LabelT>
int Index<T, TagT, LabelT>::_insert_point(const DataType &point, const TagType tag)
{
    try
    {
        return this->insert_point(std::any_cast<const T *>(point), std::any_cast<const TagT>(tag));
    }
    catch (const std::bad_any_cast &anycast_e)
    {
        throw new ANNException("Error:Trying to insert invalid data type" + std::string(anycast_e.what()), -1);
    }
    catch (const std::exception &e)
    {
        throw new ANNException("Error:" + std::string(e.what()), -1);
    }
}

template <typename T, typename TagT, typename LabelT>
int Index<T, TagT, LabelT>::_insert_point(const DataType &point, const TagType tag, Labelvector &labels)
{
    try
    {
        return this->insert_point(std::any_cast<const T *>(point), std::any_cast<const TagT>(tag),
                                  labels.get<const std::vector<LabelT>>());
    }
    catch (const std::bad_any_cast &anycast_e)
    {
        throw new ANNException("Error:Trying to insert invalid data type" + std::string(anycast_e.what()), -1);
    }
    catch (const std::exception &e)
    {
        throw new ANNException("Error:" + std::string(e.what()), -1);
    }
}

template <typename T, typename TagT, typename LabelT>
int Index<T, TagT, LabelT>::insert_point(const T *point, const TagT tag)
{
    std::vector<LabelT> no_labels{0};
    return insert_point(point, tag, no_labels);
}

template <typename T, typename TagT, typename LabelT>
int Index<T, TagT, LabelT>::insert_point(const T *point, const TagT tag, const std::vector<LabelT> &labels)
{

    assert(_has_built);
    if (tag == static_cast<TagT>(0))
    {
        throw diskann::ANNException("Do not insert point with tag 0. That is "
                                    "reserved for points hidden "
                                    "from the user.",
                                    -1, __FUNCSIG__, __FILE__, __LINE__);
    }

    std::shared_lock<std::shared_timed_mutex> shared_ul(_update_lock);
    std::unique_lock<std::shared_timed_mutex> tl(_tag_lock);
    std::unique_lock<std::shared_timed_mutex> dl(_delete_lock);

    auto location = reserve_location();
    if (_filtered_index)
    {
        if (labels.empty())
        {
            release_location(location);
            std::cerr << "Error: Can't insert point with tag " + std::to_string(tag) +
                             " . there are no labels for the point."
                      << std::endl;
            return -1;
        }
        _pts_to_labels[location] = labels;

        for (LabelT label : labels)
        {
            if (label != _universal_label && _labels.find(label) == _labels.end())
            {
                if (_frozen_pts_used >= _num_frozen_pts)
                {
                    throw ANNException(
                        "Error: For dynamic filtered index, the number of frozen points should be atleast equal "
                        "to number of unique labels.",
                        -1);
                }

                auto fz_location = (int)(_max_points) + _frozen_pts_used; // as first _fz_point
                _labels.insert(label);
                _label_to_medoid_id[label] = (uint32_t)fz_location;
                _pts_to_labels[fz_location] = {label};
                _data_store->set_vector((location_t)fz_location, point);
                _frozen_pts_used++;
            }
        }
    }

    if (location == -1)
    {
#if EXPAND_IF_FULL
        dl.unlock();
        tl.unlock();
        shared_ul.unlock();

        {
            std::unique_lock<std::shared_timed_mutex> ul(_update_lock);
            tl.lock();
            dl.lock();

            if (_nd >= _max_points)
            {
                auto new_max_points = (size_t)(_max_points * INDEX_GROWTH_FACTOR);
                resize(new_max_points);
            }

            dl.unlock();
            tl.unlock();
            ul.unlock();
        }

        shared_ul.lock();
        tl.lock();
        dl.lock();

        location = reserve_location();
        if (location == -1)
        {
            throw diskann::ANNException("Cannot reserve location even after "
                                        "expanding graph. Terminating.",
                                        -1, __FUNCSIG__, __FILE__, __LINE__);
        }
#else
        return -1;
#endif
    } // cant insert as active pts >= max_pts
    dl.unlock();

    // Insert tag and mapping to location
    if (_enable_tags)
    {
        // if tags are enabled and tag is already inserted. so we can't reuse that tag.
        if (_tag_to_location.find(tag) != _tag_to_location.end())
        {
            release_location(location);
            return -1;
        }

        _tag_to_location[tag] = location;
        _location_to_tag.set(location, tag);
    }
    tl.unlock();

    _data_store->set_vector(location, point); // update datastore

    // Find and add appropriate graph edges
    ScratchStoreManager<InMemQueryScratch<T>> manager(_query_scratch);
    auto scratch = manager.scratch_space();
    std::vector<uint32_t> pruned_list; // it is the set best candidates to connect to this point
    if (_filtered_index)
    {
        // when filtered the best_candidates will share the same label ( label_present > distance)
        search_for_point_and_prune(location, _indexingQueueSize, pruned_list, scratch, true, _filterIndexingQueueSize);
    }
    else
    {
        search_for_point_and_prune(location, _indexingQueueSize, pruned_list, scratch);
    }
    assert(pruned_list.size() > 0); // should find atleast one neighbour (i.e frozen point acting as medoid)

    {
        std::shared_lock<std::shared_timed_mutex> tlock(_tag_lock, std::defer_lock);
        if (_conc_consolidate)
            tlock.lock();

        LockGuard guard(_locks[location]);
        _graph_store->clear_neighbours(location);

        std::vector<uint32_t> neighbor_links;
        for (auto link : pruned_list)
        {
            if (_conc_consolidate)
                if (!_location_to_tag.contains(link))
                    continue;
            neighbor_links.emplace_back(link);
        }
        _graph_store->set_neighbours(location, neighbor_links);
        assert(_graph_store->get_neighbours(location).size() <= _indexingRange);

        if (_conc_consolidate)
            tlock.unlock();
    }

    inter_insert(location, pruned_list, scratch);

    return 0;
}

template <typename T, typename TagT, typename LabelT> int Index<T, TagT, LabelT>::_lazy_delete(const TagType &tag)
{
    try
    {
        return lazy_delete(std::any_cast<const TagT>(tag));
    }
    catch (const std::bad_any_cast &e)
    {
        throw ANNException(std::string("Error: ") + e.what(), -1);
    }
}

template <typename T, typename TagT, typename LabelT>
void Index<T, TagT, LabelT>::_lazy_delete(TagVector &tags, TagVector &failed_tags)
{
    try
    {
        this->lazy_delete(tags.get<const std::vector<TagT>>(), failed_tags.get<std::vector<TagT>>());
    }
    catch (const std::bad_any_cast &e)
    {
        throw ANNException("Error: bad any cast while performing _lazy_delete() " + std::string(e.what()), -1);
    }
    catch (const std::exception &e)
    {
        throw ANNException("Error: " + std::string(e.what()), -1);
    }
}

template <typename T, typename TagT, typename LabelT> int Index<T, TagT, LabelT>::lazy_delete(const TagT &tag)
{
    std::shared_lock<std::shared_timed_mutex> ul(_update_lock);
    std::unique_lock<std::shared_timed_mutex> tl(_tag_lock);
    std::unique_lock<std::shared_timed_mutex> dl(_delete_lock);
    _data_compacted = false;

    if (_tag_to_location.find(tag) == _tag_to_location.end())
    {
        diskann::cerr << "Delete tag not found " << tag << std::endl;
        return -1;
    }
    assert(_tag_to_location[tag] < _max_points);

    const auto location = _tag_to_location[tag];
    _delete_set->insert(location);
    _location_to_tag.erase(location);
    _tag_to_location.erase(tag);
    return 0;
}

template <typename T, typename TagT, typename LabelT>
void Index<T, TagT, LabelT>::lazy_delete(const std::vector<TagT> &tags, std::vector<TagT> &failed_tags)
{
    if (failed_tags.size() > 0)
    {
        throw ANNException("failed_tags should be passed as an empty list", -1, __FUNCSIG__, __FILE__, __LINE__);
    }
    std::shared_lock<std::shared_timed_mutex> ul(_update_lock);
    std::unique_lock<std::shared_timed_mutex> tl(_tag_lock);
    std::unique_lock<std::shared_timed_mutex> dl(_delete_lock);
    _data_compacted = false;

    for (auto tag : tags)
    {
        if (_tag_to_location.find(tag) == _tag_to_location.end())
        {
            failed_tags.push_back(tag);
        }
        else
        {
            const auto location = _tag_to_location[tag];
            _delete_set->insert(location);
            _location_to_tag.erase(location);
            _tag_to_location.erase(tag);
        }
    }
}

template <typename T, typename TagT, typename LabelT> bool Index<T, TagT, LabelT>::is_index_saved()
{
    return _is_saved;
}

template <typename T, typename TagT, typename LabelT>
void Index<T, TagT, LabelT>::_get_active_tags(TagRobinSet &active_tags)
{
    try
    {
        this->get_active_tags(active_tags.get<tsl::robin_set<TagT>>());
    }
    catch (const std::bad_any_cast &e)
    {
        throw ANNException("Error: bad_any cast while performing _get_active_tags() " + std::string(e.what()), -1);
    }
    catch (const std::exception &e)
    {
        throw ANNException("Error :" + std::string(e.what()), -1);
    }
}

template <typename T, typename TagT, typename LabelT>
void Index<T, TagT, LabelT>::get_active_tags(tsl::robin_set<TagT> &active_tags)
{
    active_tags.clear();
    std::shared_lock<std::shared_timed_mutex> tl(_tag_lock);
    for (auto iter : _tag_to_location)
    {
        active_tags.insert(iter.first);
    }
}

template <typename T, typename TagT, typename LabelT> void Index<T, TagT, LabelT>::print_status()
{
    std::shared_lock<std::shared_timed_mutex> ul(_update_lock);
    std::shared_lock<std::shared_timed_mutex> cl(_consolidate_lock);
    std::shared_lock<std::shared_timed_mutex> tl(_tag_lock);
    std::shared_lock<std::shared_timed_mutex> dl(_delete_lock);

    diskann::cout << "------------------- Index object: " << (uint64_t)this << " -------------------" << std::endl;
    diskann::cout << "Number of points: " << _nd << std::endl;
    diskann::cout << "Graph size: " << _graph_store->get_total_points() << std::endl;
    diskann::cout << "Location to tag size: " << _location_to_tag.size() << std::endl;
    diskann::cout << "Tag to location size: " << _tag_to_location.size() << std::endl;
    diskann::cout << "Number of empty slots: " << _empty_slots.size() << std::endl;
    diskann::cout << std::boolalpha << "Data compacted: " << this->_data_compacted << std::endl;
    diskann::cout << "---------------------------------------------------------"
                     "------------"
                  << std::endl;
}

template <typename T, typename TagT, typename LabelT> void Index<T, TagT, LabelT>::count_nodes_at_bfs_levels()
{
    std::unique_lock<std::shared_timed_mutex> ul(_update_lock);

    boost::dynamic_bitset<> visited(_max_points + _num_frozen_pts);

    size_t MAX_BFS_LEVELS = 32;
    auto bfs_sets = new tsl::robin_set<uint32_t>[MAX_BFS_LEVELS];

    bfs_sets[0].insert(_start);
    visited.set(_start);

    for (uint32_t i = (uint32_t)_max_points; i < _max_points + _num_frozen_pts; ++i)
    {
        if (i != _start)
        {
            bfs_sets[0].insert(i);
            visited.set(i);
        }
    }

    for (size_t l = 0; l < MAX_BFS_LEVELS - 1; ++l)
    {
        diskann::cout << "Number of nodes at BFS level " << l << " is " << bfs_sets[l].size() << std::endl;
        if (bfs_sets[l].size() == 0)
            break;
        for (auto node : bfs_sets[l])
        {
            for (auto nghbr : _graph_store->get_neighbours((location_t)node))
            {
                if (!visited.test(nghbr))
                {
                    visited.set(nghbr);
                    bfs_sets[l + 1].insert(nghbr);
                }
            }
        }
    }

    delete[] bfs_sets;
}

// REFACTOR: This should be an OptimizedDataStore class, dummy impl here for
// compiling sake template <typename T, typename TagT, typename LabelT> void
// Index<T, TagT, LabelT>::optimize_index_layout()
//{ // use after build or load
//}

// REFACTOR: This should be an OptimizedDataStore class
template <typename T, typename TagT, typename LabelT> void Index<T, TagT, LabelT>::optimize_index_layout()
{ // use after build or load
    if (_dynamic_index)
    {
        throw diskann::ANNException("Optimize_index_layout not implemented for dyanmic indices", -1, __FUNCSIG__,
                                    __FILE__, __LINE__);
    }

    float *cur_vec = new float[_data_store->get_aligned_dim()];
    std::memset(cur_vec, 0, _data_store->get_aligned_dim() * sizeof(float));
    _data_len = (_data_store->get_aligned_dim() + 1) * sizeof(float);
    _neighbor_len = (_graph_store->get_max_observed_degree() + 1) * sizeof(uint32_t);
    _node_size = _data_len + _neighbor_len;
    _opt_graph = new char[_node_size * _nd];
    DistanceFastL2<T> *dist_fast = (DistanceFastL2<T> *)_data_store->get_dist_fn();
    for (uint32_t i = 0; i < _nd; i++)
    {
        char *cur_node_offset = _opt_graph + i * _node_size;
        _data_store->get_vector(i, (T *)cur_vec);
        float cur_norm = dist_fast->norm((T *)cur_vec, (uint32_t)_data_store->get_aligned_dim());
        std::memcpy(cur_node_offset, &cur_norm, sizeof(float));
        std::memcpy(cur_node_offset + sizeof(float), cur_vec, _data_len - sizeof(float));

        cur_node_offset += _data_len;
        uint32_t k = (uint32_t)_graph_store->get_neighbours(i).size();
        std::memcpy(cur_node_offset, &k, sizeof(uint32_t));
        std::memcpy(cur_node_offset + sizeof(uint32_t), _graph_store->get_neighbours(i).data(), k * sizeof(uint32_t));
        // std::vector<uint32_t>().swap(_graph_store->get_neighbours(i));
        _graph_store->clear_neighbours(i);
    }
    _graph_store->clear_graph();
    _graph_store->resize_graph(0);
    delete[] cur_vec;
}

//  REFACTOR: once optimized layout becomes its own Data+Graph store, we should
//  just invoke regular search
// template <typename T, typename TagT, typename LabelT>
// void Index<T, TagT, LabelT>::search_with_optimized_layout(const T *query,
// size_t K, size_t L, uint32_t *indices)
//{
//}

template <typename T, typename TagT, typename LabelT>
void Index<T, TagT, LabelT>::_search_with_optimized_layout(const DataType &query, size_t K, size_t L, uint32_t *indices)
{
    try
    {
        return this->search_with_optimized_layout(std::any_cast<const T *>(query), K, L, indices);
    }
    catch (const std::bad_any_cast &e)
    {
        throw ANNException("Error: bad any cast while performing "
                           "_search_with_optimized_layout() " +
                               std::string(e.what()),
                           -1);
    }
    catch (const std::exception &e)
    {
        throw ANNException("Error: " + std::string(e.what()), -1);
    }
}

template <typename T, typename TagT, typename LabelT>
void Index<T, TagT, LabelT>::search_with_optimized_layout(const T *query, size_t K, size_t L, uint32_t *indices)
{
    DistanceFastL2<T> *dist_fast = (DistanceFastL2<T> *)_data_store->get_dist_fn();

    NeighborPriorityQueue retset(L);
    std::vector<uint32_t> init_ids(L);

    boost::dynamic_bitset<> flags{_nd, 0};
    uint32_t tmp_l = 0;
    uint32_t *neighbors = (uint32_t *)(_opt_graph + _node_size * _start + _data_len);
    uint32_t MaxM_ep = *neighbors;
    neighbors++;

    for (; tmp_l < L && tmp_l < MaxM_ep; tmp_l++)
    {
        init_ids[tmp_l] = neighbors[tmp_l];
        flags[init_ids[tmp_l]] = true;
    }

    while (tmp_l < L)
    {
        uint32_t id = rand() % _nd;
        if (flags[id])
            continue;
        flags[id] = true;
        init_ids[tmp_l] = id;
        tmp_l++;
    }

    for (uint32_t i = 0; i < init_ids.size(); i++)
    {
        uint32_t id = init_ids[i];
        if (id >= _nd)
            continue;
        _mm_prefetch(_opt_graph + _node_size * id, _MM_HINT_T0);
    }
    L = 0;
    for (uint32_t i = 0; i < init_ids.size(); i++)
    {
        uint32_t id = init_ids[i];
        if (id >= _nd)
            continue;
        T *x = (T *)(_opt_graph + _node_size * id);
        float norm_x = *x;
        x++;
        float dist = dist_fast->compare(x, query, norm_x, (uint32_t)_data_store->get_aligned_dim());
        retset.insert(Neighbor(id, dist));
        flags[id] = true;
        L++;
    }

    while (retset.has_unexpanded_node())
    {
        auto nbr = retset.closest_unexpanded();
        auto n = nbr.id;
        _mm_prefetch(_opt_graph + _node_size * n + _data_len, _MM_HINT_T0);
        neighbors = (uint32_t *)(_opt_graph + _node_size * n + _data_len);
        uint32_t MaxM = *neighbors;
        neighbors++;
        for (uint32_t m = 0; m < MaxM; ++m)
            _mm_prefetch(_opt_graph + _node_size * neighbors[m], _MM_HINT_T0);
        for (uint32_t m = 0; m < MaxM; ++m)
        {
            uint32_t id = neighbors[m];
            if (flags[id])
                continue;
            flags[id] = 1;
            T *data = (T *)(_opt_graph + _node_size * id);
            float norm = *data;
            data++;
            float dist = dist_fast->compare(query, data, norm, (uint32_t)_data_store->get_aligned_dim());
            Neighbor nn(id, dist);
            retset.insert(nn);
        }
    }

    for (size_t i = 0; i < K; i++)
    {
        indices[i] = retset[i].id;
    }
}

/*  Internals of the library */
template <typename T, typename TagT, typename LabelT> const float Index<T, TagT, LabelT>::INDEX_GROWTH_FACTOR = 1.5f;

// EXPORTS
template DISKANN_DLLEXPORT class Index<float, int32_t, uint32_t>;
template DISKANN_DLLEXPORT class Index<int8_t, int32_t, uint32_t>;
template DISKANN_DLLEXPORT class Index<uint8_t, int32_t, uint32_t>;
template DISKANN_DLLEXPORT class Index<float, uint32_t, uint32_t>;
template DISKANN_DLLEXPORT class Index<int8_t, uint32_t, uint32_t>;
template DISKANN_DLLEXPORT class Index<uint8_t, uint32_t, uint32_t>;
template DISKANN_DLLEXPORT class Index<float, int64_t, uint32_t>;
template DISKANN_DLLEXPORT class Index<int8_t, int64_t, uint32_t>;
template DISKANN_DLLEXPORT class Index<uint8_t, int64_t, uint32_t>;
template DISKANN_DLLEXPORT class Index<float, uint64_t, uint32_t>;
template DISKANN_DLLEXPORT class Index<int8_t, uint64_t, uint32_t>;
template DISKANN_DLLEXPORT class Index<uint8_t, uint64_t, uint32_t>;
// Label with short int 2 byte
template DISKANN_DLLEXPORT class Index<float, int32_t, uint16_t>;
template DISKANN_DLLEXPORT class Index<int8_t, int32_t, uint16_t>;
template DISKANN_DLLEXPORT class Index<uint8_t, int32_t, uint16_t>;
template DISKANN_DLLEXPORT class Index<float, uint32_t, uint16_t>;
template DISKANN_DLLEXPORT class Index<int8_t, uint32_t, uint16_t>;
template DISKANN_DLLEXPORT class Index<uint8_t, uint32_t, uint16_t>;
template DISKANN_DLLEXPORT class Index<float, int64_t, uint16_t>;
template DISKANN_DLLEXPORT class Index<int8_t, int64_t, uint16_t>;
template DISKANN_DLLEXPORT class Index<uint8_t, int64_t, uint16_t>;
template DISKANN_DLLEXPORT class Index<float, uint64_t, uint16_t>;
template DISKANN_DLLEXPORT class Index<int8_t, uint64_t, uint16_t>;
template DISKANN_DLLEXPORT class Index<uint8_t, uint64_t, uint16_t>;

template DISKANN_DLLEXPORT std::pair<uint32_t, uint32_t> Index<float, uint64_t, uint32_t>::search<uint64_t>(
    const float *query, const size_t K, const uint32_t L, uint64_t *indices, float *distances);
template DISKANN_DLLEXPORT std::pair<uint32_t, uint32_t> Index<float, uint64_t, uint32_t>::search<uint32_t>(
    const float *query, const size_t K, const uint32_t L, uint32_t *indices, float *distances);
template DISKANN_DLLEXPORT std::pair<uint32_t, uint32_t> Index<uint8_t, uint64_t, uint32_t>::search<uint64_t>(
    const uint8_t *query, const size_t K, const uint32_t L, uint64_t *indices, float *distances);
template DISKANN_DLLEXPORT std::pair<uint32_t, uint32_t> Index<uint8_t, uint64_t, uint32_t>::search<uint32_t>(
    const uint8_t *query, const size_t K, const uint32_t L, uint32_t *indices, float *distances);
template DISKANN_DLLEXPORT std::pair<uint32_t, uint32_t> Index<int8_t, uint64_t, uint32_t>::search<uint64_t>(
    const int8_t *query, const size_t K, const uint32_t L, uint64_t *indices, float *distances);
template DISKANN_DLLEXPORT std::pair<uint32_t, uint32_t> Index<int8_t, uint64_t, uint32_t>::search<uint32_t>(
    const int8_t *query, const size_t K, const uint32_t L, uint32_t *indices, float *distances);
// TagT==uint32_t
template DISKANN_DLLEXPORT std::pair<uint32_t, uint32_t> Index<float, uint32_t, uint32_t>::search<uint64_t>(
    const float *query, const size_t K, const uint32_t L, uint64_t *indices, float *distances);
template DISKANN_DLLEXPORT std::pair<uint32_t, uint32_t> Index<float, uint32_t, uint32_t>::search<uint32_t>(
    const float *query, const size_t K, const uint32_t L, uint32_t *indices, float *distances);
template DISKANN_DLLEXPORT std::pair<uint32_t, uint32_t> Index<uint8_t, uint32_t, uint32_t>::search<uint64_t>(
    const uint8_t *query, const size_t K, const uint32_t L, uint64_t *indices, float *distances);
template DISKANN_DLLEXPORT std::pair<uint32_t, uint32_t> Index<uint8_t, uint32_t, uint32_t>::search<uint32_t>(
    const uint8_t *query, const size_t K, const uint32_t L, uint32_t *indices, float *distances);
template DISKANN_DLLEXPORT std::pair<uint32_t, uint32_t> Index<int8_t, uint32_t, uint32_t>::search<uint64_t>(
    const int8_t *query, const size_t K, const uint32_t L, uint64_t *indices, float *distances);
template DISKANN_DLLEXPORT std::pair<uint32_t, uint32_t> Index<int8_t, uint32_t, uint32_t>::search<uint32_t>(
    const int8_t *query, const size_t K, const uint32_t L, uint32_t *indices, float *distances);

template DISKANN_DLLEXPORT std::pair<uint32_t, uint32_t> Index<float, uint64_t, uint32_t>::search_with_filters<
    uint64_t>(const float *query, const uint32_t &filter_label, const size_t K, const uint32_t L, uint64_t *indices,
              float *distances);
template DISKANN_DLLEXPORT std::pair<uint32_t, uint32_t> Index<float, uint64_t, uint32_t>::search_with_filters<
    uint32_t>(const float *query, const uint32_t &filter_label, const size_t K, const uint32_t L, uint32_t *indices,
              float *distances);
template DISKANN_DLLEXPORT std::pair<uint32_t, uint32_t> Index<uint8_t, uint64_t, uint32_t>::search_with_filters<
    uint64_t>(const uint8_t *query, const uint32_t &filter_label, const size_t K, const uint32_t L, uint64_t *indices,
              float *distances);
template DISKANN_DLLEXPORT std::pair<uint32_t, uint32_t> Index<uint8_t, uint64_t, uint32_t>::search_with_filters<
    uint32_t>(const uint8_t *query, const uint32_t &filter_label, const size_t K, const uint32_t L, uint32_t *indices,
              float *distances);
template DISKANN_DLLEXPORT std::pair<uint32_t, uint32_t> Index<int8_t, uint64_t, uint32_t>::search_with_filters<
    uint64_t>(const int8_t *query, const uint32_t &filter_label, const size_t K, const uint32_t L, uint64_t *indices,
              float *distances);
template DISKANN_DLLEXPORT std::pair<uint32_t, uint32_t> Index<int8_t, uint64_t, uint32_t>::search_with_filters<
    uint32_t>(const int8_t *query, const uint32_t &filter_label, const size_t K, const uint32_t L, uint32_t *indices,
              float *distances);
// TagT==uint32_t
template DISKANN_DLLEXPORT std::pair<uint32_t, uint32_t> Index<float, uint32_t, uint32_t>::search_with_filters<
    uint64_t>(const float *query, const uint32_t &filter_label, const size_t K, const uint32_t L, uint64_t *indices,
              float *distances);
template DISKANN_DLLEXPORT std::pair<uint32_t, uint32_t> Index<float, uint32_t, uint32_t>::search_with_filters<
    uint32_t>(const float *query, const uint32_t &filter_label, const size_t K, const uint32_t L, uint32_t *indices,
              float *distances);
template DISKANN_DLLEXPORT std::pair<uint32_t, uint32_t> Index<uint8_t, uint32_t, uint32_t>::search_with_filters<
    uint64_t>(const uint8_t *query, const uint32_t &filter_label, const size_t K, const uint32_t L, uint64_t *indices,
              float *distances);
template DISKANN_DLLEXPORT std::pair<uint32_t, uint32_t> Index<uint8_t, uint32_t, uint32_t>::search_with_filters<
    uint32_t>(const uint8_t *query, const uint32_t &filter_label, const size_t K, const uint32_t L, uint32_t *indices,
              float *distances);
template DISKANN_DLLEXPORT std::pair<uint32_t, uint32_t> Index<int8_t, uint32_t, uint32_t>::search_with_filters<
    uint64_t>(const int8_t *query, const uint32_t &filter_label, const size_t K, const uint32_t L, uint64_t *indices,
              float *distances);
template DISKANN_DLLEXPORT std::pair<uint32_t, uint32_t> Index<int8_t, uint32_t, uint32_t>::search_with_filters<
    uint32_t>(const int8_t *query, const uint32_t &filter_label, const size_t K, const uint32_t L, uint32_t *indices,
              float *distances);

template DISKANN_DLLEXPORT std::pair<uint32_t, uint32_t> Index<float, uint64_t, uint16_t>::search<uint64_t>(
    const float *query, const size_t K, const uint32_t L, uint64_t *indices, float *distances);
template DISKANN_DLLEXPORT std::pair<uint32_t, uint32_t> Index<float, uint64_t, uint16_t>::search<uint32_t>(
    const float *query, const size_t K, const uint32_t L, uint32_t *indices, float *distances);
template DISKANN_DLLEXPORT std::pair<uint32_t, uint32_t> Index<uint8_t, uint64_t, uint16_t>::search<uint64_t>(
    const uint8_t *query, const size_t K, const uint32_t L, uint64_t *indices, float *distances);
template DISKANN_DLLEXPORT std::pair<uint32_t, uint32_t> Index<uint8_t, uint64_t, uint16_t>::search<uint32_t>(
    const uint8_t *query, const size_t K, const uint32_t L, uint32_t *indices, float *distances);
template DISKANN_DLLEXPORT std::pair<uint32_t, uint32_t> Index<int8_t, uint64_t, uint16_t>::search<uint64_t>(
    const int8_t *query, const size_t K, const uint32_t L, uint64_t *indices, float *distances);
template DISKANN_DLLEXPORT std::pair<uint32_t, uint32_t> Index<int8_t, uint64_t, uint16_t>::search<uint32_t>(
    const int8_t *query, const size_t K, const uint32_t L, uint32_t *indices, float *distances);
// TagT==uint32_t
template DISKANN_DLLEXPORT std::pair<uint32_t, uint32_t> Index<float, uint32_t, uint16_t>::search<uint64_t>(
    const float *query, const size_t K, const uint32_t L, uint64_t *indices, float *distances);
template DISKANN_DLLEXPORT std::pair<uint32_t, uint32_t> Index<float, uint32_t, uint16_t>::search<uint32_t>(
    const float *query, const size_t K, const uint32_t L, uint32_t *indices, float *distances);
template DISKANN_DLLEXPORT std::pair<uint32_t, uint32_t> Index<uint8_t, uint32_t, uint16_t>::search<uint64_t>(
    const uint8_t *query, const size_t K, const uint32_t L, uint64_t *indices, float *distances);
template DISKANN_DLLEXPORT std::pair<uint32_t, uint32_t> Index<uint8_t, uint32_t, uint16_t>::search<uint32_t>(
    const uint8_t *query, const size_t K, const uint32_t L, uint32_t *indices, float *distances);
template DISKANN_DLLEXPORT std::pair<uint32_t, uint32_t> Index<int8_t, uint32_t, uint16_t>::search<uint64_t>(
    const int8_t *query, const size_t K, const uint32_t L, uint64_t *indices, float *distances);
template DISKANN_DLLEXPORT std::pair<uint32_t, uint32_t> Index<int8_t, uint32_t, uint16_t>::search<uint32_t>(
    const int8_t *query, const size_t K, const uint32_t L, uint32_t *indices, float *distances);

template DISKANN_DLLEXPORT std::pair<uint32_t, uint32_t> Index<float, uint64_t, uint16_t>::search_with_filters<
    uint64_t>(const float *query, const uint16_t &filter_label, const size_t K, const uint32_t L, uint64_t *indices,
              float *distances);
template DISKANN_DLLEXPORT std::pair<uint32_t, uint32_t> Index<float, uint64_t, uint16_t>::search_with_filters<
    uint32_t>(const float *query, const uint16_t &filter_label, const size_t K, const uint32_t L, uint32_t *indices,
              float *distances);
template DISKANN_DLLEXPORT std::pair<uint32_t, uint32_t> Index<uint8_t, uint64_t, uint16_t>::search_with_filters<
    uint64_t>(const uint8_t *query, const uint16_t &filter_label, const size_t K, const uint32_t L, uint64_t *indices,
              float *distances);
template DISKANN_DLLEXPORT std::pair<uint32_t, uint32_t> Index<uint8_t, uint64_t, uint16_t>::search_with_filters<
    uint32_t>(const uint8_t *query, const uint16_t &filter_label, const size_t K, const uint32_t L, uint32_t *indices,
              float *distances);
template DISKANN_DLLEXPORT std::pair<uint32_t, uint32_t> Index<int8_t, uint64_t, uint16_t>::search_with_filters<
    uint64_t>(const int8_t *query, const uint16_t &filter_label, const size_t K, const uint32_t L, uint64_t *indices,
              float *distances);
template DISKANN_DLLEXPORT std::pair<uint32_t, uint32_t> Index<int8_t, uint64_t, uint16_t>::search_with_filters<
    uint32_t>(const int8_t *query, const uint16_t &filter_label, const size_t K, const uint32_t L, uint32_t *indices,
              float *distances);
// TagT==uint32_t
template DISKANN_DLLEXPORT std::pair<uint32_t, uint32_t> Index<float, uint32_t, uint16_t>::search_with_filters<
    uint64_t>(const float *query, const uint16_t &filter_label, const size_t K, const uint32_t L, uint64_t *indices,
              float *distances);
template DISKANN_DLLEXPORT std::pair<uint32_t, uint32_t> Index<float, uint32_t, uint16_t>::search_with_filters<
    uint32_t>(const float *query, const uint16_t &filter_label, const size_t K, const uint32_t L, uint32_t *indices,
              float *distances);
template DISKANN_DLLEXPORT std::pair<uint32_t, uint32_t> Index<uint8_t, uint32_t, uint16_t>::search_with_filters<
    uint64_t>(const uint8_t *query, const uint16_t &filter_label, const size_t K, const uint32_t L, uint64_t *indices,
              float *distances);
template DISKANN_DLLEXPORT std::pair<uint32_t, uint32_t> Index<uint8_t, uint32_t, uint16_t>::search_with_filters<
    uint32_t>(const uint8_t *query, const uint16_t &filter_label, const size_t K, const uint32_t L, uint32_t *indices,
              float *distances);
template DISKANN_DLLEXPORT std::pair<uint32_t, uint32_t> Index<int8_t, uint32_t, uint16_t>::search_with_filters<
    uint64_t>(const int8_t *query, const uint16_t &filter_label, const size_t K, const uint32_t L, uint64_t *indices,
              float *distances);
template DISKANN_DLLEXPORT std::pair<uint32_t, uint32_t> Index<int8_t, uint32_t, uint16_t>::search_with_filters<
    uint32_t>(const int8_t *query, const uint16_t &filter_label, const size_t K, const uint32_t L, uint32_t *indices,
              float *distances);
} // namespace diskann<|MERGE_RESOLUTION|>--- conflicted
+++ resolved
@@ -28,47 +28,6 @@
 // Initialize an index with metric m, load the data of type T with filename
 // (bin), and initialize max_points
 template <typename T, typename TagT, typename LabelT>
-<<<<<<< HEAD
-Index<T, TagT, LabelT>::Index(Metric m, const size_t dim, const size_t max_points, const bool dynamic_index,
-                              const IndexWriteParameters &indexParams, const uint32_t initial_search_list_size,
-                              const uint32_t search_threads, const bool enable_tags, const bool concurrent_consolidate,
-                              const bool pq_dist_build, const size_t num_pq_chunks, const bool use_opq)
-    : Index(m, dim, max_points, dynamic_index, enable_tags, concurrent_consolidate, pq_dist_build, num_pq_chunks,
-            use_opq, indexParams.num_frozen_points)
-{
-    if (dynamic_index)
-    {
-        this->enable_delete();
-    }
-    _indexingQueueSize = indexParams.search_list_size;
-    _indexingRange = indexParams.max_degree;
-    _indexingMaxC = indexParams.max_occlusion_size;
-    _indexingAlpha = indexParams.alpha;
-    _filterIndexingQueueSize = indexParams.filter_list_size;
-    _filtered_index = indexParams.has_labels;
-
-    if (dynamic_index && _filtered_index)
-    {
-        _pts_to_labels.resize(_max_points + _num_frozen_pts);
-    }
-
-    uint32_t num_threads_indx = indexParams.num_threads;
-    uint32_t num_scratch_spaces = search_threads + num_threads_indx;
-
-    initialize_query_scratch(num_scratch_spaces, initial_search_list_size, _indexingQueueSize, _indexingRange,
-                             _indexingMaxC, dim);
-}
-
-template <typename T, typename TagT, typename LabelT>
-Index<T, TagT, LabelT>::Index(Metric m, const size_t dim, const size_t max_points, const bool dynamic_index,
-                              const bool enable_tags, const bool concurrent_consolidate, const bool pq_dist_build,
-                              const size_t num_pq_chunks, const bool use_opq, const size_t num_frozen_pts,
-                              const bool init_data_store)
-    : _dist_metric(m), _dim(dim), _max_points(max_points), _num_frozen_pts(num_frozen_pts),
-      _dynamic_index(dynamic_index), _enable_tags(enable_tags), _indexingMaxC(DEFAULT_MAXC), _query_scratch(nullptr),
-      _pq_dist(pq_dist_build), _use_opq(use_opq), _num_pq_chunks(num_pq_chunks),
-      _delete_set(new tsl::robin_set<uint32_t>), _conc_consolidate(concurrent_consolidate)
-=======
 Index<T, TagT, LabelT>::Index(const IndexConfig &index_config, std::unique_ptr<AbstractDataStore<T>> data_store,
                               std::unique_ptr<AbstractGraphStore> graph_store)
     : _dist_metric(index_config.metric), _dim(index_config.dimension), _max_points(index_config.max_points),
@@ -76,7 +35,6 @@
       _enable_tags(index_config.enable_tags), _indexingMaxC(DEFAULT_MAXC), _query_scratch(nullptr),
       _pq_dist(index_config.pq_dist_build), _use_opq(index_config.use_opq), _num_pq_chunks(index_config.num_pq_chunks),
       _delete_set(new tsl::robin_set<uint32_t>), _conc_consolidate(index_config.concurrent_consolidate)
->>>>>>> 881d8dbc
 {
     if (_dynamic_index && !_enable_tags)
     {
@@ -134,29 +92,6 @@
 
     if (_dynamic_index)
     {
-<<<<<<< HEAD
-        this->enable_delete();
-    }
-    if (_dynamic_index && index_config.index_write_params != nullptr)
-    {
-        _indexingQueueSize = index_config.index_write_params->search_list_size;
-        _indexingRange = index_config.index_write_params->max_degree;
-        _indexingMaxC = index_config.index_write_params->max_occlusion_size;
-        _indexingAlpha = index_config.index_write_params->alpha;
-        _filterIndexingQueueSize = index_config.index_write_params->filter_list_size;
-        _filtered_index = index_config.index_write_params->has_labels;
-        uint32_t num_threads_indx = index_config.index_write_params->num_threads;
-        uint32_t num_scratch_spaces = index_config.search_threads + num_threads_indx;
-
-        const size_t total_internal_points = _max_points + _num_frozen_pts;
-        if (_dynamic_index && _filtered_index)
-        {
-            _pts_to_labels.resize(total_internal_points);
-        }
-
-        initialize_query_scratch(num_scratch_spaces, index_config.initial_search_list_size, _indexingQueueSize,
-                                 _indexingRange, _indexingMaxC, _data_store->get_dims());
-=======
         this->enable_delete(); // enable delete by default for dynamic index
         // if write params are not passed, it is inffered that ctor is called by
         // search
@@ -174,7 +109,6 @@
             initialize_query_scratch(num_scratch_spaces, index_config.index_search_params->initial_search_list_size,
                                      _indexingQueueSize, _indexingRange, _indexingMaxC, _data_store->get_dims());
         }
->>>>>>> 881d8dbc
     }
 }
 
@@ -1112,12 +1046,8 @@
 
     prune_neighbors(location, pool, pruned_list, scratch);
 
-<<<<<<< HEAD
-    assert(_final_graph.size() == _max_points + _num_frozen_pts);
-=======
     assert(!pruned_list.empty());
     assert(_graph_store->get_total_points() == _max_points + _num_frozen_pts);
->>>>>>> 881d8dbc
 }
 
 template <typename T, typename TagT, typename LabelT>
@@ -2636,17 +2566,13 @@
             if (new_location[old] != old)
             {
                 assert(new_location[old] < old);
-<<<<<<< HEAD
-                _final_graph[new_location[old]].swap(_final_graph[old]);
+                _graph_store->swap_neighbours(new_location[old], (location_t)old);
+
                 if (_filtered_index)
                 {
                     _pts_to_labels[new_location[old]].swap(_pts_to_labels[old]);
                 }
 
-=======
-                //_graph_store->get_neighbours(new_location[old]).swap(_graph_store->get_neighbours((location_t)old));
-                _graph_store->swap_neighbours(new_location[old], (location_t)old);
->>>>>>> 881d8dbc
                 _data_store->copy_vectors(old, new_location[old], 1);
             }
         }
@@ -2792,51 +2718,36 @@
         // to avoid modifying locations that are yet to be copied.
         for (uint32_t loc_offset = 0; loc_offset < num_locations; loc_offset++)
         {
-<<<<<<< HEAD
-            assert(_final_graph[new_location_start + loc_offset].empty());
-            _final_graph[new_location_start + loc_offset].swap(_final_graph[old_location_start + loc_offset]);
+            assert(_graph_store->get_neighbours(new_location_start + loc_offset).empty());
+            _graph_store->swap_neighbours(new_location_start + loc_offset, old_location_start + loc_offset);
             if (_dynamic_index && _filtered_index)
             {
                 _pts_to_labels[new_location_start + loc_offset].swap(_pts_to_labels[old_location_start + loc_offset]);
             }
-=======
-            assert(_graph_store->get_neighbours(new_location_start + loc_offset).empty());
-            /* _graph_store->get_neighbours(new_location_start + loc_offset)
-                 .swap(_graph_store->get_neighbours(old_location_start +
-               loc_offset));*/
-            _graph_store->swap_neighbours(new_location_start + loc_offset, old_location_start + loc_offset);
->>>>>>> 881d8dbc
-        }
-
-        // If ranges are overlapping, make sure not to clear the newly copied
-        // data.
-        if (mem_clear_loc_start < new_location_start + num_locations)
-        {
-            // Clear only after the end of the new range.
-            mem_clear_loc_start = new_location_start + num_locations;
-        }
-    }
+        }
+    }
+
+    // If ranges are overlapping, make sure not to clear the newly copied
+    // data.
+    if (mem_clear_loc_start < new_location_start + num_locations)
+    {
+        // Clear only after the end of the new range.
+        mem_clear_loc_start = new_location_start + num_locations;
+    }
+
     else
     {
         // Old location after the new location: copy from the end of the range
         // to avoid modifying locations that are yet to be copied.
         for (uint32_t loc_offset = num_locations; loc_offset > 0; loc_offset--)
         {
-<<<<<<< HEAD
-            assert(_final_graph[new_location_start + loc_offset - 1u].empty());
-            _final_graph[new_location_start + loc_offset - 1u].swap(_final_graph[old_location_start + loc_offset - 1u]);
+            assert(_graph_store->get_neighbours(new_location_start + loc_offset - 1u).empty());
+            _graph_store->swap_neighbours(new_location_start + loc_offset - 1u, old_location_start + loc_offset - 1u);
             if (_dynamic_index && _filtered_index)
             {
                 _pts_to_labels[new_location_start + loc_offset - 1u].swap(
                     _pts_to_labels[old_location_start + loc_offset - 1u]);
             }
-=======
-            assert(_graph_store->get_neighbours(new_location_start + loc_offset - 1u).empty());
-            /*_graph_store->get_neighbours(new_location_start + loc_offset - 1u)
-                .swap(_graph_store->get_neighbours(old_location_start + loc_offset -
-               1u));*/
-            _graph_store->swap_neighbours(new_location_start + loc_offset - 1u, old_location_start + loc_offset - 1u);
->>>>>>> 881d8dbc
         }
 
         // If ranges are overlapping, make sure not to clear the newly copied
