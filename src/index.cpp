--- conflicted
+++ resolved
@@ -911,18 +911,14 @@
     std::queue<uint32_t> bfs_queue;
     roaring::Roaring visited;
     std::vector<uint32_t> final_ids;
-    uint32_t final_list_size = 1;
+    uint32_t final_list_size = 2;
 
     // std::cout << "[bfs_filtered] Initial valid_nodes size: " << valid_nodes.size() << std::endl;
-    // uint32_t bfs_level = 0;
+    uint32_t bfs_level = 0;
 
     for (size_t i = 0; i < best_L_nodes.size(); ++i)
     {
         auto nbr = best_L_nodes[i];
-        if(nbr.id >= _max_points + _num_frozen_pts) {
-            // std::cout << "[bfs_filtered] Skipping out of index point: " << curr << std::endl;
-            continue;
-        }
         bfs_queue.push(nbr.id);
         visited.add(nbr.id);
         if (detect_filter_penalty(nbr.id, true, filter_vec) == 0 ) {
@@ -930,19 +926,22 @@
         }
     }  
     
-    // bfs_queue.push(UINT32_MAX);
+    bfs_queue.push(UINT32_MAX);
     
 
     while (!bfs_queue.empty() && final_ids.size() < final_list_size * L) {
         std::uint32_t curr = bfs_queue.front();
         bfs_queue.pop();
         // std::cout << "[bfs_filtered] Processing node: " << curr << std::endl;
-        // if(curr == UINT32_MAX) {
-        //     // bfs_level++;
-        //     bfs_queue.push(UINT32_MAX);
-        //     continue;
-        // }
-    
+        if(curr == UINT32_MAX) {
+            bfs_level++;
+            bfs_queue.push(UINT32_MAX);
+            continue;
+        }
+        if(curr >= _max_points + _num_frozen_pts) {
+            // std::cout << "[bfs_filtered] Skipping out of index point: " << curr << std::endl;
+            continue;
+        }
 
         for (auto &nbr : _graph_store->get_neighbours(curr)) {
             // std::cout << "[bfs_filtered] Checking neighbor: " << nbr << std::endl;
@@ -967,7 +966,7 @@
         }
     }
 
-    // std::cout<<"[bfs_filtered] BFS levels travered: " << bfs_level << std::endl;
+    std::cout<<"[bfs_filtered] BFS levels travered: " << bfs_level << std::endl;
 
     // std::cout << "[bfs_filtered] Final valid_nodes size: " << valid_nodes.size() << std::endl;
     // std::cout << "[bfs_filtered] Final ids: ";
@@ -987,7 +986,12 @@
 {
     T *aligned_query = scratch->aligned_query();
     // init_ids = get_init_ids();
+    roaring::Roaring bfs_visited;
     const std::vector<LabelT> unused_filter_label;
+    std::vector<uint32_t> &id_scratch = scratch->id_scratch();
+    std::vector<uint32_t> new_init_ids;
+    tsl::robin_set<uint32_t> &inserted_into_pool_rs = scratch->inserted_into_pool_rs();
+    roaring::Roaring &inserted_into_pool_bs = scratch->get_valid_bitmap();
     NeighborPriorityQueue &best_L_nodes = scratch->best_l_nodes();
 
     std::set<Neighbor> valid_nodes;
@@ -1004,10 +1008,7 @@
     // std::cout<<std::endl;
     
     
-    // for (int i = 0; i < init_ids.size(); ++i)
-    // {
-    //     best_L_nodes.insert(Neighbor(init_ids[i], 0));
-    // }
+
     std::vector<uint32_t> final_ids = bfs_filtered(best_L_nodes, L, filter_vec);
 
     best_L_nodes.clear();
@@ -2943,7 +2944,6 @@
             /* if (_dynamic_index) */
             /*     tl.unlock(); */
 
-<<<<<<< HEAD
             if (cand.size() > 0)
             {
                 init_ids.insert(init_ids.end(), cand.begin(), cand.end());
@@ -2958,8 +2958,6 @@
                 init_ids.emplace_back(_start);
              }
 
-=======
->>>>>>> 573e23c0
             local_print = true;
             if (print_qstats)
             {
