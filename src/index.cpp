--- conflicted
+++ resolved
@@ -600,10 +600,6 @@
         _label_map = load_label_map(labels_map_file);
         this->_table_stats.label_count = _label_map.size();
         
-<<<<<<< HEAD
-        parse_label_file_in_bitset(labels_file, label_num_pts, _label_map.size());
-        assert(label_num_pts == data_file_num_pts);
-=======
         label_helper().parse_label_file_in_bitset(
             labels_file, 
             label_num_pts, 
@@ -611,8 +607,7 @@
             _bitmask_buf,
             _table_stats);
         
-        assert(label_num_pts == data_file_num_pts - _num_frozen_pts);
->>>>>>> aab1e6f0
+        assert(label_num_pts == data_file_num_pts);
         this->_table_stats.label_mem_usage = _bitmask_buf._buf.size() * sizeof(std::uint64_t);
         if (file_exists(labels_to_medoids))
         {
@@ -2018,125 +2013,6 @@
 }
 
 template <typename T, typename TagT, typename LabelT>
-<<<<<<< HEAD
-void Index<T, TagT, LabelT>::parse_label_file_in_bitset(const std::string& label_file, size_t& num_points, size_t num_labels)
-{
-    std::ifstream infile(label_file, std::ios::binary);
-    if (infile.fail())
-    {
-        throw diskann::ANNException(std::string("Failed to open file ") + label_file, -1);
-    }
-    infile.seekg(0, std::ios::end);
-    size_t file_size = infile.tellg();
-
-    std::string buffer(file_size, ' ');
-
-    infile.seekg(0, std::ios::beg);
-    infile.read(&buffer[0], file_size);
-    infile.close();
-
-    unsigned line_cnt = 0;
-
-    size_t cur_pos = 0;
-    size_t next_pos = 0;
-    while (cur_pos < file_size && cur_pos != std::string::npos)
-    {
-        next_pos = buffer.find('\n', cur_pos);
-        if (next_pos == std::string::npos)
-        {
-            break;
-        }
-
-        cur_pos = next_pos + 1;
-
-        line_cnt++;
-    }
-
-    // label is counting by 1, so additional 1 bit is needed
-    _bitmask_buf._bitmask_size = simple_bitmask::get_bitmask_size(num_labels + 1);
-    if (_dynamic_index)
-    {
-        _bitmask_buf._buf.resize(_max_points * _bitmask_buf._bitmask_size, 0);
-    }
-    else
-    {
-        _bitmask_buf._buf.resize(line_cnt * _bitmask_buf._bitmask_size, 0);
-    }
-    
-    infile.clear();
-    infile.seekg(0, std::ios::beg);
-    line_cnt = 0;
-
-    std::string label_str;
-    cur_pos = 0;
-    next_pos = 0;
-    while (cur_pos < file_size && cur_pos != std::string::npos)
-    {
-        next_pos = buffer.find('\n', cur_pos);
-        if (next_pos == std::string::npos)
-        {
-            break;
-        }
-
-        size_t lbl_pos = cur_pos;
-        size_t next_lbl_pos = 0;
-        while (lbl_pos < next_pos && lbl_pos != std::string::npos)
-        {
-            next_lbl_pos = search_string_range(buffer, ',', lbl_pos, next_pos);
-            if (next_lbl_pos == std::string::npos) // the last label in the whole file
-            {
-                next_lbl_pos = next_pos;
-            }
-
-            if (next_lbl_pos > next_pos) // the last label in one line
-            {
-                next_lbl_pos = next_pos;
-            }
-
-            label_str.assign(buffer.c_str() + lbl_pos, next_lbl_pos - lbl_pos);
-            if (label_str[label_str.length() - 1] == '\t')
-            {
-                label_str.erase(label_str.length() - 1);
-            }
-
-            LabelT token_as_num = (LabelT)std::stoul(label_str);
-            simple_bitmask bm(_bitmask_buf.get_bitmask(line_cnt), _bitmask_buf._bitmask_size);
-            bm.set(token_as_num);
-            _labels.insert(token_as_num);
-            _table_stats.label_total_count++;
-
-            lbl_pos = next_lbl_pos + 1;
-        }
-
-        cur_pos = next_pos + 1;
-
-        line_cnt++;
-    }
-
-    //while (std::getline(infile, line))
-    //{
-    //    std::istringstream iss(line);
-    //    std::vector<LabelT> lbls(0);
-    //    getline(iss, token, '\t');
-    //    std::istringstream new_iss(token);
-    //    while (getline(new_iss, token, ','))
-    //    {
-    //        token.erase(std::remove(token.begin(), token.end(), '\n'), token.end());
-    //        token.erase(std::remove(token.begin(), token.end(), '\r'), token.end());
-    //        LabelT token_as_num = std::stoul(token);
-    //        simple_bitmask bm(_bitmask_buf.get_bitmask(line_cnt), _bitmask_buf._bitmask_size);
-    //        bm.set(token_as_num);
-    //        _labels.insert(token_as_num);
-    //    }
-    //    line_cnt++;
-    //}
-    num_points = (size_t)line_cnt;
-    diskann::cout << "Identified " << _labels.size() << " distinct label(s)" << std::endl;
-}
-
-template <typename T, typename TagT, typename LabelT>
-=======
->>>>>>> aab1e6f0
 void Index<T, TagT, LabelT>::_set_universal_label(const LabelType universal_label)
 {
     this->set_universal_label(std::any_cast<const LabelT>(universal_label));
