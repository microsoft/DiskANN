#include "index_factory.h"

namespace diskann
{

IndexFactory::IndexFactory(const IndexConfig &config) : _config(std::make_unique<IndexConfig>(config))
{
    check_config();
}

std::unique_ptr<AbstractIndex> IndexFactory::create_instance()
{
    return create_instance(_config->data_type, _config->tag_type, _config->label_type);
}

void IndexFactory::check_config()
{
    if (_config->dynamic_index && !_config->enable_tags)
    {
        throw ANNException("ERROR: Dynamic Indexing must have tags enabled.", -1, __FUNCSIG__, __FILE__, __LINE__);
    }

    if (_config->pq_dist_build)
    {
        if (_config->dynamic_index)
            throw ANNException("ERROR: Dynamic Indexing not supported with PQ distance based "
                               "index construction",
                               -1, __FUNCSIG__, __FILE__, __LINE__);
        if (_config->metric == diskann::Metric::INNER_PRODUCT)
            throw ANNException("ERROR: Inner product metrics not yet supported "
                               "with PQ distance "
                               "base index",
                               -1, __FUNCSIG__, __FILE__, __LINE__);
    }

    if (_config->data_type != "float" && _config->data_type != "uint8" && _config->data_type != "int8")
    {
        throw ANNException("ERROR: invalid data type : + " + _config->data_type +
                               " is not supported. please select from [float, int8, uint8]",
                           -1);
    }

    if (_config->tag_type != "int32" && _config->tag_type != "uint32" && _config->tag_type != "int64" &&
        _config->tag_type != "uint64")
    {
        throw ANNException("ERROR: invalid data type : + " + _config->tag_type +
                               " is not supported. please select from [int32, uint32, int64, uint64]",
                           -1);
    }
}

template <typename T>
std::unique_ptr<AbstractDataStore<T>> IndexFactory::construct_datastore(DataStoreStrategy strategy, size_t num_points,
                                                                        size_t dimension, Metric m)
{
    std::unique_ptr<Distance<T>> distance;
    switch (strategy)
    {
<<<<<<< HEAD
    case DataStoreStrategy::MEMORY:
        if (_config->metric == diskann::Metric::COSINE && std::is_same<T, float>::value)
=======
    case MEMORY:
        if (m == diskann::Metric::COSINE && std::is_same<T, float>::value)
>>>>>>> 3574428c
        {
            distance.reset((Distance<T> *)new AVXNormalizedCosineDistanceFloat());
            return std::make_unique<diskann::InMemDataStore<T>>((location_t)num_points, dimension, std::move(distance));
        }
        else
        {
            distance.reset((Distance<T> *)get_distance_function<T>(m));
            return std::make_unique<diskann::InMemDataStore<T>>((location_t)num_points, dimension, std::move(distance));
        }
        break;
    default:
        break;
    }
    return nullptr;
}

std::unique_ptr<AbstractGraphStore> IndexFactory::construct_graphstore(GraphStoreStrategy strategy, size_t size)
{
    auto max_degree_to_use = _config->index_write_params != nullptr ? _config->index_write_params->max_degree : 0;
    switch (strategy)
    {
    case GraphStoreStrategy::MEMORY:
        return std::make_unique<InMemGraphStore>(size,
                                                 (size_t)(max_degree_to_use * defaults::GRAPH_SLACK_FACTOR * 1.05));
    default:
        throw ANNException("Error : Current GraphStoreStratagy is not supported.", -1);
    }
}

template <typename data_type, typename tag_type, typename label_type>
std::unique_ptr<AbstractIndex> IndexFactory::create_instance()
{
    size_t num_points = _config->max_points + _config->num_frozen_pts;
    size_t dim = _config->dimension;
<<<<<<< HEAD
    auto data_store = construct_datastore<data_type>(_config->data_strategy, num_points, dim);
    auto graph_store = construct_graphstore(_config->graph_strategy, num_points + _config->num_frozen_pts);
    return std::make_unique<diskann::Index<data_type, tag_type, label_type>>(*_config, std::move(data_store),
                                                                             std::move(graph_store));
=======
    // auto graph_store = construct_graphstore(_config->graph_strategy, num_points);
    auto data_store =
        IndexFactory::construct_datastore<data_type>(_config->data_strategy, num_points, dim, _config->metric);
    return std::make_unique<diskann::Index<data_type, tag_type, label_type>>(*_config, std::move(data_store));
>>>>>>> 3574428c
}

std::unique_ptr<AbstractIndex> IndexFactory::create_instance(const std::string &data_type, const std::string &tag_type,
                                                             const std::string &label_type)
{
    if (data_type == std::string("float"))
    {
        return create_instance<float>(tag_type, label_type);
    }
    else if (data_type == std::string("uint8"))
    {
        return create_instance<uint8_t>(tag_type, label_type);
    }
    else if (data_type == std::string("int8"))
    {
        return create_instance<int8_t>(tag_type, label_type);
    }
    else
        throw ANNException("Error: unsupported data_type please choose from [float/int8/uint8]", -1);
}

template <typename data_type>
std::unique_ptr<AbstractIndex> IndexFactory::create_instance(const std::string &tag_type, const std::string &label_type)
{
    if (tag_type == std::string("int32"))
    {
        return create_instance<data_type, int32_t>(label_type);
    }
    else if (tag_type == std::string("uint32"))
    {
        return create_instance<data_type, uint32_t>(label_type);
    }
    else if (tag_type == std::string("int64"))
    {
        return create_instance<data_type, int64_t>(label_type);
    }
    else if (tag_type == std::string("uint64"))
    {
        return create_instance<data_type, uint64_t>(label_type);
    }
    else
        throw ANNException("Error: unsupported tag_type please choose from [int32/uint32/int64/uint64]", -1);
}

template <typename data_type, typename tag_type>
std::unique_ptr<AbstractIndex> IndexFactory::create_instance(const std::string &label_type)
{
    if (label_type == std::string("uint16") || label_type == std::string("ushort"))
    {
        return create_instance<data_type, tag_type, uint16_t>();
    }
    else if (label_type == std::string("uint32") || label_type == std::string("uint"))
    {
        return create_instance<data_type, tag_type, uint32_t>();
    }
    else
        throw ANNException("Error: unsupported label_type please choose from [uint/ushort]", -1);
}

template DISKANN_DLLEXPORT std::unique_ptr<AbstractDataStore<uint8_t>> IndexFactory::construct_datastore(
    DataStoreStrategy stratagy, size_t num_points, size_t dimension, Metric m);
template DISKANN_DLLEXPORT std::unique_ptr<AbstractDataStore<int8_t>> IndexFactory::construct_datastore(
    DataStoreStrategy stratagy, size_t num_points, size_t dimension, Metric m);
template DISKANN_DLLEXPORT std::unique_ptr<AbstractDataStore<float>> IndexFactory::construct_datastore(
    DataStoreStrategy stratagy, size_t num_points, size_t dimension, Metric m);

} // namespace diskann<|MERGE_RESOLUTION|>--- conflicted
+++ resolved
@@ -56,13 +56,8 @@
     std::unique_ptr<Distance<T>> distance;
     switch (strategy)
     {
-<<<<<<< HEAD
-    case DataStoreStrategy::MEMORY:
-        if (_config->metric == diskann::Metric::COSINE && std::is_same<T, float>::value)
-=======
     case MEMORY:
         if (m == diskann::Metric::COSINE && std::is_same<T, float>::value)
->>>>>>> 3574428c
         {
             distance.reset((Distance<T> *)new AVXNormalizedCosineDistanceFloat());
             return std::make_unique<diskann::InMemDataStore<T>>((location_t)num_points, dimension, std::move(distance));
@@ -97,17 +92,10 @@
 {
     size_t num_points = _config->max_points + _config->num_frozen_pts;
     size_t dim = _config->dimension;
-<<<<<<< HEAD
     auto data_store = construct_datastore<data_type>(_config->data_strategy, num_points, dim);
     auto graph_store = construct_graphstore(_config->graph_strategy, num_points + _config->num_frozen_pts);
     return std::make_unique<diskann::Index<data_type, tag_type, label_type>>(*_config, std::move(data_store),
                                                                              std::move(graph_store));
-=======
-    // auto graph_store = construct_graphstore(_config->graph_strategy, num_points);
-    auto data_store =
-        IndexFactory::construct_datastore<data_type>(_config->data_strategy, num_points, dim, _config->metric);
-    return std::make_unique<diskann::Index<data_type, tag_type, label_type>>(*_config, std::move(data_store));
->>>>>>> 3574428c
 }
 
 std::unique_ptr<AbstractIndex> IndexFactory::create_instance(const std::string &data_type, const std::string &tag_type,
