--- conflicted
+++ resolved
@@ -399,13 +399,8 @@
         continue;
       else
         visited.insert(id);
-<<<<<<< HEAD
-      init_ids.push_back(id);
-    }    
-=======
       init_ids.emplace_back(id);
     }
->>>>>>> 01e12fef
 
     /* compare distance of all points in init_ids with query, and put the id with distance
      * in retset
@@ -453,13 +448,8 @@
           float dist = distance_->compare(
 					  query, data_ + dimension_ * (size_t) id, (unsigned) dimension_);
           Neighbor nn(id, dist, true);
-<<<<<<< HEAD
-          fullset.push_back(nn); // Add everything checked into fullset
-          if (dist >= retset[l - 1].distance) // if distance is larger than largest distance in retset, don't add
-=======
           fullset.emplace_back(nn);
           if (dist >= retset[l - 1].distance)
->>>>>>> 01e12fef
             continue;
 	  
 	  // if distance is smaller than largest, add to retset, keep it sorted
@@ -784,12 +774,8 @@
     /* sort the pool based on distance to query */
     std::sort(pool.begin(), pool.end());
     unsigned start = (pool[0].id == q) ? 1 : 0;
-<<<<<<< HEAD
     /* put the first node in start. This will be nearest neighbor to q */
-    result.push_back(pool[start]);
-=======
     result.emplace_back(pool[start]);
->>>>>>> 01e12fef
 
     while (result.size() < range && (++start) < pool.size() && start < maxc) {
       auto &p = pool[start];
@@ -862,13 +848,8 @@
     cut_graph_[q].clear();
     assert(result.size() <= range);
     for (auto iter : result) {
-<<<<<<< HEAD
-      assert(iter.id < nd_);      
-      cut_graph_[q].push_back(SimpleNeighbor(iter.id, iter.distance));
-=======
       assert(iter.id < nd_);
       cut_graph_[q].emplace_back(SimpleNeighbor(iter.id, iter.distance));
->>>>>>> 01e12fef
     }
   }
 
@@ -917,26 +898,18 @@
 
         assert(des_pool.size() == range);
         graph_copy = des_pool;
-<<<<<<< HEAD
-        graph_copy.push_back(n);
+        graph_copy.emplace_back(n);
 	/* at this point, graph_copy contains the neighbors of neighbor of n, 
 	 * and also contains n 
 	 */
-=======
-        graph_copy.emplace_back(n);
->>>>>>> 01e12fef
       }  // des lock is released by this point
 
       assert(graph_copy.size() == 1 + range);
       {
         vecNgh temp_pool;
         for (auto node : graph_copy)
-<<<<<<< HEAD
 	  /* temp_pool contains distance of each node in graph_copy, from neighbor of n */
-          temp_pool.push_back(SimpleNeighbor(
-=======
           temp_pool.emplace_back(SimpleNeighbor(
->>>>>>> 01e12fef
               node,
               distance_->compare(data_ + dimension_ * (size_t) node,
                                  data_ + dimension_ * (size_t) des.id,
@@ -1144,11 +1117,7 @@
           final_graph_[node].reserve(is_inner[node] ? inner_range : range); // What is inner_range?
           assert(!cut_graph_[node].empty());
           for (auto link : cut_graph_[node]) {
-<<<<<<< HEAD
-            final_graph_[node].push_back(link.id);  // add all neighbors in cut_graph_[node] to final_graph_[node]
-=======
             final_graph_[node].emplace_back(link.id);
->>>>>>> 01e12fef
             assert(link.id >= 0 && link.id < nd_);
           }
           assert(final_graph_[node].size() <= is_inner[node] ? inner_range
@@ -1285,13 +1254,8 @@
     for (auto iter : ep_neighbors) {
       if (init_ids.size() >= L)
         break;
-<<<<<<< HEAD
-      init_ids.push_back(iter.id); // Add the neighbors to init_ids
+      init_ids.emplace_back(iter.id); // Add the neighbors to init_ids
       visited.insert(iter.id); // Add the neighbors to visited list
-=======
-      init_ids.emplace_back(iter.id);
-      visited.insert(iter.id);
->>>>>>> 01e12fef
     }
 
     //      visited.insert(ep_);
@@ -1373,11 +1337,7 @@
           } else {
             visited.insert(id); // Add each unique neighbor to visited
           }
-<<<<<<< HEAD
-          unique_nbrs.push_back(id); // add each neighbor to unique_nbrs
-=======
-          unique_nbrs.emplace_back(id);
->>>>>>> 01e12fef
+          unique_nbrs.emplace_back(id); // add each neighbor to unique_nbrs
         }
       }
       auto last_iter = std::unique(unique_nbrs.begin(), unique_nbrs.end());
