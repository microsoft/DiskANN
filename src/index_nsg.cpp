--- conflicted
+++ resolved
@@ -355,15 +355,9 @@
     float *center = new float[dimension_]();
     for (size_t j = 0; j < dimension_; j++)
       center[j] = 0;
-<<<<<<< HEAD
     for (size_t i = 0; i < nd_; i++) {
       for (size_t j = 0; j < dimension_; j++) {
 	center[j] += data_[i * dimension_ + j];
-=======
-    for (unsigned i = 0; i < nd_; i++) {
-      for (unsigned j = 0; j < dimension_; j++) {
-        center[j] += data_[i * dimension_ + j];
->>>>>>> c61aca25
       }
     }
     for (size_t j = 0; j < dimension_; j++) {
@@ -373,45 +367,24 @@
     // compute all to one distance
     float * distances = new float[nd_]();
 #pragma omp parallel for schedule(static, 65536)
-<<<<<<< HEAD
-    for(size_t i=0;i<nd_;i++){
+    for (size_t i = 0; i < nd_; i++) {
       // extract point and distance reference
-      float &dist = distances[i];
-      const float* cur_vec = data_ + ((size_t)i * (size_t)dimension_);
+      float &      dist = distances[i];
+      const float *cur_vec = data_ + (i * (size_t) dimension_);
       dist = 0;
       float diff = 0;
-      for(size_t j=0;j<dimension_;j++){
-	diff = (center[j] - cur_vec[j]) *(center[j] - cur_vec[j]);
-	dist += diff;
+      for (size_t j = 0; j < dimension_; j++) {
+        diff = (center[j] - cur_vec[j]) * (center[j] - cur_vec[j]);
+        dist += diff;
       }
     }
     // find imin
     size_t min_idx = 0;
     float min_dist = distances[0];
-    for(size_t i=1;i<nd_;i++){
-      if (distances[i] < min_dist){
-	min_idx = i;
-	min_dist = distances[i];
-=======
-    for (unsigned i = 0; i < nd_; i++) {
-      // extract point and distance reference
-      float &      dist = distances[i];
-      const float *cur_vec = data_ + (i * dimension_);
-      dist = 0;
-      float diff = 0;
-      for (unsigned j = 0; j < dimension_; j++) {
-        diff = (center[j] - cur_vec[j]) * (center[j] - cur_vec[j]);
-        dist += diff;
-      }
-    }
-    // find imin
-    unsigned min_idx = 0;
-    float    min_dist = distances[0];
-    for (unsigned i = 1; i < nd_; i++) {
+    for (size_t i = 1; i < nd_; i++) {
       if (distances[i] < min_dist) {
         min_idx = i;
         min_dist = distances[i];
->>>>>>> c61aca25
       }
     }
     ep_ = min_idx;
@@ -562,48 +535,26 @@
     unsigned                range = parameters.Get<unsigned>("R");
     std::vector<std::mutex> locks(nd_);
 
-    //#pragma omp parallel
     {
-<<<<<<< HEAD
-      //unsigned cnt = 0;
-
       #define PAR_BLOCK_SZ 65536
       int nblocks = nd_ % PAR_BLOCK_SZ == 0 ? nd_/PAR_BLOCK_SZ : (nd_/PAR_BLOCK_SZ) + 1;
+      
 #pragma omp parallel for schedule(static, 1)
       for (int block = 0; block < nblocks; ++block) {
         std::vector <Neighbor> pool, tmp;
-        boost::dynamic_bitset<> flags{nd_, 0};
+        //boost::dynamic_bitset<> flags{nd_, 0};
+	tsl::robin_set<unsigned> visited;
 
         for (unsigned n = block * PAR_BLOCK_SZ; n < nd_ && n < (block+1) * PAR_BLOCK_SZ; ++n) {       
           pool.clear();
           tmp.clear();
-          flags.reset();
-          get_neighbors(data_ + dimension_ * n, parameters, flags, tmp, pool);
-          sync_prune(n, pool, parameters, flags, cut_graph_);
-          /*cnt++;
-            if(cnt % step_size == 0){
-            LockGuard g(progress_lock);
-            std::cout<<progress++ <<"/"<< percent << " completed" << std::endl;
-            }*/
+          visited.reset();
+	  
+          get_neighbors(data_ + dimension_ * n, parameters, visited, tmp, pool);
+          sync_prune(n, pool, parameters, visited, cut_graph_);
+
           if (n % 10000 == 0)
             std::cout << n << std::endl;
-=======
-      unsigned                 cnt = 0;
-      std::vector<Neighbor>    pool, tmp;
-      tsl::robin_set<unsigned> visited;
-#pragma omp for schedule(dynamic, 100)
-      for (unsigned n = 0; n < nd_; ++n) {
-        pool.clear();
-        tmp.clear();
-        visited.clear();
-        get_neighbors(data_ + dimension_ * n, parameters, visited, tmp, pool);
-        sync_prune(n, pool, parameters, visited, cut_graph_);
-        cnt++;
-        if (cnt % step_size == 0) {
-          LockGuard g(progress_lock);
-          std::cout << progress++ << "/" << percent << " completed"
-                    << std::endl;
->>>>>>> c61aca25
         }
       }
 
@@ -650,13 +601,8 @@
       }
     }
 
-<<<<<<< HEAD
     //tree_grow(parameters);
-    
-=======
-    tree_grow(parameters);
-
->>>>>>> c61aca25
+
     avg /= 1.0 * nd_;
     std::cout << "Degree: max:" << max << "  avg:" << avg << "  min:" << min
               << "  count:" << cnt << "\n";
