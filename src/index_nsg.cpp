--- conflicted
+++ resolved
@@ -1290,20 +1290,14 @@
     delete[] cut_graph_;
   }
 
-<<<<<<< HEAD
+  template<typename T, typename TagT>
+  void IndexNSG<T, TagT>::set_data(const T *data) {
+    _data = data;
+  }
+
   template<typename T, typename TagT>
   void IndexNSG<T, TagT>::build(const T *data, Parameters &parameters,
                                 const std::vector<TagT> &tags) {
-=======
-  template<typename T>
-  void IndexNSG<T>::SetData(const T* data) {
-  data_ = data;
-  }
-
-  template<typename T>
-  void IndexNSG<T>::BuildRandomHierarchical(const T *   data,
-                                            Parameters &parameters) {
->>>>>>> 9fe04f77
     unsigned range = parameters.Get<unsigned>("R");
     _data = data;
 
