#include "efanna2e/index_nsg.h"

#include <omp.h>
#include <chrono>
#include <cmath>
#include <iterator>
#include "efanna2e/exceptions.h"
#include "efanna2e/parameters.h"

#include <map>
#include "tsl/robin_set.h"

namespace efanna2e {
#define _CONTROL_NUM 100
#define MAX_START_POINTS 100

  IndexNSG::IndexNSG(const size_t dimension, const size_t n, Metric m,
                     Index *initializer)
      : Index(dimension, n, m), initializer_{initializer} {
  }

  IndexNSG::~IndexNSG() {
  }

  void IndexNSG::Save(const char *filename) {
    std::ofstream out(filename, std::ios::binary | std::ios::out);
    assert(final_graph_.size() == nd_);

    long long total_gr_edges = 0;
    out.write((char *) &width, sizeof(unsigned));
    out.write((char *) &ep_, sizeof(unsigned));
    for (unsigned i = 0; i < nd_; i++) {
      unsigned GK = (unsigned) final_graph_[i].size();
      out.write((char *) &GK, sizeof(unsigned));
      out.write((char *) final_graph_[i].data(), GK * sizeof(unsigned));
      total_gr_edges += GK;
    }
    out.close();

    std::cout << "Avg degree: " << ((float) total_gr_edges) / ((float) nd_)
              << std::endl;
  }

  void IndexNSG::Load(const char *filename) {
    std::ifstream in(filename, std::ios::binary);
    in.read((char *) &width, sizeof(unsigned));
    in.read((char *) &ep_, sizeof(unsigned));
    // width=100;
    size_t cc = 0; unsigned nodes=0;
    while (!in.eof()) {
      unsigned k;
      in.read((char *) &k, sizeof(unsigned));
      if (in.eof())
        break;
      cc += k; ++nodes;
      std::vector<unsigned> tmp(k);
      in.read((char *) tmp.data(), k * sizeof(unsigned));
      final_graph_.push_back(tmp);

      if(nodes % 1000000 == 0)
	std::cout << "Loaded " << nodes << " nodes, and "
		  << cc << " neighbors" << std::endl;
    }
    cc /= nd_;
    // std::cout<<cc<<std::endl;
  }

  void IndexNSG::Load_nn_graph(const char *filename) {
    std::ifstream in(filename, std::ios::binary);
    unsigned      k;
    in.read((char *) &k, sizeof(unsigned));
    in.seekg(0, std::ios::end);
    std::ios::pos_type ss = in.tellg();
    size_t             fsize = (size_t) ss;
    size_t             num = (unsigned) (fsize / (k + 1) / 4);
    in.seekg(0, std::ios::beg);

    final_graph_.resize(num);
    final_graph_.reserve(num);
    unsigned kk = (k + 3) / 4 * 4;
    for (size_t i = 0; i < num; i++) {
      in.seekg(4, std::ios::cur);
      final_graph_[i].resize(k);
      final_graph_[i].reserve(kk);
      in.read((char *) final_graph_[i].data(), k * sizeof(unsigned));
    }
    in.close();
    ep_ = 0;
    std::cout << "Loaded EFANNA graph. Set ep_ to 0" << std::endl;
  }

  void IndexNSG::get_neighbors(const float *query, const Parameters &parameter,
                               std::vector<Neighbor> &retset,
                               std::vector<Neighbor> &fullset) {
    unsigned L = parameter.Get<unsigned>("L");

    retset.resize(L + 1);
    std::vector<unsigned> init_ids(L);
    // initializer_->Search(query, nullptr, L, parameter, init_ids.data());

    tsl::robin_set<unsigned> visited(10 * L);
    L = 0;
    for (unsigned i = 0; i < init_ids.size() && i < final_graph_[ep_].size();
         i++) {
      init_ids[i] = final_graph_[ep_][i];
      visited.insert(init_ids[i]);
      L++;
    }
    while (L < init_ids.size()) {
      unsigned id = rand() % nd_;
      if (visited.find(id) != visited.end())
        continue;
      else
        visited.insert(id);
      init_ids[L] = id;
      L++;
    }

    L = 0;
    for (unsigned i = 0; i < init_ids.size(); i++) {
      unsigned id = init_ids[i];
      if (id >= nd_)
        continue;
      float dist = distance_->compare(data_ + dimension_ * (size_t) id, query,
                                      (unsigned) dimension_);
      retset[i] = Neighbor(id, dist, true);
      L++;
    }

    std::sort(retset.begin(), retset.begin() + L);
    int k = 0;
    while (k < (int) L) {
      int nk = L;

      if (retset[k].flag) {
        retset[k].flag = false;
        unsigned n = retset[k].id;

        for (unsigned m = 0; m < final_graph_[n].size(); ++m) {
          unsigned id = final_graph_[n][m];
          if (visited.find(id) != visited.end())
            continue;
          else
            visited.insert(id);

          float dist = distance_->compare(
              query, data_ + dimension_ * (size_t) id, (unsigned) dimension_);
          Neighbor nn(id, dist, true);
          fullset.push_back(nn);
          if (dist >= retset[L - 1].distance)
            continue;
          int r = InsertIntoPool(retset.data(), L, nn);

          if (L + 1 < retset.size())
            ++L;
          if (r < nk)
            nk = r;
        }
      }
      if (nk <= k)
        k = nk;
      else
        ++k;
    }
  }

  void IndexNSG::reachable_bfs(const unsigned start_node,
                               std::vector<tsl::robin_set<unsigned>> &bfs_order,
                               bool *                                 visited) {
    auto &                    nsg = final_graph_;
    tsl::robin_set<unsigned> *cur_level = new tsl::robin_set<unsigned>();
    tsl::robin_set<unsigned> *prev_level = new tsl::robin_set<unsigned>();
    prev_level->insert(start_node);
    visited[start_node] = true;
    unsigned level = 0;
    unsigned nsg_size = nsg.size();
    while (true) {
      // clear state
      cur_level->clear();

      // select candidates
      for (auto id : *prev_level) {
        for (const auto &nbr : nsg[id]) {
          if (nbr >= nsg_size) {
            std::cerr << "invalid" << std::endl;
          }
          if (!visited[nbr]) {
            cur_level->insert(nbr);
            visited[nbr] = true;
          }
        }
      }

      if (cur_level->empty()) {
        break;
      }

      std::cerr << "Level #" << level << " : " << cur_level->size() << " nodes"
                << std::endl;

      // create a new set
      tsl::robin_set<unsigned> add(cur_level->size());
      add.insert(cur_level->begin(), cur_level->end());
      bfs_order.push_back(add);

      // swap cur_level and prev_level, increment level
      prev_level->clear();
      std::swap(prev_level, cur_level);
      level++;
    }

    // cleanup
    delete cur_level;
    delete prev_level;
  }

  void IndexNSG::populate_start_points_bfs() {
    // populate a visited array
    // WARNING: DO NOT MAKE THIS A VECTOR
    bool *visited = new bool[nd_]();
    std::fill(visited, visited + nd_, false);
    std::map<unsigned, std::vector<tsl::robin_set<unsigned>>> bfs_orders;
    unsigned start_node = ep_;
    bool     complete = false;
    while (!complete) {
      bfs_orders.insert(
          std::make_pair(start_node, std::vector<tsl::robin_set<unsigned>>()));
      auto &bfs_order = bfs_orders[start_node];
      reachable_bfs(start_node, bfs_order, visited);

      complete = true;
      for (unsigned idx = 0; idx < nd_; idx++) {
        if (!visited[idx]) {
          complete = false;
          start_node = idx;
          break;
        }
      }
    }
    start_points.push_back(ep_);
    // process each component, add one node from each level if more than one
    // level, else ignore
    for (auto &k_v : bfs_orders) {
      if (k_v.second.size() > 1) {
        std::cout << "Using start points in component with nav-node: "
                  << k_v.first << std::endl;
        // add one node from each level to `start_points`
        for (auto &lvl : k_v.second) {
          if (start_points.size() == MAX_START_POINTS) {
            continue;
          } else {
            start_points.push_back(*(lvl.begin()));
          }
        }
      }
    }
    std::cout << "Chose " << start_points.size() << " starting points"
              << std::endl;

    delete[] visited;
  }

  void IndexNSG::get_neighbors(const float *query, const Parameters &parameter,
                               tsl::robin_set<unsigned> &visited,
                               std::vector<Neighbor> &   retset,
                               std::vector<Neighbor> &   fullset) {
    unsigned L = parameter.Get<unsigned>("L");

    retset.resize(L + 1);
    std::vector<unsigned> init_ids(L);
    // initializer_->Search(query, nullptr, L, parameter, init_ids.data());

    L = 0;
    for (unsigned i = 0; i < init_ids.size() && i < final_graph_[ep_].size();
         i++) {
      init_ids[i] = final_graph_[ep_][i];
      visited.insert(init_ids[i]);
      L++;
    }
    while (L < init_ids.size()) {
      unsigned id = rand() % nd_;
      if (visited.find(id) != visited.end())
        continue;
      else
        visited.insert(id);
      init_ids[L] = id;
      L++;
    }

    L = 0;
    for (unsigned i = 0; i < init_ids.size(); i++) {
      unsigned id = init_ids[i];
      if (id >= nd_)
        continue;
      float dist = distance_->compare(data_ + dimension_ * (size_t) id, query,
                                      (unsigned) dimension_);
      retset[i] = Neighbor(id, dist, true);
      fullset.push_back(retset[i]);
      // flags[id] = 1;
      L++;
    }

    std::sort(retset.begin(), retset.begin() + L);
    int k = 0;
    while (k < (int) L) {
      int nk = L;

      if (retset[k].flag) {
        retset[k].flag = false;
        unsigned n = retset[k].id;

        for (unsigned m = 0; m < final_graph_[n].size(); ++m) {
          unsigned id = final_graph_[n][m];
          if (visited.find(id) != visited.end())
            continue;
          else
            visited.insert(id);

          float dist = distance_->compare(
              query, data_ + dimension_ * (size_t) id, (unsigned) dimension_);
          Neighbor nn(id, dist, true);
          fullset.push_back(nn);
          if (dist >= retset[L - 1].distance)
            continue;
          int r = InsertIntoPool(retset.data(), L, nn);

          if (L + 1 < retset.size())
            ++L;
          if (r < nk)
            nk = r;
        }
      }
      if (nk <= k)
        k = nk;
      else
        ++k;
    }
  }

  void IndexNSG::init_graph(const Parameters &parameters) {
    float *center = new float[dimension_];
    for (unsigned j = 0; j < dimension_; j++)
      center[j] = 0;
    for (unsigned i = 0; i < nd_; i++) {
      for (unsigned d = 0; d < dimension_; d++) {
        center[d] += data_[i * dimension_ + d];
      }
    }
    for (unsigned j = 0; j < dimension_; j++) {
      center[j] /= nd_;
    }

    std::vector<Neighbor> tmp, pool;
    ep_ = rand() % nd_;  // random initialize navigating point
    get_neighbors(center, parameters, tmp, pool);
    ep_ = tmp[0].id;
  }

  void IndexNSG::init_graph_bf(const Parameters &parameters) {
    // allocate and init centroid
    float *center = new float[dimension_]();
    for (size_t j = 0; j < dimension_; j++)
      center[j] = 0;
    for (size_t i = 0; i < nd_; i++) {
      for (size_t j = 0; j < dimension_; j++) {
        center[j] += data_[i * dimension_ + j];
      }
    }
    for (size_t j = 0; j < dimension_; j++) {
      center[j] /= nd_;
    }

    // compute all to one distance
    float * distances = new float[nd_]();
#pragma omp parallel for schedule(static, 65536)
    for (size_t i = 0; i < nd_; i++) {
      // extract point and distance reference
      float &      dist = distances[i];
      const float *cur_vec = data_ + (i * (size_t) dimension_);
      dist = 0;
      float diff = 0;
      for (size_t j = 0; j < dimension_; j++) {
        diff = (center[j] - cur_vec[j]) * (center[j] - cur_vec[j]);
        dist += diff;
      }
    }
    // find imin
    size_t min_idx = 0;
    float  min_dist = distances[0];
    for (size_t i = 1; i < nd_; i++) {
      if (distances[i] < min_dist) {
        min_idx = i;
        min_dist = distances[i];
      }
    }
    ep_ = min_idx;
    std::cout << "Medoid index = " << min_idx << std::endl;
  }

  void IndexNSG::sync_prune(unsigned q,
			    std::vector<Neighbor> &pool,
                            const Parameters& parameter,
                            tsl::robin_set<unsigned>& visited,
                            vecNgh *cut_graph_) {
    unsigned range = parameter.Get<unsigned>("R");
    unsigned maxc = parameter.Get<unsigned>("C");
    width = range;
    unsigned start = 0;

    for (unsigned nn = 0; nn < final_graph_[q].size(); nn++) {
      unsigned id = final_graph_[q][nn];
      if (visited.find(id) != visited.end())
        continue;
      float dist = distance_->compare(data_ + dimension_ * (size_t) q,
                                      data_ + dimension_ * (size_t) id,
                                      (unsigned) dimension_);
      pool.push_back(Neighbor(id, dist, true));
    }
    
    std::vector<Neighbor> result;
    std::sort(pool.begin(), pool.end());
    if (pool[start].id == q)
      start++;
    result.push_back(pool[start]);

    while (result.size() < range && (++start) < pool.size() && start < maxc) {
      auto &p = pool[start];
      bool  occlude = false;
      for (unsigned t = 0; t < result.size(); t++) {
        if (p.id == result[t].id) {
          occlude = true;
          break;
        }
        float djk = distance_->compare(
            data_ + dimension_ * (size_t) result[t].id,
            data_ + dimension_ * (size_t) p.id, (unsigned) dimension_);
        if (djk < p.distance /* dik */) {
          occlude = true;
          break;
        }
      }
      if (!occlude)
        result.push_back(p);
    }

    assert(cut_graph_[q].size() == 0);
    for (auto n : result)
      cut_graph_[q].push_back(SimpleNeighbor(n.id, n.distance));
    /*  SimpleNeighbor *des_pool = cut_graph_ + (size_t) q * (size_t) range;
    for (size_t t = 0; t < result.size(); t++) {
      des_pool[t].id = result[t].id;
      des_pool[t].distance = result[t].distance;
    }
    if (result.size() < range) {
      des_pool[result.size()].distance = -1;
      }*/
    
    // for (unsigned t = 0; t < result.size(); t++) {
    // add_cnn(q, result[t], range, cut_graph_);
    // add_cnn(result[t].id, Neighbor(q, result[t].distance, true), range,
    // cut_graph_);
    //}
  }

  void IndexNSG::InterInsert(unsigned n, unsigned range,
                             std::vector<std::mutex> &locks,
                             vecNgh *cut_graph_) {
    // SimpleNeighbor *src_pool = cut_graph_ + (size_t) n * (size_t) range;
    vecNgh& src_pool = cut_graph_[n];
    
    for (auto desNode : src_pool) {
      auto des = desNode.id;
      SimpleNeighbor sn(n, desNode.distance);
      vecNgh &des_pool = cut_graph_[des];

      vecNgh temp_pool;
      int dup = 0;
      {
        LockGuard guard(locks[des]);
        for (auto nn : des_pool) {
          if (n == nn.id) {
            dup = 1;
            break;
          }
          temp_pool.push_back(nn);
        }
      }
      if (dup)
        continue;

      temp_pool.push_back(sn);
      if (temp_pool.size() > range) {
        std::vector<SimpleNeighbor> result;
        unsigned                    start = 0;
        std::sort(temp_pool.begin(), temp_pool.end());
        result.push_back(temp_pool[start]);
        while (result.size() < range && (++start) < temp_pool.size()) {
          auto &p = temp_pool[start];
          bool  occlude = false;
          for (unsigned t = 0; t < result.size(); t++) {
            if (p.id == result[t].id) {
              occlude = true;
              break;
            }
            float djk = distance_->compare(
                data_ + dimension_ * (size_t) result[t].id,
                data_ + dimension_ * (size_t) p.id, (unsigned) dimension_);
            if (djk < p.distance /* dik */) {
              occlude = true;
              break;
            }
          }
          if (!occlude)
            result.push_back(p);
        }
        {
          LockGuard guard(locks[des]);
	  des_pool = result;
        }
      } else {
        LockGuard guard(locks[des]);
	des_pool.push_back(sn);
      }
    }
  }

  void IndexNSG::Link(const Parameters &parameters,
<<<<<<< HEAD
                      vecNgh* cut_graph_) {
    std::cout << " graph link" << std::endl;
=======
                      SimpleNeighbor *  cut_graph_) {
    std::cout << "Started NSG graph construction" << std::endl;
>>>>>>> cc3bb881
    unsigned                progress = 0;
    unsigned                percent = 100;
    unsigned                step_size = nd_ / percent;
    std::mutex              progress_lock;
    unsigned                range = parameters.Get<unsigned>("R");
    std::vector<std::mutex> locks(nd_);

    {
#define PAR_BLOCK_SZ 65536
      int nblocks = nd_ % PAR_BLOCK_SZ == 0 ? nd_ / PAR_BLOCK_SZ
                                            : (nd_ / PAR_BLOCK_SZ) + 1;

#pragma omp parallel for schedule(static, 1)
      for (int block = 0; block < nblocks; ++block) {
        std::vector<Neighbor> pool, tmp;
        // boost::dynamic_bitset<> flags{nd_, 0};
        tsl::robin_set<unsigned> visited;

        for (unsigned n = block * PAR_BLOCK_SZ;
             n < nd_ && n < (block + 1) * PAR_BLOCK_SZ; ++n) {
          pool.clear();
          tmp.clear();
          visited.clear();

          get_neighbors(data_ + dimension_ * n, parameters, visited, tmp, pool);
          sync_prune(n, pool, parameters, visited, cut_graph_);

          if (n % PAR_BLOCK_SZ == 0)
            std::cout << n << std::endl;
        }
      }

#pragma omp parallel for schedule(static, 65536)
      for (unsigned n = 0; n < nd_; ++n) {
        InterInsert(n, range, locks, cut_graph_);
      }
    }
  }

  void IndexNSG::Build(size_t n, const float *data,
                       const Parameters &parameters) {
    std::string nn_graph_path = parameters.Get<std::string>("nn_graph_path");
    unsigned    range = parameters.Get<unsigned>("R");
    Load_nn_graph(nn_graph_path.c_str());
    data_ = data;
    // init_graph(parameters);
    init_graph_bf(parameters);
<<<<<<< HEAD
    //SimpleNeighbor *cut_graph_ = new SimpleNeighbor[nd_ * (size_t) range];
    auto cut_graph_ = new vecNgh[nd_];
#pragma omp parallel for
    for(size_t i=0; i<nd_; ++i)
	  cut_graph_[i].reserve(64);
	
    std::cout << "memory allocated\n";

=======
    SimpleNeighbor *cut_graph_ = new SimpleNeighbor[nd_ * (size_t) range];
    std::cout << "Memory allocated for NSG graph" << std::endl;
>>>>>>> cc3bb881
    Link(parameters, cut_graph_);
    final_graph_.resize(nd_);

    unsigned max = 0, min = 1e6, avg = 0, cnt = 0;
    for (size_t i = 0; i < nd_; i++) {
      vecNgh& pool = cut_graph_[i];
      unsigned pool_size = pool.size() + 1;
      /*      for (unsigned j = 0; j < range; j++) {
        if (pool[j].distance == -1)
          break;
        pool_size = j;
      }
      pool_size++;*/

      max = max < pool_size ? pool_size : max;
      min = min > pool_size ? pool_size : min;
      avg += pool_size;
      if (pool_size < 2)
        cnt++;

      final_graph_[i].resize(pool_size);
      for (unsigned j = 0; j < pool_size; j++) {
        final_graph_[i][j] = pool[j].id;
      }
    }

    // tree_grow(parameters);

    avg /= 1.0 * nd_;
    std::cout << "Degree: max:" << max << "  avg:" << avg << "  min:" << min << "  count:" << cnt << "\n";

    if (max > width)
      width = max;
    has_built = true;
  }

  std::pair<int, int> IndexNSG::BeamSearch(const float *query, const float *x,
                                           size_t            K,
                                           const Parameters &parameters,
                                           unsigned *indices, int beam_width) {
    const unsigned L = parameters.Get<unsigned>("L_search");
    data_ = x;
    std::vector<Neighbor> retset(L + 1);
    std::vector<unsigned> init_ids(L);
    // boost::dynamic_bitset<> flags{nd_, 0};
    // std::mt19937 rng(rand());
    // GenRandom(rng, init_ids.data(), L, (unsigned) nd_);
    tsl::robin_set<unsigned> visited(10 * L);
    unsigned                 tmp_l = 0;
    // ignore default init; use start_points for init
    /*
    for (; tmp_l < L && tmp_l < final_graph_[ep_].size(); tmp_l++) {
      init_ids[tmp_l] = final_graph_[ep_][tmp_l];
      visited.insert(init_ids[tmp_l]);
    }
    */
    for (; tmp_l < L && tmp_l < start_points.size(); tmp_l++) {
      init_ids[tmp_l] = start_points[tmp_l];
      visited.insert(init_ids[tmp_l]);
    }

    while (tmp_l < L) {
      unsigned id = rand() % nd_;
      if (visited.find(id) != visited.end()) {
        continue;
      } else {
        visited.insert(id);
      }
      init_ids[tmp_l] = id;
      tmp_l++;
    }

    for (unsigned i = 0; i < init_ids.size(); i++) {
      unsigned id = init_ids[i];
      float    dist = distance_->compare(data_ + dimension_ * id, query,
                                      (unsigned) dimension_);
      retset[i] = Neighbor(id, dist, true);
      // flags[id] = true;
    }

    int                   hops = 0;
    int                   cmps = 0;
    std::vector<unsigned> frontier;
    std::vector<unsigned> unique_nbrs;
    unique_nbrs.reserve(10 * L);
    std::sort(retset.begin(), retset.begin() + L);
    int k = 0;

    while (k < (int) L) {
      int nk = L;

      frontier.clear();
      unique_nbrs.clear();
      unsigned marker = k - 1;
      while (++marker < (int) L && frontier.size() < beam_width) {
        if (retset[marker].flag) {
          frontier.push_back(retset[marker].id);
          retset[marker].flag = false;
        }
      }

      if (!frontier.empty())
        hops++;
      for (auto n : frontier) {
        // if (retset[k].flag) {
        // retset[k].flag = false;
        // unsigned n = retset[k].id;
        for (unsigned m = 0; m < final_graph_[n].size(); ++m) {
          unsigned id = final_graph_[n][m];
          if (visited.find(id) != visited.end()) {
            continue;
          } else {
            visited.insert(id);
          }
          unique_nbrs.push_back(id);
          /*
          cmps++;
          float dist = distance_->compare(query, data_ + dimension_ * id,
                                          (unsigned) dimension_);
          if (dist >= retset[L - 1].distance)
            continue;
          Neighbor nn(id, dist, true);

          int r = InsertIntoPool(
              retset.data(), L,
              nn);  // Return position in sorted list where nn inserted.
          if (r < nk)
            nk = r;  // nk logs the best position in the retset that was updated
                     // due to neighbors of n.
                     */
        }
      }
      auto last_iter = std::unique(unique_nbrs.begin(), unique_nbrs.end());
      for (auto iter = unique_nbrs.begin(); iter != last_iter; iter++) {
        cmps++;
        unsigned id = *iter;
        float    dist = distance_->compare(query, data_ + dimension_ * id,
                                        (unsigned) dimension_);
        if (dist >= retset[L - 1].distance)
          continue;
        Neighbor nn(id, dist, true);

        int r = InsertIntoPool(
            retset.data(), L,
            nn);  // Return position in sorted list where nn inserted.
        if (r < nk)
          nk = r;  // nk logs the best position in the retset that was updated
                   // due to neighbors of n.
      }
      if (nk <= k)
        k = nk;  // k is the best position in retset updated in this round.
      else
        ++k;
    }
    for (size_t i = 0; i < K; i++) {
      indices[i] = retset[i].id;
    }
    return std::make_pair(hops, cmps);
  }

  std::pair<int, int> IndexNSG::Search(const float *query, const float *x,
                                       size_t K, const Parameters &parameters,
                                       unsigned *indices) {
    const unsigned L = parameters.Get<unsigned>("L_search");
    data_ = x;
    std::vector<Neighbor>    retset(L + 1);
    std::vector<unsigned>    init_ids(L);
    tsl::robin_set<unsigned> visited(10 * L);
    // std::mt19937 rng(rand());
    // GenRandom(rng, init_ids.data(), L, (unsigned) nd_);

    unsigned tmp_l = 0;
    for (; tmp_l < L && tmp_l < final_graph_[ep_].size(); tmp_l++) {
      init_ids[tmp_l] = final_graph_[ep_][tmp_l];
      visited.insert(init_ids[tmp_l]);
    }

    while (tmp_l < L) {
      unsigned id = rand() % nd_;
      if (visited.find(id) != visited.end())
        continue;
      else
        visited.insert(id);
      init_ids[tmp_l] = id;
      tmp_l++;
    }

    for (unsigned i = 0; i < init_ids.size(); i++) {
      unsigned id = init_ids[i];
      float    dist = distance_->compare(data_ + dimension_ * id, query,
                                      (unsigned) dimension_);
      retset[i] = Neighbor(id, dist, true);
      // flags[id] = true;
    }

    int hops = 0;
    int cmps = 0;
    std::sort(retset.begin(), retset.begin() + L);
    int k = 0;
    while (k < (int) L) {
      int nk = L;

      if (retset[k].flag) {
        retset[k].flag = false;
        unsigned n = retset[k].id;

        hops++;
        for (unsigned m = 0; m < final_graph_[n].size(); ++m) {
          unsigned id = final_graph_[n][m];
          if (visited.find(id) != visited.end())
            continue;
          else
            visited.insert(id);
          cmps++;
          float dist = distance_->compare(query, data_ + dimension_ * id,
                                          (unsigned) dimension_);
          if (dist >= retset[L - 1].distance)
            continue;
          Neighbor nn(id, dist, true);
          int      r = InsertIntoPool(retset.data(), L, nn);

          if (r < nk)
            nk = r;
        }
      }
      if (nk <= k)
        k = nk;
      else
        ++k;
    }
    for (size_t i = 0; i < K; i++)
      indices[i] = retset[i].id;
    return std::make_pair(hops, cmps);
  }

  unsigned long long int IndexNSG::SearchWithOptGraph(
      const float *query, size_t K, const Parameters &parameters,
      unsigned *indices) {
    unsigned        L = parameters.Get<unsigned>("L_search");
    DistanceFastL2 *dist_fast = (DistanceFastL2 *) distance_;

    std::vector<Neighbor> retset(L + 1);
    std::vector<unsigned> init_ids(L);
    // std::mt19937 rng(rand());
    // GenRandom(rng, init_ids.data(), L, (unsigned) nd_);

    unsigned long long dist_comp = 0;

    tsl::robin_set<unsigned> visited;
    unsigned                 tmp_l = 0;
    unsigned *               neighbors =
        (unsigned *) (opt_graph_ + node_size * ep_ + data_len);
    unsigned MaxM_ep = *neighbors;
    neighbors++;

    for (; tmp_l < L && tmp_l < MaxM_ep; tmp_l++) {
      init_ids[tmp_l] = neighbors[tmp_l];
      visited.insert(init_ids[tmp_l]);
    }

    while (tmp_l < L) {
      unsigned id = rand() % nd_;
      if (visited.find(id) != visited.end())
        continue;
      else
        visited.insert(id);
      init_ids[tmp_l] = id;
      tmp_l++;
    }

    for (unsigned i = 0; i < init_ids.size(); i++) {
      unsigned id = init_ids[i];
      if (id >= nd_)
        continue;
      _mm_prefetch(opt_graph_ + node_size * id, _MM_HINT_T0);
    }
    L = 0;
    for (unsigned i = 0; i < init_ids.size(); i++) {
      unsigned id = init_ids[i];
      if (id >= nd_)
        continue;
      float *x = (float *) (opt_graph_ + node_size * id);
      float  norm_x = *x;
      x++;
      float dist = dist_fast->compare(x, query, norm_x, (unsigned) dimension_);
      dist_comp++;
      retset[i] = Neighbor(id, dist, true);
      visited.insert(id);
      L++;
    }
    // std::cout<<L<<std::endl;

    std::sort(retset.begin(), retset.begin() + L);
    int k = 0;
    while (k < (int) L) {
      int nk = L;

      if (retset[k].flag) {
        retset[k].flag = false;
        unsigned n = retset[k].id;

        _mm_prefetch(opt_graph_ + node_size * n + data_len, _MM_HINT_T0);
        unsigned *neighbors =
            (unsigned *) (opt_graph_ + node_size * n + data_len);
        unsigned MaxM = *neighbors;
        neighbors++;
        for (unsigned m = 0; m < MaxM; ++m)
          _mm_prefetch(opt_graph_ + node_size * neighbors[m], _MM_HINT_T0);
        for (unsigned m = 0; m < MaxM; ++m) {
          unsigned id = neighbors[m];
          if (visited.find(id) != visited.end())
            continue;
          else
            visited.insert(id);
          float *data = (float *) (opt_graph_ + node_size * id);
          float  norm = *data;
          data++;
          float dist =
              dist_fast->compare(query, data, norm, (unsigned) dimension_);
          dist_comp++;
          if (dist >= retset[L - 1].distance)
            continue;
          Neighbor nn(id, dist, true);
          int      r = InsertIntoPool(retset.data(), L, nn);

          // if(L+1 < retset.size()) ++L;
          if (r < nk)
            nk = r;
        }
      }
      if (nk <= k)
        k = nk;
      else
        ++k;
    }
    for (size_t i = 0; i < K; i++) {
      indices[i] = retset[i].id;
    }
    return dist_comp;
  }

  void IndexNSG::OptimizeGraph(float *data) {  // use after build or load

    data_ = data;
    data_len = (dimension_ + 1) * sizeof(float);
    neighbor_len = (width + 1) * sizeof(unsigned);
    node_size = data_len + neighbor_len;
    opt_graph_ = (char *) malloc(node_size * nd_);
    DistanceFastL2 *dist_fast = (DistanceFastL2 *) distance_;
    for (unsigned i = 0; i < nd_; i++) {
      char *cur_node_offset = opt_graph_ + i * node_size;
      float cur_norm = dist_fast->norm(data_ + i * dimension_, dimension_);
      std::memcpy(cur_node_offset, &cur_norm, sizeof(float));
      std::memcpy(cur_node_offset + sizeof(float), data_ + i * dimension_,
                  data_len - sizeof(float));

      cur_node_offset += data_len;
      unsigned k = final_graph_[i].size();
      std::memcpy(cur_node_offset, &k, sizeof(unsigned));
      std::memcpy(cur_node_offset + sizeof(unsigned), final_graph_[i].data(),
                  k * sizeof(unsigned));
      std::vector<unsigned>().swap(final_graph_[i]);
    }
    free(data);
    data_ = nullptr;
    CompactGraph().swap(final_graph_);
  }

  void IndexNSG::DFS(tsl::robin_set<unsigned> &visited, unsigned root,
                     unsigned &cnt) {
    unsigned             tmp = root;
    std::stack<unsigned> s;
    s.push(root);
    if (visited.find(root) == visited.end())
      cnt++;
    visited.insert(root);
    while (!s.empty()) {
      unsigned next = nd_ + 1;
      for (unsigned i = 0; i < final_graph_[tmp].size(); i++) {
        if (visited.find(final_graph_[tmp][i]) == visited.end()) {
          next = final_graph_[tmp][i];
          break;
        }
      }
      // std::cout << next <<":"<<cnt <<":"<<tmp <<":"<<s.size()<< '\n';
      if (next == (nd_ + 1)) {
        s.pop();
        if (s.empty())
          break;
        tmp = s.top();
        continue;
      }
      tmp = next;
      visited.insert(tmp);
      s.push(tmp);
      cnt++;
    }
  }

  void IndexNSG::findroot(tsl::robin_set<unsigned> &visited, unsigned &root,
                          const Parameters &parameter) {
    unsigned id = nd_;
    for (unsigned i = 0; i < nd_; i++) {
      if (visited.find(i) == visited.end()) {
        id = i;
        break;
      }
    }

    if (id == nd_)
      return;  // No Unlinked Node

    std::vector<Neighbor> tmp, pool;
    get_neighbors(data_ + dimension_ * id, parameter, tmp, pool);
    std::sort(pool.begin(), pool.end());

    unsigned found = 0;
    for (unsigned i = 0; i < pool.size(); i++) {
      if (visited.find(pool[i].id) != visited.end()) {
        // std::cout << pool[i].id << '\n';
        root = pool[i].id;
        found = 1;
        break;
      }
    }
    if (found == 0) {
      while (true) {
        unsigned rid = rand() % nd_;
        if (visited.find(rid) != visited.end()) {
          root = rid;
          break;
        }
      }
    }
    final_graph_[root].push_back(id);
  }

  void IndexNSG::tree_grow(const Parameters &parameter) {
    unsigned                 root = ep_;
    tsl::robin_set<unsigned> visited;
    unsigned                 unlinked_cnt = 0;
    while (unlinked_cnt < nd_) {
      DFS(visited, root, unlinked_cnt);
      std::cout << "Unlinked count: " << unlinked_cnt << std::endl;
      if (unlinked_cnt >= nd_)
        break;
      findroot(visited, root, parameter);
      std::cout << "new root"
                << ":" << root << '\n';
    }
    for (size_t i = 0; i < nd_; ++i) {
      if (final_graph_[i].size() > width) {
        width = final_graph_[i].size();
      }
    }
  }
}<|MERGE_RESOLUTION|>--- conflicted
+++ resolved
@@ -525,13 +525,9 @@
   }
 
   void IndexNSG::Link(const Parameters &parameters,
-<<<<<<< HEAD
-                      vecNgh* cut_graph_) {
-    std::cout << " graph link" << std::endl;
-=======
-                      SimpleNeighbor *  cut_graph_) {
+                      vecNgh* cut_graph_)
+  {
     std::cout << "Started NSG graph construction" << std::endl;
->>>>>>> cc3bb881
     unsigned                progress = 0;
     unsigned                percent = 100;
     unsigned                step_size = nd_ / percent;
@@ -579,19 +575,14 @@
     data_ = data;
     // init_graph(parameters);
     init_graph_bf(parameters);
-<<<<<<< HEAD
+
     //SimpleNeighbor *cut_graph_ = new SimpleNeighbor[nd_ * (size_t) range];
     auto cut_graph_ = new vecNgh[nd_];
 #pragma omp parallel for
     for(size_t i=0; i<nd_; ++i)
 	  cut_graph_[i].reserve(64);
-	
-    std::cout << "memory allocated\n";
-
-=======
-    SimpleNeighbor *cut_graph_ = new SimpleNeighbor[nd_ * (size_t) range];
     std::cout << "Memory allocated for NSG graph" << std::endl;
->>>>>>> cc3bb881
+
     Link(parameters, cut_graph_);
     final_graph_.resize(nd_);
 
