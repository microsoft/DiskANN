<<<<<<< HEAD
#include "efanna2e/index_nsg.h"

#include <omp.h>
#include <chrono>
#include <cmath>
#include <ctime>
#include <iterator>
#include <map>
#include <set>
#include "efanna2e/exceptions.h"
#include "efanna2e/parameters.h"
#include "tsl/robin_set.h"

#include <fcntl.h>
#include <sys/mman.h>
#include <sys/stat.h>
#include <time.h>
#include <unistd.h>
#include <cassert>

namespace NSG {
#define _CONTROL_NUM 100
#define MAX_START_POINTS 100

  IndexNSG::IndexNSG(const size_t dimension, const size_t n, Metric m,
                     Index *initializer)
      : Index(dimension, n, m), initializer_{initializer} {
  }

  IndexNSG::~IndexNSG() {
  }

  unsigned IndexNSG::get_start_node() const {
    return ep_;
  }

  void IndexNSG::set_start_node(const unsigned s) {
    ep_ = s;
  }

  void IndexNSG::Save(const char *filename) {
    std::ofstream out(filename, std::ios::binary | std::ios::out);
    assert(final_graph_.size() == nd_);

    long long total_gr_edges = 0;
    out.write((char *) &width, sizeof(unsigned));
    out.write((char *) &ep_, sizeof(unsigned));
    for (unsigned i = 0; i < nd_; i++) {
      unsigned GK = (unsigned) final_graph_[i].size();
      out.write((char *) &GK, sizeof(unsigned));
      out.write((char *) final_graph_[i].data(), GK * sizeof(unsigned));
      total_gr_edges += GK;
    }
    out.close();

    std::cout << "Avg degree: " << ((float) total_gr_edges) / ((float) nd_)
              << std::endl;
  }

  void IndexNSG::SaveSmallIndex(const char *           filename,
                                std::vector<unsigned> &picked) {
    if (picked.size() != this->nd_)
      std::cerr << "In small index save: picked.size() != this->nd_"
                << std::endl;
    if (picked.size() != final_graph_.size())
      std::cerr << "In small index save: picked.size() != final_graph_.size()"
                << std::endl;

    std::ofstream out(std::string(filename) + ".small",
                      std::ios::binary | std::ios::out);

    out.write((char *) &(this->nd_), sizeof(size_t));
    out.write((char *) &(this->ep_), sizeof(unsigned));

    unsigned picked_size = picked.size();
    out.write((char *) &picked_size, sizeof(unsigned));
    out.write((char *) picked.data(), picked_size * sizeof(unsigned));

    long long total_gr_edges = 0;
    out.write((char *) &width, sizeof(unsigned));
    out.write((char *) &ep_, sizeof(unsigned));
    for (unsigned i = 0; i < nd_; i++) {
      unsigned GK = (unsigned) final_graph_[i].size();
      out.write((char *) &GK, sizeof(unsigned));
      out.write((char *) final_graph_[i].data(), GK * sizeof(unsigned));
      total_gr_edges += GK;
    }
    out.close();
  }

  void IndexNSG::LoadSmallIndex(const char *           filename,
                                std::vector<unsigned> &picked) {
    std::ifstream in(std::string(filename) + ".small", std::ios::binary);
    if (in.fail()) {
      std::cerr << "Small Index file: " << std::string(filename)
                << ".small not found." << std::endl;
      exit(-1);
    }

    in.read((char *) &(this->nd_), sizeof(size_t));
    in.read((char *) &(this->ep_), sizeof(unsigned));

    unsigned picked_size;
    in.read((char *) &picked_size, sizeof(unsigned));
    assert(picked.size() == 0);
    picked.resize(picked_size);
    in.read((char *) picked.data(), picked_size * sizeof(unsigned));

    in.read((char *) &width, sizeof(unsigned));
    in.read((char *) &ep_, sizeof(unsigned));
    // width=100;
    size_t   cc = 0;
    unsigned nodes = 0;
    while (!in.eof()) {
      unsigned k;
      in.read((char *) &k, sizeof(unsigned));
      if (in.eof())
        break;
      cc += k;
      ++nodes;
      std::vector<unsigned> tmp(k);
      in.read((char *) tmp.data(), k * sizeof(unsigned));
      final_graph_.push_back(tmp);

      if (nodes % 5000000 == 0)
        std::cout << "Loaded " << nodes << " nodes, and " << cc << " neighbors"
                  << std::endl;
    }
    cc /= nd_;
    // std::cout<<cc<<std::endl;
  }

  void IndexNSG::Load(const char *filename) {
    std::ifstream in(filename, std::ios::binary);
    in.read((char *) &width, sizeof(unsigned));
    in.read((char *) &ep_, sizeof(unsigned));
    // width=100;
    size_t   cc = 0;
    unsigned nodes = 0;
    while (!in.eof()) {
      unsigned k;
      in.read((char *) &k, sizeof(unsigned));
      if (in.eof())
        break;
      cc += k;
      ++nodes;
      std::vector<unsigned> tmp(k);
      in.read((char *) tmp.data(), k * sizeof(unsigned));
      final_graph_.push_back(tmp);

      if (nodes % 5000000 == 0)
        std::cout << "Loaded " << nodes << " nodes, and " << cc << " neighbors"
                  << std::endl;
    }
    cc /= nd_;
    // std::cout<<cc<<std::endl;
  }

  /*void IndexNSG::Load_nn_graph(const char *filename) {
    std::ifstream in(filename, std::ios::binary);
    unsigned      k;
    in.read((char *) &k, sizeof(unsigned));
    in.seekg(0, std::ios::end);
    std::ios::pos_type ss = in.tellg();
    size_t             fsize = (size_t) ss;
    size_t             num = (unsigned) (fsize / (k + 1) / 4);
    in.seekg(0, std::ios::beg);

    final_graph_.resize(num);
    final_graph_.reserve(num);
    unsigned kk = (k + 3) / 4 * 4;
    for (size_t i = 0; i < num; i++) {
      in.seekg(4, std::ios::cur);
      final_graph_[i].resize(k);
      final_graph_[i].reserve(kk);
      in.read((char *) final_graph_[i].data(), k * sizeof(unsigned));
    }
    in.close();
    ep_ = 0;
    std::cout << "Loaded EFANNA graph. Set ep_ to 0" << std::endl;
  }
*/

  void IndexNSG::Load_nn_graph(const char *filename) {
    int fd = open(filename, O_RDONLY);
    if (fd <= 0) {
      std::cerr << "Data file " << filename << " not found. Program will exit."
                << std::endl;
      exit(-1);
    }
    struct stat sb;
    if (fstat(fd, &sb) != 0) {
      std::cerr << "File load error. CHECK!" << std::endl;
      exit(-1);
    }

    off_t fileSize = sb.st_size;
    std::cout << fileSize << std::endl;
    char *buf = (char *) mmap(NULL, fileSize, PROT_READ, MAP_PRIVATE, fd, 0);

    unsigned k;
    std::memcpy(&k, buf, sizeof(unsigned));
    size_t num = (fileSize) / ((k + 1) * 4);

    std::cout << "k is and num is " << k << " " << num << std::endl;
    final_graph_.resize(num);
    final_graph_.reserve(num);

    unsigned kk = (k + 3) / 4 * 4;
#pragma omp  parallel for schedule(static, 65536)
    for (size_t i = 0; i < num; i++) {
      final_graph_[i].resize(k);
      final_graph_[i].reserve(kk);
      char *reader = buf + (i * (k + 1) * sizeof(unsigned));
      std::memcpy(final_graph_[i].data(), reader + sizeof(unsigned),
                  k * sizeof(unsigned));
    }
    if (munmap(buf, fileSize) != 0)
      std::cerr << "ERROR unmapping. CHECK!" << std::endl;
    close(fd);
    ep_ = 0;
    std::cout << "Loaded EFANNA graph. Set ep_ to 0" << std::endl;
  }

  void IndexNSG::iterate_to_fixed_point(const float *             query,
                                        const Parameters &        parameter,
                                        std::vector<unsigned> &   init_ids,
                                        std::vector<Neighbor> &   retset,
                                        std::vector<Neighbor> &   fullset,
                                        tsl::robin_set<unsigned> &visited) {
    const unsigned L = parameter.Get<unsigned>("L");

    while (init_ids.size() < L) {
      unsigned id = rand() % nd_;
      if (visited.find(id) != visited.end())
        continue;
      else
        visited.insert(id);
      init_ids.push_back(id);
    }

    unsigned l = 0;
    for (auto id : init_ids) {
      if (id >= nd_)
        continue;
      float dist = distance_->compare(data_ + dimension_ * (size_t) id, query,
                                      dimension_);
      retset[l] = Neighbor(id, dist, true);
      l++;
    }

    std::sort(retset.begin(), retset.begin() + l);
    int k = 0;
    while (k < (int) l) {
      int nk = l;

      if (retset[k].flag) {
        retset[k].flag = false;
        unsigned n = retset[k].id;

        for (unsigned m = 0; m < final_graph_[n].size(); ++m) {
          unsigned id = final_graph_[n][m];
          if (visited.find(id) != visited.end())
            continue;
          else
            visited.insert(id);

          float dist = distance_->compare(
              query, data_ + dimension_ * (size_t) id, (unsigned) dimension_);
          Neighbor nn(id, dist, true);
          fullset.push_back(nn);
          if (dist >= retset[l - 1].distance)
            continue;
          int r = InsertIntoPool(retset.data(), l, nn);

          if (l + 1 < retset.size())
            ++l;
          if (r < nk)
            nk = r;
        }
      }
      if (nk <= k)
        k = nk;
      else
        ++k;
    }
  }

  void IndexNSG::get_neighbors(const float *query, const Parameters &parameter,
                               std::vector<Neighbor> &retset,
                               std::vector<Neighbor> &fullset) {
    const unsigned           L = parameter.Get<unsigned>("L");
    tsl::robin_set<unsigned> visited(10 * L);
    get_neighbors(query, parameter, retset, fullset, visited);
  }

  void IndexNSG::get_neighbors(const float *query, const Parameters &parameter,
                               std::vector<Neighbor> &   retset,
                               std::vector<Neighbor> &   fullset,
                               tsl::robin_set<unsigned> &visited) {
    const unsigned L = parameter.Get<unsigned>("L");

    retset.resize(L + 1);
    std::vector<unsigned> init_ids;
    init_ids.reserve(L);
    // initializer_->Search(query, nullptr, L, parameter, init_ids.data());

    for (auto iter : final_graph_[ep_]) {
      if (init_ids.size() >= L)
        break;
      init_ids.push_back(iter);
      visited.insert(iter);
    }
    iterate_to_fixed_point(query, parameter, init_ids, retset, fullset,
                           visited);
  }

  void IndexNSG::get_neighbors(const float *query, const Parameters &parameter,
                               std::vector<Neighbor> &      retset,
                               std::vector<Neighbor> &      fullset,
                               tsl::robin_set<unsigned> &   visited,
                               const std::vector<unsigned> &start_points) {
    const unsigned L = parameter.Get<unsigned>("L");

    retset.resize(L + 1);
    std::vector<unsigned> init_ids;
    init_ids.reserve(L);
    // initializer_->Search(query, nullptr, L, parameter, init_ids.data());

    if (start_points.size() == 0) {
      std::cerr << "Start point set can not be empty for get_neighbor."
                << std::endl;
      exit(-1);
    }
    for (auto iter : start_points) {
      if (init_ids.size() >= L)
        break;
      init_ids.push_back(iter);
      visited.insert(iter);
    }
    for (auto s : start_points) {
      if (init_ids.size() == L)
        break;
      for (auto iter : final_graph_[s]) {
        if (init_ids.size() == L)
          break;
        init_ids.push_back(iter);
        visited.insert(iter);
      }
    }
    iterate_to_fixed_point(query, parameter, init_ids, retset, fullset,
                           visited);
  }

  void IndexNSG::reachable_bfs(const unsigned start_node,
                               std::vector<tsl::robin_set<unsigned>> &bfs_order,
                               bool *                                 visited) {
    auto &                    nsg = final_graph_;
    tsl::robin_set<unsigned> *cur_level = new tsl::robin_set<unsigned>();
    tsl::robin_set<unsigned> *prev_level = new tsl::robin_set<unsigned>();
    prev_level->insert(start_node);
    visited[start_node] = true;
    unsigned level = 0;
    unsigned nsg_size = nsg.size();
    while (true) {
      // clear state
      cur_level->clear();

      size_t max_deg = 0;
      size_t min_deg = 0xffffffffffL;
      size_t sum_deg = 0;

      // select candidates
      for (auto id : *prev_level) {
        max_deg = std::max(max_deg, nsg[id].size());
        min_deg = std::min(min_deg, nsg[id].size());
        sum_deg += nsg[id].size();

        for (const auto &nbr : nsg[id]) {
          if (nbr >= nsg_size) {
            std::cerr << "invalid" << std::endl;
          }
          if (!visited[nbr]) {
            cur_level->insert(nbr);
            visited[nbr] = true;
          }
        }
      }

      if (cur_level->empty()) {
        break;
      }

      std::cerr << "Level #" << level << " : " << cur_level->size() << " nodes"
                << "\tDegree max: " << max_deg
                << "  avg: " << (float) sum_deg / (float) prev_level->size()
                << "  min: " << min_deg << std::endl;

      // create a new set
      tsl::robin_set<unsigned> add(cur_level->size());
      add.insert(cur_level->begin(), cur_level->end());
      bfs_order.push_back(add);

      // swap cur_level and prev_level, increment level
      prev_level->clear();
      std::swap(prev_level, cur_level);
      level++;
    }

    // cleanup
    delete cur_level;
    delete prev_level;
  }

  void IndexNSG::populate_start_points_bfs(
      std::vector<unsigned> &start_points) {
    // populate a visited array
    // WARNING: DO NOT MAKE THIS A VECTOR
    bool *visited = new bool[nd_]();
    std::fill(visited, visited + nd_, false);
    std::map<unsigned, std::vector<tsl::robin_set<unsigned>>> bfs_orders;
    unsigned start_node = ep_;
    bool     complete = false;
    bfs_orders.insert(
        std::make_pair(start_node, std::vector<tsl::robin_set<unsigned>>()));
    auto &bfs_order = bfs_orders[start_node];
    reachable_bfs(start_node, bfs_order, visited);

    start_node = 0;
    std::map<unsigned, std::vector<tsl::robin_set<unsigned>>> other_bfs_orders;
    while (!complete) {
      other_bfs_orders.insert(
          std::make_pair(start_node, std::vector<tsl::robin_set<unsigned>>()));
      auto &other_bfs_order = bfs_orders[start_node];
      reachable_bfs(start_node, other_bfs_order, visited);

      complete = true;
      for (unsigned idx = start_node; idx < nd_; idx++) {
        if (!visited[idx]) {
          complete = false;
          start_node = idx;
          break;
        }
      }
    }
    start_points.push_back(ep_);
    // process each component, add one node from each level if more than one
    // level, else ignore
    for (auto &k_v : bfs_orders) {
      if (k_v.second.size() > 1) {
        std::cout << "Using start points in component with nav-node: "
                  << k_v.first << std::endl;
        // add nodes from each level to `start_points`
        for (auto &lvl : k_v.second) {
          for (size_t i = 0; i < 10 && i < lvl.size() &&
                             start_points.size() < MAX_START_POINTS;
               ++i) {
            auto   iter = lvl.begin();
            size_t rand_offset = rand() * rand() * rand() % lvl.size();
            for (size_t j = 0; j < rand_offset; ++j)
              iter++;

            if (std::find(start_points.begin(), start_points.end(), *iter) ==
                start_points.end())
              start_points.push_back(*iter);
          }

          if (start_points.size() == MAX_START_POINTS)
            break;
        }
      }
    }
    std::cout << "Chose " << start_points.size() << " starting points"
              << std::endl;

    delete[] visited;
  }

  void IndexNSG::init_graph(const Parameters &parameters) {
    float *center = new float[dimension_];
    for (unsigned j = 0; j < dimension_; j++)
      center[j] = 0;
    for (unsigned i = 0; i < nd_; i++) {
      for (unsigned d = 0; d < dimension_; d++) {
        center[d] += data_[i * dimension_ + d];
      }
    }
    for (unsigned j = 0; j < dimension_; j++) {
      center[j] /= nd_;
    }

    std::vector<Neighbor> tmp, pool;
    ep_ = rand() % nd_;  // random initialize navigating point
    get_neighbors(center, parameters, tmp, pool);
    ep_ = tmp[0].id;
  }

  void IndexNSG::init_graph_outside(const float *data) {
    data_ = data;
    float *center = new float[dimension_]();
    for (size_t j = 0; j < dimension_; j++)
      center[j] = 0;
    for (size_t i = 0; i < nd_; i++)
      for (size_t j = 0; j < dimension_; j++)
        center[j] += data_[i * dimension_ + j];
    for (size_t j = 0; j < dimension_; j++)
      center[j] /= nd_;

    // compute all to one distance
    auto    distances = new float[nd_]();
#pragma omp parallel for schedule(static, 65536)
    for (size_t i = 0; i < nd_; i++) {
      // extract point and distance reference
      float &      dist = distances[i];
      const float *cur_vec = data_ + (i * (size_t) dimension_);
      dist = 0;
      float diff = 0;
      for (size_t j = 0; j < dimension_; j++) {
        diff = (center[j] - cur_vec[j]) * (center[j] - cur_vec[j]);
        dist += diff;
      }
    }
    // find imin
    size_t min_idx = 0;
    float  min_dist = distances[0];
    for (size_t i = 1; i < nd_; i++) {
      if (distances[i] < min_dist) {
        min_idx = i;
        min_dist = distances[i];
      }
    }
    ep_ = min_idx;
    delete[] distances;
    std::cout << "Medoid index = " << min_idx << std::endl;
  }

  void IndexNSG::init_graph_bf(const Parameters &parameters) {
    // allocate and init centroid
    float *center = new float[dimension_]();
    for (size_t j = 0; j < dimension_; j++)
      center[j] = 0;

    for (size_t i = 0; i < nd_; i++)
      for (size_t j = 0; j < dimension_; j++)
        center[j] += data_[i * dimension_ + j];

    for (size_t j = 0; j < dimension_; j++)
      center[j] /= nd_;

    // compute all to one distance
    float * distances = new float[nd_]();
#pragma omp parallel for schedule(static, 65536)
    for (size_t i = 0; i < nd_; i++) {
      // extract point and distance reference
      float &      dist = distances[i];
      const float *cur_vec = data_ + (i * (size_t) dimension_);
      dist = 0;
      float diff = 0;
      for (size_t j = 0; j < dimension_; j++) {
        diff = (center[j] - cur_vec[j]) * (center[j] - cur_vec[j]);
        dist += diff;
      }
    }
    // find imin
    size_t min_idx = 0;
    float  min_dist = distances[0];
    for (size_t i = 1; i < nd_; i++) {
      if (distances[i] < min_dist) {
        min_idx = i;
        min_dist = distances[i];
      }
    }
    ep_ = min_idx;

    std::cout << "Medoid index = " << min_idx << std::endl;
    delete[] distances;
    delete[] center;
  }

  void IndexNSG::sync_prune(unsigned q, std::vector<Neighbor> &pool,
                            const Parameters &        parameter,
                            tsl::robin_set<unsigned> &visited,
                            vecNgh *                  cut_graph_) {
    unsigned range = parameter.Get<unsigned>("R");
    unsigned maxc = parameter.Get<unsigned>("C");
    float    alpha = parameter.Get<float>("alpha");

    width = range;
    unsigned start = 0;

    for (unsigned nn = 0; nn < final_graph_[q].size(); nn++) {
      unsigned id = final_graph_[q][nn];
      if (visited.find(id) != visited.end())
        continue;
      float dist = distance_->compare(data_ + dimension_ * (size_t) q,
                                      data_ + dimension_ * (size_t) id,
                                      (unsigned) dimension_);
      pool.push_back(Neighbor(id, dist, true));
    }

    std::vector<Neighbor> result;
    std::sort(pool.begin(), pool.end());
    if (pool[start].id == q)
      start++;
    result.push_back(pool[start]);

    while (result.size() < range && (++start) < pool.size() && start < maxc) {
      auto &p = pool[start];
      bool  occlude = false;
      for (unsigned t = 0; t < result.size(); t++) {
        if (p.id == result[t].id) {
          occlude = true;
          break;
        }
        float djk = distance_->compare(
            data_ + dimension_ * (size_t) result[t].id,
            data_ + dimension_ * (size_t) p.id, (unsigned) dimension_);
        if (alpha * djk < p.distance /* dik */) {
          occlude = true;
          break;
        }
      }
      if (!occlude)
        result.push_back(p);
    }

    if (alpha > 1.0) {
      if (result.size() < range / 2) {
        std::vector<Neighbor> result2;
        unsigned              start2 = 0;
        if (pool[start2].id == q)
          start2++;
        result2.push_back(pool[start2]);
        while (result2.size() < range - result.size() &&
               (++start2) < pool.size() && start2 < maxc) {
          auto &p = pool[start2];
          bool  occlude = false;
          for (unsigned t = 0; t < result2.size(); t++) {
            if (p.id == result2[t].id) {
              occlude = true;
              break;
            }
            float djk = distance_->compare(
                data_ + dimension_ * (size_t) result2[t].id,
                data_ + dimension_ * (size_t) p.id, (unsigned) dimension_);
            if (alpha * djk < p.distance /* dik */) {
              occlude = true;
              break;
            }
          }
          if (!occlude)
            result2.push_back(p);
        }
        for (unsigned i = 0; i < result2.size(); i++) {
          result.push_back(result2[i]);
        }
        std::set<Neighbor> s(result.begin(), result.end());
        result.assign(s.begin(), s.end());
      }
    }

    assert(cut_graph_[q].size() == 0);
    for (auto iter : result)
      cut_graph_[q].push_back(SimpleNeighbor(iter.id, iter.distance));

    for (auto iter : cut_graph_[q])
      assert(iter.id < nd_);
  }

  void IndexNSG::InterInsert(unsigned n, unsigned range,
                             std::vector<std::mutex> &locks,
                             const Parameters &parameter, vecNgh *cut_graph_) {
    float alpha = parameter.Get<float>("alpha");
    // SimpleNeighbor *src_pool = cut_graph_ + (size_t) n * (size_t) range;
    vecNgh &src_pool = cut_graph_[n];

    for (auto desNode : src_pool) {
      auto           des = desNode.id;
      SimpleNeighbor sn(n, desNode.distance);
      vecNgh &       des_pool = cut_graph_[des];

      vecNgh temp_pool;
      int    dup = 0;
      {
        LockGuard guard(locks[des]);
        for (auto nn : des_pool) {
          if (n == nn.id) {
            dup = 1;
            break;
          }
          temp_pool.push_back(nn);
        }
      }
      if (dup)
        continue;

      temp_pool.push_back(sn);
      if (temp_pool.size() > range) {
        std::vector<SimpleNeighbor> result;
        unsigned                    start = 0;
        std::sort(temp_pool.begin(), temp_pool.end());
        result.push_back(temp_pool[start]);
        while (result.size() < range && (++start) < temp_pool.size()) {
          auto &p = temp_pool[start];
          bool  occlude = false;
          for (unsigned t = 0; t < result.size(); t++) {
            if (p.id == result[t].id) {
              occlude = true;
              break;
            }
            float djk = distance_->compare(
                data_ + dimension_ * (size_t) result[t].id,
                data_ + dimension_ * (size_t) p.id, (unsigned) dimension_);
            if (alpha * djk < p.distance /* dik */) {
              occlude = true;
              break;
            }
          }
          if (!occlude)
            result.push_back(p);
        }
        {
          LockGuard guard(locks[des]);
          des_pool = result;
        }
      } else {
        LockGuard guard(locks[des]);
        des_pool.push_back(sn);
      }
      for (auto iter : des_pool)
        assert(iter.id < nd_);
    }
  }

  void IndexNSG::Link(const Parameters &parameters, vecNgh *cut_graph_) {
    unsigned range = parameters.Get<unsigned>("R");
    size_t   PAR_BLOCK_SZ = nd_ > 1 << 20 ? 1 << 16 : (nd_ + 16) / 16;
    size_t   nblocks =
        nd_ % PAR_BLOCK_SZ == 0 ? nd_ / PAR_BLOCK_SZ : (nd_ / PAR_BLOCK_SZ) + 1;

#pragma omp parallel for schedule(static, 1)
    for (size_t block = 0; block < nblocks; ++block) {
      std::vector<Neighbor>    pool, tmp;
      tsl::robin_set<unsigned> visited;

      for (size_t n = block * PAR_BLOCK_SZ;
           n < std::min(nd_, (block + 1) * PAR_BLOCK_SZ); ++n) {
        pool.clear();
        tmp.clear();
        visited.clear();
        get_neighbors(data_ + (size_t) dimension_ * n, parameters, tmp, pool,
                      visited);
        sync_prune(n, pool, parameters, visited, cut_graph_);
      }
      std::cout << "sync_prune " << std::min(nd_, (block + 1) * PAR_BLOCK_SZ)
                << std::endl;
    }
    std::cout << "sync_prune completed" << std::endl;

    std::vector<std::mutex> locks(nd_);
#pragma omp                 parallel for schedule(static, PAR_BLOCK_SZ)
    for (unsigned n = 0; n < nd_; ++n) {
      InterInsert(n, range, locks, parameters, cut_graph_);
      if (n % PAR_BLOCK_SZ == PAR_BLOCK_SZ - 1)
        std::cout << "InterInsert " << n << std::endl;
    }
    std::cout << "InterInsert completed" << std::endl;
  }

  void IndexNSG::LinkFromSmall(const Parameters &parameters, vecNgh *cut_graph_,
                               IndexNSG &                   small_index,
                               const std::vector<unsigned> &picked_pts) {
    unsigned range = parameters.Get<unsigned>("R");
    size_t   PAR_BLOCK_SZ = nd_ > 1 << 20 ? 1 << 16 : (nd_ + 16) / 16;
    size_t   nblocks =
        nd_ % PAR_BLOCK_SZ == 0 ? nd_ / PAR_BLOCK_SZ : (nd_ / PAR_BLOCK_SZ) + 1;

    auto smallK = range / 2;
    auto small_params = parameters;
    small_params.Set<unsigned>("L_search", parameters.Get<unsigned>("L") / 2);

#pragma omp parallel for schedule(static, 1)
    for (size_t block = 0; block < nblocks; ++block) {
      std::vector<Neighbor>    pool, tmp;
      tsl::robin_set<unsigned> visited;
      auto                     res = new unsigned[smallK];
      std::vector<unsigned>    start_points;

      for (size_t n = block * PAR_BLOCK_SZ;
           n < std::min(nd_, (block + 1) * PAR_BLOCK_SZ); ++n) {
        pool.clear();
        tmp.clear();
        visited.clear();
        start_points.clear();
        small_index.Search(data_ + (size_t) dimension_ * n,
                           small_index.GetDataset(), smallK, small_params, res);
        for (unsigned r = 0; r < smallK; ++r)
          start_points.push_back(picked_pts[res[r]]);

        assert(distance_->compare(data_ + dimension_ * n,
                                  data_ + dimension_ * ep_, dimension_) >=
               distance_->compare(data_ + dimension_ * n,
                                  data_ + dimension_ * picked_pts[res[0]],
                                  dimension_));

        get_neighbors(data_ + (size_t) dimension_ * n, parameters, tmp, pool,
                      visited, start_points);
        sync_prune(n, pool, parameters, visited, cut_graph_);
      }
      delete[] res;
      std::cout << "sync_prune " << std::min(nd_, (block + 1) * PAR_BLOCK_SZ)
                << std::endl;
    }
    std::cout << "sync_prune completed" << std::endl;

    std::vector<std::mutex> locks(nd_);
#pragma omp                 parallel for schedule(static, PAR_BLOCK_SZ)
    for (unsigned n = 0; n < nd_; ++n) {
      InterInsert(n, range, locks, parameters, cut_graph_);
      if (n % PAR_BLOCK_SZ == PAR_BLOCK_SZ - 1)
        std::cout << "InterInsert " << n << std::endl;
    }
    std::cout << "InterInsert completed" << std::endl;
  }

  void IndexNSG::BuildFromER(size_t n, size_t nr, const float *data,
                             const Parameters &parameters) {
    std::cout << "Building small index with size " << n << std::endl;
    unsigned range = parameters.Get<unsigned>("R");
    final_graph_.resize(n);
    std::random_device              rd;
    std::mt19937                    gen(rd());
    std::uniform_int_distribution<> dis(0, n - 1);
    for (size_t i = 0; i < n; i++) {
      final_graph_[i].reserve(nr);
      while (final_graph_[i].size() < nr) {
        size_t r = (size_t) dis(gen);
        if (r != i)
          final_graph_[i].push_back(r);
      }
    }

    data_ = data;
    init_graph_bf(parameters);

    auto    cut_graph_ = new vecNgh[nd_];
#pragma omp parallel for
    for (size_t i = 0; i < nd_; ++i)
      cut_graph_[i].reserve(range);
    std::cout << "Memory allocated for NSG graph" << std::endl;

    Link(parameters, cut_graph_);
    final_graph_.resize(nd_);

    size_t max = 0, min = 1 << 30, total = 0, cnt = 0;
    for (size_t i = 0; i < nd_; i++) {
      vecNgh &pool = cut_graph_[i];
      max = std::max(max, pool.size());
      min = std::min(min, pool.size());
      total += pool.size();
      if (pool.size() < 2)
        cnt++;

      final_graph_[i].clear();
      final_graph_[i].reserve(pool.size());
      for (auto iter : pool)
        final_graph_[i].push_back(iter.id);
    }
    std::cout << "Degree: max:" << max
              << "  avg:" << (float) total / (float) nd_ << "  min:" << min
              << "  count(deg<2):" << cnt << "\n";

    width = std::max((unsigned) max, width);
    has_built = true;
  }

  void IndexNSG::BuildFromSmall(size_t n, const float *data,
                                const Parameters &           parameters,
                                IndexNSG &                   small_index,
                                const std::vector<unsigned> &picked_pts) {
    unsigned    range = parameters.Get<unsigned>("R");
    std::string nn_graph_path = parameters.Get<std::string>("nn_graph_path");
    Load_nn_graph(nn_graph_path.c_str());

    data_ = data;
    ep_ = picked_pts[small_index.get_start_node()];

    auto    cut_graph_ = new vecNgh[nd_];
#pragma omp parallel for
    for (size_t i = 0; i < nd_; ++i)
      cut_graph_[i].reserve(range);
    std::cout << "Memory allocated for NSG graph. Start node: " << ep_
              << std::endl;

    assert(small_index.has_built);
    {  // Method 1
      for (size_t i = 0; i < picked_pts.size(); ++i) {
        auto p = picked_pts[i];
        for (auto d : small_index.final_graph_[i])
          final_graph_[p].push_back(picked_pts[d]);
      }
      Link(parameters, cut_graph_);
    }
    {  // Method 2
      // LinkFromSmall(parameters, cut_graph_, small_index, picked_pts);
    }

    final_graph_.resize(nd_);
#pragma omp parallel for
    for (size_t i = 0; i < nd_; i++) {
      final_graph_[i].clear();
      final_graph_[i].reserve(cut_graph_[i].size());
      for (auto iter : cut_graph_[i])
        final_graph_[i].push_back(iter.id);
    }

    {
      bool *                                visited = new bool[nd_];
      std::vector<tsl::robin_set<unsigned>> bfs_order;
      reachable_bfs(ep_, bfs_order, visited);
      delete[] visited;

      for (auto lvl : bfs_order) {
        unsigned count = 0;
        for (auto p : picked_pts)
          if (lvl.find(p) != lvl.end())
            count++;
        std::cout << "#pts of small index at BFS level " << count << "/"
                  << lvl.size() << std::endl;
      }
    }

    size_t max = 0, min = 1 << 30, total = 0, cnt = 0;
    for (size_t i = 0; i < nd_; i++) {
      vecNgh &pool = cut_graph_[i];
      max = std::max(max, pool.size());
      min = std::min(min, pool.size());
      total += pool.size();
      if (pool.size() < 2)
        cnt++;
    }
    std::cout << "Degree: max:" << max
              << "  avg:" << (float) total / (float) nd_ << "  min:" << min
              << "  count(deg<2):" << cnt << "\n";

    width = std::max((unsigned) max, width);
    has_built = true;
    delete[] cut_graph_;
  }

  void IndexNSG::Build(size_t n, const float *data,
                       const Parameters &parameters) {
    std::string nn_graph_path = parameters.Get<std::string>("nn_graph_path");
    unsigned    range = parameters.Get<unsigned>("R");
    bool        is_nsg = parameters.Get<bool>("is_nsg");
    data_ = data;
    if (is_nsg) {
      Load(nn_graph_path.c_str());
      // ? init_graph_bf(parameters);
    } else {
      Load_nn_graph(nn_graph_path.c_str());
      init_graph_bf(parameters);
    }
    // init_graph(parameters);

    auto    cut_graph_ = new vecNgh[nd_];
#pragma omp parallel for
    for (size_t i = 0; i < nd_; ++i)
      cut_graph_[i].reserve(range);
    std::cout << "Memory allocated for NSG graph. Start node: " << ep_
              << std::endl;
    Link(parameters, cut_graph_);

    final_graph_.resize(nd_);
    size_t max = 0, min = 1 << 30, total = 0, cnt = 0;
    for (size_t i = 0; i < nd_; i++) {
      vecNgh &pool = cut_graph_[i];
      max = std::max(max, pool.size());
      min = std::min(min, pool.size());
      total += pool.size();
      if (pool.size() < 2)
        cnt++;

      final_graph_[i].resize(pool.size());
      for (unsigned j = 0; j < pool.size(); j++)
        final_graph_[i][j] = pool[j].id;
    }
    // tree_grow(parameters);
    std::cout << "Degree: max:" << max
              << "  avg:" << (float) total / (float) nd_ << "  min:" << min
              << "  count(deg<2):" << cnt << "\n";

    width = std::max((unsigned) max, width);
    has_built = true;
    delete[] cut_graph_;
  }

  std::pair<int, int> IndexNSG::BeamSearch(
      const float *query, const float *x, const size_t K,
      const Parameters &parameters, unsigned *indices, int beam_width,
      const std::vector<unsigned> &start_points) {
    const unsigned L = parameters.Get<unsigned>("L_search");
    data_ = x;
    std::vector<Neighbor> retset(L + 1);
    std::vector<unsigned> init_ids(L);
    // boost::dynamic_bitset<> flags{nd_, 0};
    tsl::robin_set<unsigned> visited(10 * L);
    unsigned                 tmp_l = 0;
    // ignore default init; use start_points for init
    if (start_points.size() == 0)
      for (; tmp_l < L && tmp_l < final_graph_[ep_].size(); tmp_l++) {
        init_ids[tmp_l] = final_graph_[ep_][tmp_l];
        visited.insert(init_ids[tmp_l]);
      }
    else
      for (; tmp_l < L && tmp_l < start_points.size(); tmp_l++) {
        init_ids[tmp_l] = start_points[tmp_l];
        visited.insert(init_ids[tmp_l]);
      }

    while (tmp_l < L) {
      unsigned id = rand() % nd_;
      if (visited.find(id) != visited.end()) {
        continue;
      } else {
        visited.insert(id);
      }
      init_ids[tmp_l] = id;
      tmp_l++;
    }

    for (unsigned i = 0; i < init_ids.size(); i++) {
      unsigned id = init_ids[i];
      float    dist = distance_->compare(data_ + dimension_ * id, query,
                                      (unsigned) dimension_);
      retset[i] = Neighbor(id, dist, true);
      // flags[id] = true;
    }

    int                   hops = 0;
    int                   cmps = 0;
    std::vector<unsigned> frontier;
    std::vector<unsigned> unique_nbrs;
    unique_nbrs.reserve(10 * L);
    std::sort(retset.begin(), retset.begin() + L);
    int k = 0;

    while (k < (int) L) {
      int nk = L;

      frontier.clear();
      unique_nbrs.clear();
      unsigned marker = k - 1;
      while (++marker < L && frontier.size() < (size_t) beam_width) {
        if (retset[marker].flag) {
          frontier.push_back(retset[marker].id);
          retset[marker].flag = false;
        }
      }

      if (!frontier.empty())
        hops++;
      for (auto n : frontier) {
        for (unsigned m = 0; m < final_graph_[n].size(); ++m) {
          unsigned id = final_graph_[n][m];
          if (visited.find(id) != visited.end()) {
            continue;
          } else {
            visited.insert(id);
          }
          unique_nbrs.push_back(id);
        }
      }
      auto last_iter = std::unique(unique_nbrs.begin(), unique_nbrs.end());
      for (auto iter = unique_nbrs.begin(); iter != last_iter; iter++) {
        cmps++;
        unsigned id = *iter;
        float    dist = distance_->compare(query, data_ + dimension_ * id,
                                        (unsigned) dimension_);
        if (dist >= retset[L - 1].distance)
          continue;
        Neighbor nn(id, dist, true);

        int r = InsertIntoPool(
            retset.data(), L,
            nn);  // Return position in sorted list where nn inserted.
        if (r < nk)
          nk = r;  // nk logs the best position in the retset that was updated
                   // due to neighbors of n.
      }
      if (nk <= k)
        k = nk;  // k is the best position in retset updated in this round.
      else
        ++k;
    }
    for (size_t i = 0; i < K; i++) {
      indices[i] = retset[i].id;
    }
    return std::make_pair(hops, cmps);
  }

  std::pair<int, int> IndexNSG::Search(const float *query, const float *x,
                                       const size_t      K,
                                       const Parameters &parameters,
                                       unsigned *        indices) {
    const unsigned L = parameters.Get<unsigned>("L_search");
    data_ = x;
    std::vector<Neighbor>    retset(L + 1);
    std::vector<unsigned>    init_ids(L);
    tsl::robin_set<unsigned> visited(10 * L);
    // std::mt19937 rng(rand());
    // GenRandom(rng, init_ids.data(), L, (unsigned) nd_);

    unsigned tmp_l = 0;
    for (; tmp_l < L && tmp_l < final_graph_[ep_].size(); tmp_l++) {
      init_ids[tmp_l] = final_graph_[ep_][tmp_l];
      visited.insert(init_ids[tmp_l]);
    }

    while (tmp_l < L) {
      unsigned id = rand() % nd_;
      if (visited.find(id) != visited.end())
        continue;
      else
        visited.insert(id);
      init_ids[tmp_l] = id;
      tmp_l++;
    }

    for (unsigned i = 0; i < init_ids.size(); i++) {
      unsigned id = init_ids[i];
      float    dist = distance_->compare(data_ + dimension_ * id, query,
                                      (unsigned) dimension_);
      retset[i] = Neighbor(id, dist, true);
      // flags[id] = true;
    }

    int hops = 0;
    int cmps = 0;
    std::sort(retset.begin(), retset.begin() + L);
    int k = 0;
    while (k < (int) L) {
      int nk = L;

      if (retset[k].flag) {
        retset[k].flag = false;
        unsigned n = retset[k].id;

        hops++;
        for (unsigned m = 0; m < final_graph_[n].size(); ++m) {
          unsigned id = final_graph_[n][m];
          if (visited.find(id) != visited.end())
            continue;
          else
            visited.insert(id);
          cmps++;
          float dist = distance_->compare(query, data_ + dimension_ * id,
                                          (unsigned) dimension_);
          if (dist >= retset[L - 1].distance)
            continue;
          Neighbor nn(id, dist, true);
          int      r = InsertIntoPool(retset.data(), L, nn);

          if (r < nk)
            nk = r;
        }
      }
      if (nk <= k)
        k = nk;
      else
        ++k;
    }
    for (size_t i = 0; i < K; i++)
      indices[i] = retset[i].id;
    return std::make_pair(hops, cmps);
  }

  unsigned long long IndexNSG::SearchWithOptGraph(const float *query, size_t K,
                                                  const Parameters &parameters,
                                                  unsigned *        indices) {
    unsigned        L = parameters.Get<unsigned>("L_search");
    DistanceFastL2 *dist_fast = (DistanceFastL2 *) distance_;

    std::vector<Neighbor> retset(L + 1);
    std::vector<unsigned> init_ids(L);
    // std::mt19937 rng(rand());
    // GenRandom(rng, init_ids.data(), L, (unsigned) nd_);

    unsigned long long dist_comp = 0;

    tsl::robin_set<unsigned> visited;
    unsigned                 tmp_l = 0;
    unsigned *               neighbors =
        (unsigned *) (opt_graph_ + node_size * ep_ + data_len);
    unsigned MaxM_ep = *neighbors;
    neighbors++;

    for (; tmp_l < L && tmp_l < MaxM_ep; tmp_l++) {
      init_ids[tmp_l] = neighbors[tmp_l];
      visited.insert(init_ids[tmp_l]);
    }

    while (tmp_l < L) {
      unsigned id = rand() % nd_;
      if (visited.find(id) != visited.end())
        continue;
      else
        visited.insert(id);
      init_ids[tmp_l] = id;
      tmp_l++;
    }

    for (unsigned i = 0; i < init_ids.size(); i++) {
      unsigned id = init_ids[i];
      if (id >= nd_)
        continue;
      _mm_prefetch(opt_graph_ + node_size * id, _MM_HINT_T0);
    }
    L = 0;
    for (unsigned i = 0; i < init_ids.size(); i++) {
      unsigned id = init_ids[i];
      if (id >= nd_)
        continue;
      float *x = (float *) (opt_graph_ + node_size * id);
      float  norm_x = *x;
      x++;
      float dist = dist_fast->compare(x, query, norm_x, (unsigned) dimension_);
      dist_comp++;
      retset[i] = Neighbor(id, dist, true);
      visited.insert(id);
      L++;
    }
    // std::cout<<L<<std::endl;

    std::sort(retset.begin(), retset.begin() + L);
    int k = 0;
    while (k < (int) L) {
      int nk = L;

      if (retset[k].flag) {
        retset[k].flag = false;
        unsigned n = retset[k].id;

        _mm_prefetch(opt_graph_ + node_size * n + data_len, _MM_HINT_T0);
        unsigned *neighbors =
            (unsigned *) (opt_graph_ + node_size * n + data_len);
        unsigned MaxM = *neighbors;
        neighbors++;
        for (unsigned m = 0; m < MaxM; ++m)
          _mm_prefetch(opt_graph_ + node_size * neighbors[m], _MM_HINT_T0);
        for (unsigned m = 0; m < MaxM; ++m) {
          unsigned id = neighbors[m];
          if (visited.find(id) != visited.end())
            continue;
          else
            visited.insert(id);
          float *data = (float *) (opt_graph_ + node_size * id);
          float  norm = *data;
          data++;
          float dist =
              dist_fast->compare(query, data, norm, (unsigned) dimension_);
          dist_comp++;
          if (dist >= retset[L - 1].distance)
            continue;
          Neighbor nn(id, dist, true);
          int      r = InsertIntoPool(retset.data(), L, nn);

          // if(L+1 < retset.size()) ++L;
          if (r < nk)
            nk = r;
        }
      }
      if (nk <= k)
        k = nk;
      else
        ++k;
    }
    for (size_t i = 0; i < K; i++) {
      indices[i] = retset[i].id;
    }
    return dist_comp;
  }

  void IndexNSG::OptimizeGraph(float *data) {  // use after build or load

    data_ = data;
    data_len = (dimension_ + 1) * sizeof(float);
    neighbor_len = (width + 1) * sizeof(unsigned);
    node_size = data_len + neighbor_len;
    opt_graph_ = (char *) malloc(node_size * nd_);
    DistanceFastL2 *dist_fast = (DistanceFastL2 *) distance_;
    for (unsigned i = 0; i < nd_; i++) {
      char *cur_node_offset = opt_graph_ + i * node_size;
      float cur_norm = dist_fast->norm(data_ + i * dimension_, dimension_);
      std::memcpy(cur_node_offset, &cur_norm, sizeof(float));
      std::memcpy(cur_node_offset + sizeof(float), data_ + i * dimension_,
                  data_len - sizeof(float));

      cur_node_offset += data_len;
      unsigned k = final_graph_[i].size();
      std::memcpy(cur_node_offset, &k, sizeof(unsigned));
      std::memcpy(cur_node_offset + sizeof(unsigned), final_graph_[i].data(),
                  k * sizeof(unsigned));
      std::vector<unsigned>().swap(final_graph_[i]);
    }
    free(data);
    data_ = nullptr;
    CompactGraph().swap(final_graph_);
  }

  void IndexNSG::DFS(tsl::robin_set<unsigned> &visited, unsigned root,
                     unsigned &cnt) {
    unsigned             tmp = root;
    std::stack<unsigned> s;
    s.push(root);
    if (visited.find(root) == visited.end())
      cnt++;
    visited.insert(root);
    while (!s.empty()) {
      unsigned next = nd_ + 1;
      for (unsigned i = 0; i < final_graph_[tmp].size(); i++) {
        if (visited.find(final_graph_[tmp][i]) == visited.end()) {
          next = final_graph_[tmp][i];
          break;
        }
      }
      if (next == (nd_ + 1)) {
        s.pop();
        if (s.empty())
          break;
        tmp = s.top();
        continue;
      }
      tmp = next;
      visited.insert(tmp);
      s.push(tmp);
      cnt++;
    }
  }

  void IndexNSG::findroot(tsl::robin_set<unsigned> &visited, unsigned &root,
                          const Parameters &parameter) {
    unsigned id = nd_;
    for (unsigned i = 0; i < nd_; i++) {
      if (visited.find(i) == visited.end()) {
        id = i;
        break;
      }
    }

    if (id == nd_)
      return;  // No Unlinked Node

    std::vector<Neighbor> tmp, pool;
    get_neighbors(data_ + dimension_ * id, parameter, tmp, pool);
    std::sort(pool.begin(), pool.end());

    unsigned found = 0;
    for (unsigned i = 0; i < pool.size(); i++) {
      if (visited.find(pool[i].id) != visited.end()) {
        // std::cout << pool[i].id << '\n';
        root = pool[i].id;
        found = 1;
        break;
      }
    }
    if (found == 0) {
      while (true) {
        unsigned rid = rand() % nd_;
        if (visited.find(rid) != visited.end()) {
          root = rid;
          break;
        }
      }
    }
    final_graph_[root].push_back(id);
  }

  void IndexNSG::tree_grow(const Parameters &parameter) {
    unsigned                 root = ep_;
    tsl::robin_set<unsigned> visited;
    unsigned                 unlinked_cnt = 0;
    while (unlinked_cnt < nd_) {
      DFS(visited, root, unlinked_cnt);
      std::cout << "Unlinked count: " << unlinked_cnt << std::endl;
      if (unlinked_cnt >= nd_)
        break;
      findroot(visited, root, parameter);
      std::cout << "new root"
                << ":" << root << '\n';
    }
    for (size_t i = 0; i < nd_; ++i) {
      if (final_graph_[i].size() > width) {
        width = final_graph_[i].size();
      }
    }
  }
}
=======
#include "efanna2e/index_nsg.h"

#include <omp.h>
#include <chrono>
#include <cmath>
#include <ctime>
#include <iterator>
#include <map>
#include <set>
#include "efanna2e/exceptions.h"
#include "efanna2e/parameters.h"
#include "tsl/robin_set.h"

#include <fcntl.h>
#include <sys/mman.h>
#include <sys/stat.h>
#include <time.h>
#include <unistd.h>
#include <cassert>

namespace NSG {
#define _CONTROL_NUM 100
#define MAX_START_POINTS 100

  IndexNSG::IndexNSG(const size_t dimension, const size_t n, Metric m,
                     Index *initializer)
      : Index(dimension, n, m), initializer_{initializer} {
    is_inner = new bool[nd_];
    for (size_t i = 0; i < nd_; i++)
      is_inner[i] = false;
  }

  IndexNSG::~IndexNSG() {
    delete[] is_inner;
  }

  unsigned IndexNSG::get_start_node() const {
    return ep_;
  }

  void IndexNSG::set_start_node(const unsigned s) {
    ep_ = s;
  }

  void IndexNSG::Save(const char *filename) {
    std::ofstream out(filename, std::ios::binary | std::ios::out);
    assert(final_graph_.size() == nd_);

    long long total_gr_edges = 0;
    out.write((char *) &width, sizeof(unsigned));
    out.write((char *) &ep_, sizeof(unsigned));
    for (unsigned i = 0; i < nd_; i++) {
      unsigned GK = (unsigned) final_graph_[i].size();
      out.write((char *) &GK, sizeof(unsigned));
      out.write((char *) final_graph_[i].data(), GK * sizeof(unsigned));
      total_gr_edges += GK;
    }
    out.close();

    std::cout << "Avg degree: " << ((float) total_gr_edges) / ((float) nd_)
              << std::endl;
  }

  void IndexNSG::SaveSmallIndex(const char *           filename,
                                std::vector<unsigned> &picked) {
  }

  void IndexNSG::LoadSmallIndex(const char *           filename,
                                std::vector<unsigned> &picked) {
  }

  void IndexNSG::Save_Inner_Vertices(const char *filename) {
    std::string inner_file(filename);
    inner_file += ".inner";
    std::ofstream out(inner_file.c_str(), std::ios::binary | std::ios::out);
    //    assert(final_graph_.size() == nd_);

    //    long long total_gr_edges = 0;
    out.write((char *) is_inner, nd_ * sizeof(bool));
    out.close();

    std::cout << "Saved inner vertices of higher degree " << std::endl;
  }

  void IndexNSG::Load_Inner_Vertices(const char *filename) {
    std::string inner_file(filename);
    inner_file += ".inner";

    int fd = open(inner_file.c_str(), O_RDONLY);
    if (fd <= 0) {
      std::cerr << "Inner vertices file not found" << std::endl;
      return;
    }
    struct stat sb;
    if (fstat(fd, &sb) != 0) {
      std::cerr << "Inner vertices file not dound. " << std::endl;
      return;
    }

    off_t fileSize = sb.st_size;
    std::cout << fileSize << std::endl;
    char *buf = (char *) mmap(NULL, fileSize, PROT_READ, MAP_PRIVATE, fd, 0);
    if (fileSize != sizeof(bool) * nd_) {
      std::cout << "ERROR: Inner file size mismatch" << std::endl;
      exit(-1);
    }
    std::memcpy((char *) is_inner, buf, nd_ * sizeof(bool));

    if (munmap(buf, fileSize) != 0)
      std::cerr << "ERROR unmapping. CHECK!" << std::endl;
    close(fd);
    //	  ep_ = 0;
    std::cout << "Loaded inner vertices of higher degree" << std::endl;
  }

  void IndexNSG::Load(const char *filename) {
    std::ifstream in(filename, std::ios::binary);
    in.read((char *) &width, sizeof(unsigned));
    in.read((char *) &ep_, sizeof(unsigned));
    // width=100;
    size_t   cc = 0;
    unsigned nodes = 0;
    while (!in.eof()) {
      unsigned k;
      in.read((char *) &k, sizeof(unsigned));
      if (in.eof())
        break;
      cc += k;
      ++nodes;
      std::vector<unsigned> tmp(k);
      in.read((char *) tmp.data(), k * sizeof(unsigned));
      final_graph_.push_back(tmp);

      if (nodes % 5000000 == 0)
        std::cout << "Loaded " << nodes << " nodes, and " << cc << " neighbors"
                  << std::endl;
    }
    cc /= nd_;

    //    Load_Inner_Vertices(filename);
    // std::cout<<cc<<std::endl;
  }

  void IndexNSG::Load_nn_graph(const char *filename) {
    int fd = open(filename, O_RDONLY);
    if (fd <= 0) {
      std::cerr << "Data file " << filename << " not found. Program will exit."
                << std::endl;
      exit(-1);
    }
    struct stat sb;
    if (fstat(fd, &sb) != 0) {
      std::cerr << "File load error. CHECK!" << std::endl;
      exit(-1);
    }

    off_t fileSize = sb.st_size;
    std::cout << fileSize << std::endl;
    char *buf = (char *) mmap(NULL, fileSize, PROT_READ, MAP_PRIVATE, fd, 0);

    unsigned k;
    std::memcpy(&k, buf, sizeof(unsigned));
    size_t num = (fileSize) / ((k + 1) * 4);

    std::cout << "k is and num is " << k << " " << num << std::endl;
    final_graph_.resize(num);
    final_graph_.reserve(num);

    unsigned kk = (k + 3) / 4 * 4;
#pragma omp  parallel for schedule(static, 65536)
    for (size_t i = 0; i < num; i++) {
      final_graph_[i].resize(k);
      final_graph_[i].reserve(kk);
      char *reader = buf + (i * (k + 1) * sizeof(unsigned));
      std::memcpy(final_graph_[i].data(), reader + sizeof(unsigned),
                  k * sizeof(unsigned));
    }
    if (munmap(buf, fileSize) != 0)
      std::cerr << "ERROR unmapping. CHECK!" << std::endl;
    close(fd);
    //  ep_ = 0;
    std::cout << "Loaded EFANNA graph. Set ep_ to 0" << std::endl;
  }

  void IndexNSG::Init_rnd_nn_graph(size_t num_points, unsigned k,
                                   std::vector<size_t> mapping) {
    size_t num = num_points;
    final_graph_.resize(num);
    final_graph_.reserve(num);
    if (!mapping.empty())
      num_points = mapping.size();
    std::cout << "k is and num is " << k << " " << num_points << std::endl;

    size_t PAR_BLOCK_SZ = (1 << 16);
    size_t nblocks = DIV_ROUND_UP(num_points, PAR_BLOCK_SZ);

#pragma omp parallel for schedule(static, 1)
    for (size_t block = 0; block < nblocks; ++block) {
      std::random_device rd;
      size_t             x = rd();
      std::mt19937       gen(x);

      std::uniform_int_distribution<size_t> dis(0, num_points - 1);

      for (size_t i = block * PAR_BLOCK_SZ;
           i < (block + 1) * PAR_BLOCK_SZ && i < num_points; i++) {
        std::set<unsigned> rand_set;
        while (rand_set.size() < k)
          rand_set.insert(dis(gen));

        final_graph_[mapping[i]].reserve(k);
        for (auto s : rand_set)
          final_graph_[mapping[i]].push_back(mapping[s]);
        final_graph_[mapping[i]].shrink_to_fit();

        if (i % 1000000 == 0)
          std::cout << "Generated random neighbors for point " << i
                    << std::endl;
      }
    }
    std::cout << "Loaded Random graph." << std::endl;
  }

  void IndexNSG::iterate_to_fixed_point(const float *             query,
                                        const Parameters &        parameter,
                                        std::vector<unsigned> &   init_ids,
                                        std::vector<Neighbor> &   retset,
                                        std::vector<Neighbor> &   fullset,
                                        tsl::robin_set<unsigned> &visited) {
    const unsigned L = parameter.Get<unsigned>("L");

    while (init_ids.size() < L) {
      unsigned id = (rand() * rand() * rand()) % nd_;
      if (visited.find(id) != visited.end())
        continue;
      else
        visited.insert(id);
      init_ids.push_back(id);
    }

    unsigned l = 0;
    for (auto id : init_ids) {
      assert(id < nd_);
      retset[l++] =
          Neighbor(id,
                   distance_->compare(data_ + dimension_ * (size_t) id, query,
                                      dimension_),
                   true);
    }

    std::sort(retset.begin(), retset.begin() + l);
    int k = 0;
    while (k < (int) l) {
      int nk = l;

      if (retset[k].flag) {
        retset[k].flag = false;
        unsigned n = retset[k].id;

        for (auto id : final_graph_[n]) {
          if (visited.find(id) == visited.end())
            visited.insert(id);
          else
            continue;

          float dist = distance_->compare(
              query, data_ + dimension_ * (size_t) id, (unsigned) dimension_);
          Neighbor nn(id, dist, true);
          fullset.push_back(nn);
          if (dist >= retset[l - 1].distance)
            continue;
          int r = InsertIntoPool(retset.data(), l, nn);

          if (l + 1 < retset.size())
            ++l;
          if (r < nk)
            nk = r;
        }
      }
      if (nk <= k)
        k = nk;
      else
        ++k;
    }
    assert(!fullset.empty());
  }

  void IndexNSG::get_neighbors(const float *query, const Parameters &parameter,
                               std::vector<Neighbor> &retset,
                               std::vector<Neighbor> &fullset) {
    const unsigned           L = parameter.Get<unsigned>("L");
    tsl::robin_set<unsigned> visited(10 * L);
    get_neighbors(query, parameter, retset, fullset, visited);
  }

  void IndexNSG::get_neighbors(const float *query, const Parameters &parameter,
                               std::vector<Neighbor> &   retset,
                               std::vector<Neighbor> &   fullset,
                               tsl::robin_set<unsigned> &visited) {
    const unsigned L = parameter.Get<unsigned>("L");

    retset.resize(L + 1);
    std::vector<unsigned> init_ids;
    init_ids.reserve(L);
    // initializer_->Search(query, nullptr, L, parameter, init_ids.data());

    for (auto iter : final_graph_[ep_]) {
      if (init_ids.size() >= L)
        break;
      init_ids.push_back(iter);
      visited.insert(iter);
      //      fullset.insert(iter);
    }
    iterate_to_fixed_point(query, parameter, init_ids, retset, fullset,
                           visited);
  }

  void IndexNSG::get_neighbors(const float *query, const Parameters &parameter,
                               std::vector<Neighbor> &      retset,
                               std::vector<Neighbor> &      fullset,
                               tsl::robin_set<unsigned> &   visited,
                               const std::vector<unsigned> &start_points) {
    const unsigned L = parameter.Get<unsigned>("L");

    retset.resize(L + 1);
    std::vector<unsigned> init_ids;
    init_ids.reserve(L);
    // initializer_->Search(query, nullptr, L, parameter, init_ids.data());

    if (start_points.size() == 0) {
      std::cerr << "Start point set can not be empty for get_neighbor."
                << std::endl;
      exit(-1);
    }
    for (auto iter : start_points) {
      if (init_ids.size() >= L)
        break;
      init_ids.push_back(iter);
      visited.insert(iter);
    }
    for (auto s : start_points) {
      if (init_ids.size() == L)
        break;
      for (auto iter : final_graph_[s]) {
        if (init_ids.size() == L)
          break;
        init_ids.push_back(iter);
        visited.insert(iter);
      }
    }
    iterate_to_fixed_point(query, parameter, init_ids, retset, fullset,
                           visited);
  }

  void IndexNSG::reachable_bfs(const unsigned start_node,
                               std::vector<tsl::robin_set<unsigned>> &bfs_order,
                               bool *                                 visited) {
    auto &                    nsg = final_graph_;
    tsl::robin_set<unsigned> *cur_level = new tsl::robin_set<unsigned>();
    tsl::robin_set<unsigned> *prev_level = new tsl::robin_set<unsigned>();
    prev_level->insert(start_node);
    visited[start_node] = true;
    unsigned level = 0;
    unsigned nsg_size = nsg.size();
    while (true) {
      // clear state
      cur_level->clear();

      size_t max_deg = 0;
      size_t min_deg = 0xffffffffffL;
      size_t sum_deg = 0;

      // select candidates
      for (auto id : *prev_level) {
        max_deg = std::max(max_deg, nsg[id].size());
        min_deg = std::min(min_deg, nsg[id].size());
        sum_deg += nsg[id].size();

        for (const auto &nbr : nsg[id]) {
          if (nbr >= nsg_size) {
            std::cerr << "invalid" << std::endl;
          }
          if (!visited[nbr]) {
            cur_level->insert(nbr);
            visited[nbr] = true;
          }
        }
      }

      if (cur_level->empty()) {
        break;
      }

      std::cerr << "Level #" << level << " : " << cur_level->size() << " nodes"
                << "\tDegree max: " << max_deg
                << "  avg: " << (float) sum_deg / (float) prev_level->size()
                << "  min: " << min_deg << std::endl;

      // create a new set
      tsl::robin_set<unsigned> add(cur_level->size());
      add.insert(cur_level->begin(), cur_level->end());
      bfs_order.push_back(add);

      // swap cur_level and prev_level, increment level
      prev_level->clear();
      std::swap(prev_level, cur_level);
      level++;
    }

    // cleanup
    delete cur_level;
    delete prev_level;
  }

  void IndexNSG::populate_start_points_bfs(
      std::vector<unsigned> &start_points) {
    // populate a visited array
    // WARNING: DO NOT MAKE THIS A VECTOR
    bool *visited = new bool[nd_]();
    std::fill(visited, visited + nd_, false);
    std::map<unsigned, std::vector<tsl::robin_set<unsigned>>> bfs_orders;
    unsigned start_node = ep_;
    bool     complete = false;
    bfs_orders.insert(
        std::make_pair(start_node, std::vector<tsl::robin_set<unsigned>>()));
    auto &bfs_order = bfs_orders[start_node];
    reachable_bfs(start_node, bfs_order, visited);

    start_node = 0;
    std::map<unsigned, std::vector<tsl::robin_set<unsigned>>> other_bfs_orders;
    while (!complete) {
      other_bfs_orders.insert(
          std::make_pair(start_node, std::vector<tsl::robin_set<unsigned>>()));
      auto &other_bfs_order = bfs_orders[start_node];
      reachable_bfs(start_node, other_bfs_order, visited);

      complete = true;
      for (unsigned idx = start_node; idx < nd_; idx++) {
        if (!visited[idx]) {
          complete = false;
          start_node = idx;
          break;
        }
      }
    }
    start_points.push_back(ep_);
    // process each component, add one node from each level if more than one
    // level, else ignore
    for (auto &k_v : bfs_orders) {
      if (k_v.second.size() > 1) {
        std::cout << "Using start points in component with nav-node: "
                  << k_v.first << std::endl;
        // add nodes from each level to `start_points`
        for (auto &lvl : k_v.second) {
          for (size_t i = 0; i < 10 && i < lvl.size() &&
                             start_points.size() < MAX_START_POINTS;
               ++i) {
            auto   iter = lvl.begin();
            size_t rand_offset = rand() * rand() * rand() % lvl.size();
            for (size_t j = 0; j < rand_offset; ++j)
              iter++;

            if (std::find(start_points.begin(), start_points.end(), *iter) ==
                start_points.end())
              start_points.push_back(*iter);
          }

          if (start_points.size() == MAX_START_POINTS)
            break;
        }
      }
    }
    std::cout << "Chose " << start_points.size() << " starting points"
              << std::endl;

    delete[] visited;
  }

  void IndexNSG::init_graph(const Parameters &parameters) {
  }

  void IndexNSG::init_graph_outside(const float *data) {
  }

  void IndexNSG::init_graph_bf(const Parameters &parameters) {
    // allocate and init centroid
    float *center = new float[dimension_]();
    for (size_t j = 0; j < dimension_; j++)
      center[j] = 0;

    for (size_t i = 0; i < nd_; i++)
      for (size_t j = 0; j < dimension_; j++)
        center[j] += data_[i * dimension_ + j];

    for (size_t j = 0; j < dimension_; j++)
      center[j] /= nd_;

    // compute all to one distance
    float * distances = new float[nd_]();
#pragma omp parallel for schedule(static, 65536)
    for (size_t i = 0; i < nd_; i++) {
      // extract point and distance reference
      float &      dist = distances[i];
      const float *cur_vec = data_ + (i * (size_t) dimension_);
      dist = 0;
      float diff = 0;
      for (size_t j = 0; j < dimension_; j++) {
        diff = (center[j] - cur_vec[j]) * (center[j] - cur_vec[j]);
        dist += diff;
      }
    }
    // find imin
    size_t min_idx = 0;
    float  min_dist = distances[0];
    for (size_t i = 1; i < nd_; i++) {
      if (distances[i] < min_dist) {
        min_idx = i;
        min_dist = distances[i];
      }
    }
    ep_ = min_idx;

    std::cout << "Medoid index = " << min_idx << std::endl;
    delete[] distances;
    delete[] center;
  }

  void IndexNSG::sync_prune(unsigned q, std::vector<Neighbor> &pool,
                            const Parameters &        parameter,
                            tsl::robin_set<unsigned> &visited,
                            vecNgh *                  cut_graph_) {
    unsigned range = parameter.Get<unsigned>("R");
    unsigned maxc = parameter.Get<unsigned>("C");
    float    alpha = parameter.Get<float>("alpha");

    if (is_inner[q])
      range = 2 * range;
    width = range;

    if (!final_graph_[q].empty())
      for (auto id : final_graph_[q]) {
        if (visited.find(id) != visited.end())
          continue;
        float dist = distance_->compare(data_ + dimension_ * (size_t) q,
                                        data_ + dimension_ * (size_t) id,
                                        (unsigned) dimension_);
        pool.push_back(Neighbor(id, dist, true));
      }

    std::vector<Neighbor> result;
    std::sort(pool.begin(), pool.end());
    unsigned start = (pool[0].id == q) ? 1 : 0;
    result.push_back(pool[start]);

    while (result.size() < range && (++start) < pool.size() && start < maxc) {
      auto &p = pool[start];
      bool  occlude = false;
      for (unsigned t = 0; t < result.size(); t++) {
        if (p.id == result[t].id) {
          occlude = true;
          break;
        }
        float djk = distance_->compare(
            data_ + dimension_ * (size_t) result[t].id,
            data_ + dimension_ * (size_t) p.id, (unsigned) dimension_);
        if (djk < p.distance /* dik */) {
          occlude = true;
          break;
        }
      }
      if (!occlude) {
        result.push_back(p);
      }
    }

    if (alpha > 1.0 && !pool.empty() && result.size() < range) {
      std::vector<Neighbor> result2;
      unsigned              start2 = 0;
      if (pool[start2].id == q)
        start2++;
      result2.push_back(pool[start2]);
      while (result2.size() < range - result.size() &&
             (++start2) < pool.size() && start2 < maxc) {
        auto &p = pool[start2];
        bool  occlude = false;
        for (unsigned t = 0; t < result2.size(); t++) {
          if (p.id == result[t].id) {
            occlude = true;
            break;
          }
          float djk = distance_->compare(
              data_ + dimension_ * (size_t) result2[t].id,
              data_ + dimension_ * (size_t) p.id, (unsigned) dimension_);
          if (alpha * djk < p.distance /* dik */) {
            occlude = true;
            break;
          }
        }
        if (!occlude)
          result2.push_back(p);
      }
      for (unsigned i = 0; i < result2.size(); i++) {
        result.push_back(result2[i]);
      }
      std::set<Neighbor> s(result.begin(), result.end());
      result.assign(s.begin(), s.end());
    }

    cut_graph_[q].clear();
    assert(result.size() <= range);
    for (auto iter : result) {
      assert(iter.id < nd_);
      cut_graph_[q].push_back(SimpleNeighbor(iter.id, iter.distance));
    }
  }

  void IndexNSG::InterInsertHierarchy(unsigned                 n,
                                      std::vector<std::mutex> &locks,
                                      vecNgh *                 cut_graph_,
                                      const Parameters &       parameter) {
    float      alpha = parameter.Get<float>("alpha");
    const auto base_range = parameter.Get<float>("R");
    const auto src_pool = cut_graph_[n];

    assert(!src_pool.empty());

    for (auto des : src_pool) {
      assert(des.id >= 0 && des.id < nd_);

      int   dup = 0;
      auto  range = is_inner[des.id] ? 2 * base_range : base_range;
      auto &des_pool = final_graph_[des.id];

      std::vector<unsigned> graph_copy;
      {
        LockGuard guard(locks[des.id]);
        for (auto nn : des_pool) {
          assert(nn >= 0 && nn < nd_);
          if (n == nn) {
            dup = 1;
            break;
          }
        }
        if (dup)
          continue;

        if (des_pool.size() < range) {
          des_pool.push_back(n);
          continue;
        }

        assert(des_pool.size() == range);
        graph_copy = des_pool;
        graph_copy.push_back(n);
      }  // des lock is released by this point

      assert(graph_copy.size() == 1 + range);
      {
        vecNgh temp_pool;
        for (auto node : graph_copy)
          temp_pool.push_back(SimpleNeighbor(
              node,
              distance_->compare(data_ + dimension_ * (size_t) node,
                                 data_ + dimension_ * (size_t) des.id,
                                 (unsigned) dimension_)));
        std::sort(temp_pool.begin(), temp_pool.end());
        for (auto iter = temp_pool.begin(); iter + 1 != temp_pool.end(); ++iter)
          assert(iter->id != (iter + 1)->id);

        std::vector<SimpleNeighbor> result;
        result.push_back(temp_pool[0]);

        auto iter = temp_pool.begin();
        if (alpha > 1)
          iter = temp_pool.erase(iter);
        while (result.size() < range && iter != temp_pool.end()) {
          auto &p = *iter;
          bool  occlude = false;

          for (auto r : result) {
            if (p.id == r.id) {
              occlude = true;
              break;
            }
            float djk = distance_->compare(data_ + dimension_ * (size_t) r.id,
                                           data_ + dimension_ * (size_t) p.id,
                                           (unsigned) dimension_);
            if (djk < p.distance /* dik */) {
              occlude = true;
              break;
            }
          }

          if (!occlude)
            result.push_back(p);

          if (!occlude && alpha > 1)
            iter = temp_pool.erase(iter);
          else
            ++iter;
        }

        if (alpha > 1 && result.size() < range && !temp_pool.empty()) {
          std::vector<SimpleNeighbor> result2;
          result2.push_back(temp_pool[0]);

          auto iter = temp_pool.begin();
          while (result2.size() + result.size() < range &&
                 ++iter != temp_pool.end()) {
            auto &p = *iter;
            bool  occlude = false;
            for (auto r : result) {
              if (p.id == r.id) {
                occlude = true;
                break;
              }
              float djk = distance_->compare(data_ + dimension_ * (size_t) r.id,
                                             data_ + dimension_ * (size_t) p.id,
                                             (unsigned) dimension_);
              if (alpha * djk < p.distance /* dik */) {
                occlude = true;
                break;
              }
            }
            if (!occlude)
              result2.push_back(p);
          }
          for (auto r2 : result2) {
            for (auto r : result)
              assert(r.id != r2.id);
            result.push_back(r2);
          }
        }

        {
          LockGuard guard(locks[des.id]);
          assert(result.size() <= range);
          des_pool.clear();
          for (auto iter : result)
            des_pool.push_back(iter.id);
        }
      }

      assert(des_pool.size() <= range);
      for (auto iter : des_pool)
        assert(iter < nd_);
    }
  }

  void IndexNSG::LinkHierarchy(Parameters &parameters) {
    const float    p_val = parameters.Get<float>("p_val");
    const uint32_t NUM_SYNCS = parameters.Get<unsigned>("num_syncs");
    const uint32_t OUTER_NUM_RNDS = parameters.Get<unsigned>("num_rnds");
    const uint32_t NUM_HIER = parameters.Get<unsigned>("num_hier");
    const unsigned L = parameters.Get<unsigned>("L");
    const unsigned range = parameters.Get<unsigned>("R");
    const unsigned C = parameters.Get<unsigned>("C");
    const unsigned innerL = parameters.Get<unsigned>("innerL");
    const unsigned innerC = parameters.Get<unsigned>("innerC");
    float          outer_alpha = parameters.Get<float>("alpha");

    parameters.Set<unsigned>("L", innerL);
    parameters.Set<unsigned>("C", innerC);

    parameters.Set<float>("alpha", 1);

    auto size_hierarchy = new size_t[NUM_HIER];
    auto hierarchy_vertices = new std::vector<size_t>[NUM_HIER];

    hierarchy_vertices[NUM_HIER - 1].resize(nd_);
    std::iota(std::begin(hierarchy_vertices[NUM_HIER - 1]),
              std::end(hierarchy_vertices[NUM_HIER - 1]), 0);
    size_hierarchy[NUM_HIER - 1] = hierarchy_vertices[NUM_HIER - 1].size();

    std::random_device               rd;
    std::mt19937                     gen(rd());
    std::uniform_real_distribution<> dis(0, 1);

    for (int h = NUM_HIER - 2; h >= 0; h--) {
      hierarchy_vertices[h].push_back(ep_);
      for (size_t i = 0; i < hierarchy_vertices[h + 1].size(); i++) {
        float candidate = dis(gen);
        if (candidate < p_val && hierarchy_vertices[h + 1][i] != ep_) {
          hierarchy_vertices[h].push_back(hierarchy_vertices[h + 1][i]);
          is_inner[hierarchy_vertices[h + 1][i]] = true;
        }
      }
      size_hierarchy[h] = hierarchy_vertices[h].size();
      std::cout << "Generated random hierarchy level " << h << " of size "
                << size_hierarchy[h] << std::endl;
    }

    bool is_nsg = parameters.Get<bool>("is_nsg");
    bool is_rnd_nn = parameters.Get<bool>("is_rnd_nn");
    if ((!is_nsg) && is_rnd_nn) {
      std::cout << "Initializing random inner graph over " << size_hierarchy[0]
                << " vertices " << std::endl;
      Init_rnd_nn_graph(nd_, range, hierarchy_vertices[0]);
    }

    assert(final_graph_.size() == nd_);
    std::vector<std::mutex> locks(nd_);
    auto                    cut_graph_ = new vecNgh[nd_];
    //    unsigned                NUM_RNDS = 2;
    unsigned NUM_RNDS = OUTER_NUM_RNDS;
    float    last_alpha = std::max((float) 1.2, outer_alpha);

    for (uint32_t h = 0; h < NUM_HIER; h++) {
      std::cout << "Processing level " << h << " with " << size_hierarchy[h]
                << " vertices " << std::endl;

      parameters.Set<float>("alpha", 1);

      if (h == NUM_HIER - 1) {
        parameters.Set<unsigned>("L", L);
        parameters.Set<unsigned>("C", C);
        NUM_RNDS = OUTER_NUM_RNDS;
        last_alpha = outer_alpha;
      }

      for (uint32_t rnd_no = 0; rnd_no < NUM_RNDS; rnd_no++) {
        if (rnd_no == NUM_RNDS - 1 || h < NUM_HIER - 1)
          parameters.Set<float>("alpha", last_alpha);

        if ((h == NUM_HIER - 1) && (rnd_no == NUM_RNDS - 1))
          parameters.Set<unsigned>("L", (unsigned) std::min((int) L, (int) 50));

        size_t round_size = DIV_ROUND_UP(size_hierarchy[h], NUM_SYNCS - 1) - 1;

        for (uint32_t sync_no = 0; sync_no < NUM_SYNCS; sync_no++) {
          size_t start_id = sync_no * round_size;
          size_t end_id =
              std::min(size_hierarchy[h], (sync_no + 1) * round_size);
          size_t round_size = end_id - start_id;
          std::cout << "Round start: " << start_id << "  end: " << end_id
                    << std::endl;

          size_t PAR_BLOCK_SZ =
              round_size > 1 << 20 ? 1 << 12 : (round_size + 64) / 64;
          size_t nblocks = DIV_ROUND_UP(round_size, PAR_BLOCK_SZ);

#pragma omp parallel for schedule(static, 1)
          for (size_t block = 0; block < nblocks; ++block) {
            std::vector<Neighbor>    pool, tmp;
            tsl::robin_set<unsigned> visited;

            for (size_t n = start_id + block * PAR_BLOCK_SZ;
                 n <
                 start_id + std::min(round_size, (block + 1) * PAR_BLOCK_SZ);
                 ++n) {
              pool.clear();
              tmp.clear();
              visited.clear();

              get_neighbors(
                  data_ + (size_t) dimension_ * hierarchy_vertices[h][n],
                  parameters, tmp, pool, visited);
              sync_prune(hierarchy_vertices[h][n], pool, parameters, visited,
                         cut_graph_);
            }
          }
          std::cout << "sync_prune completed for (level: " << h
                    << ", round: " << sync_no << ")" << std::endl;

#pragma omp parallel for schedule(static, PAR_BLOCK_SZ)
          for (unsigned n = start_id; n < end_id; ++n) {
            auto node = hierarchy_vertices[h][n];
            final_graph_[node].clear();
            final_graph_[node].reserve(is_inner[node] ? 2 * range : range);
            assert(!cut_graph_[node].empty());
            for (auto link : cut_graph_[node]) {
              final_graph_[node].push_back(link.id);
              assert(link.id >= 0 && link.id < nd_);
            }
            assert(final_graph_[node].size() <= is_inner[node] ? 2 * range
                                                               : range);
          }
          std::cout << "Copy cut_graph to final_graph completed for (level: "
                    << h << ", round: " << sync_no << ")" << std::endl;

#pragma omp parallel for schedule(static, PAR_BLOCK_SZ)
          for (unsigned n = start_id; n < end_id; ++n) {
            InterInsertHierarchy(hierarchy_vertices[h][n], locks, cut_graph_,
                                 parameters);
          }
          std::cout << "InterInsert completed for (level: " << h
                    << ", round: " << sync_no << ")" << std::endl;

#pragma omp parallel for schedule(static, PAR_BLOCK_SZ)
          for (unsigned n = start_id; n < end_id; ++n) {
            auto node = hierarchy_vertices[h][n];
            assert(!cut_graph_[node].empty());
            cut_graph_[node].clear();
            cut_graph_[node].shrink_to_fit();
          }
        }

        /*        // save  nsg snapshot after each round
                if (h == NUM_HIER - 1) {
                  std::string rnd_path =
           parameters.Get<std::string>("save_path");
                  rnd_path += std::to_string(rnd_no);
                  Save(rnd_path.c_str());
                } */
        // save code ends
      }
    }

    delete[] cut_graph_;
    delete[] size_hierarchy;
    delete[] hierarchy_vertices;
  }

  void IndexNSG::Build(size_t n, const float *data,
                       const Parameters &parameters) {
  }

  void IndexNSG::BuildFromER(size_t n, size_t nr, const float *data,
                             const Parameters &parameters) {
  }

  void IndexNSG::BuildFromSmall(size_t n, const float *data,
                                const Parameters &           parameters,
                                IndexNSG &                   small_index,
                                const std::vector<unsigned> &picked_pts) {
  }

  void IndexNSG::BuildRandomHierarchical(size_t n, const float *data,
                                         Parameters &parameters) {
    unsigned range = parameters.Get<unsigned>("R");
    bool     is_nsg = parameters.Get<bool>("is_nsg");
    bool     is_rnd_nn = parameters.Get<bool>("is_rnd_nn");
    data_ = data;

    if (is_nsg) {
      std::string nn_graph_path = parameters.Get<std::string>("nn_graph_path");
      Load(nn_graph_path.c_str());
      Load_Inner_Vertices(nn_graph_path.c_str());
    } else {
      if (!is_rnd_nn) {
        std::string nn_graph_path =
            parameters.Get<std::string>("nn_graph_path");
        Load_nn_graph(nn_graph_path.c_str());
      }
      init_graph_bf(parameters);
    }

    LinkHierarchy(parameters);

    size_t max = 0, min = 1 << 30, total = 0, cnt = 0;
    for (size_t i = 0; i < nd_; i++) {
      auto &pool = final_graph_[i];
      max = std::max(max, pool.size());
      min = std::min(min, pool.size());
      total += pool.size();
      if (pool.size() < 2)
        cnt++;
    }
    std::cout << "Degree: max:" << max
              << "  avg:" << (float) total / (float) nd_ << "  min:" << min
              << "  count(deg<2):" << cnt << "\n";

    width = std::max((unsigned) max, width);
    has_built = true;
  }

  std::pair<int, int> IndexNSG::BeamSearch(
      const float *query, const float *x, const size_t K,
      const Parameters &parameters, unsigned *indices, int beam_width,
      const std::vector<unsigned> &start_points) {
    const unsigned L = parameters.Get<unsigned>("L_search");
    data_ = x;

    std::vector<unsigned> init_ids(L);
    // boost::dynamic_bitset<> flags{nd_, 0};
    tsl::robin_set<unsigned> visited(10 * L);
    unsigned                 tmp_l = 0;
    // ignore default init; use start_points for init
    if (start_points.size() == 0)
      for (; tmp_l < L && tmp_l < final_graph_[ep_].size(); tmp_l++) {
        init_ids[tmp_l] = final_graph_[ep_][tmp_l];
        visited.insert(init_ids[tmp_l]);
      }
    else
      for (; tmp_l < L && tmp_l < start_points.size(); tmp_l++) {
        init_ids[tmp_l] = start_points[tmp_l];
        visited.insert(init_ids[tmp_l]);
      }

    while (tmp_l < L) {
      unsigned id = (rand() * rand() * rand()) % nd_;
      if (visited.find(id) == visited.end())
        visited.insert(id);
      else
        continue;
      init_ids[tmp_l++] = id;
    }

    std::vector<Neighbor> retset(L + 1);
    for (size_t i = 0; i < init_ids.size(); i++)
      retset[i] = Neighbor(init_ids[i],
                           distance_->compare(data_ + dimension_ * init_ids[i],
                                              query, (unsigned) dimension_),
                           true);
    std::sort(retset.begin(), retset.begin() + L);

    std::vector<unsigned> frontier;
    std::vector<unsigned> unique_nbrs;
    unique_nbrs.reserve(10 * L);

    int hops = 0;
    int cmps = 0;
    int k = 0;

    while (k < (int) L) {
      int nk = L;

      frontier.clear();
      unique_nbrs.clear();
      unsigned marker = k - 1;
      while (++marker < L && frontier.size() < (size_t) beam_width) {
        if (retset[marker].flag) {
          frontier.push_back(retset[marker].id);
          retset[marker].flag = false;
        }
      }

      if (!frontier.empty())
        hops++;
      for (auto n : frontier) {
        for (unsigned m = 0; m < final_graph_[n].size(); ++m) {
          unsigned id = final_graph_[n][m];
          if (visited.find(id) != visited.end()) {
            continue;
          } else {
            visited.insert(id);
          }
          unique_nbrs.push_back(id);
        }
      }
      auto last_iter = std::unique(unique_nbrs.begin(), unique_nbrs.end());
      for (auto iter = unique_nbrs.begin(); iter != last_iter; iter++) {
        cmps++;
        unsigned id = *iter;
        float    dist = distance_->compare(query, data_ + dimension_ * id,
                                        (unsigned) dimension_);
        if (dist >= retset[L - 1].distance)
          continue;
        Neighbor nn(id, dist, true);

        // Return position in sorted list where nn inserted.
        int r = InsertIntoPool(retset.data(), L, nn);
        if (r < nk)
          nk = r;  // nk logs the best position in the retset that was updated
                   // due to neighbors of n.
      }
      if (nk <= k)
        k = nk;  // k is the best position in retset updated in this round.
      else
        ++k;
    }
    for (size_t i = 0; i < K; i++) {
      indices[i] = retset[i].id;
    }
    return std::make_pair(hops, cmps);
  }

  std::pair<int, int> IndexNSG::Search(const float *query, const float *x,
                                       const size_t      K,
                                       const Parameters &parameters,
                                       unsigned *        indices) {
    const unsigned L = parameters.Get<unsigned>("L_search");
    data_ = x;
    std::vector<Neighbor>    retset(L + 1);
    std::vector<unsigned>    init_ids(L);
    tsl::robin_set<unsigned> visited(10 * L);
    // std::mt19937 rng(rand());
    // GenRandom(rng, init_ids.data(), L, (unsigned) nd_);

    unsigned tmp_l = 0;
    for (; tmp_l < L && tmp_l < final_graph_[ep_].size(); tmp_l++) {
      init_ids[tmp_l] = final_graph_[ep_][tmp_l];
      visited.insert(init_ids[tmp_l]);
    }

    while (tmp_l < L) {
      unsigned id = rand() % nd_;
      if (visited.find(id) != visited.end())
        continue;
      else
        visited.insert(id);
      init_ids[tmp_l] = id;
      tmp_l++;
    }

    for (unsigned i = 0; i < init_ids.size(); i++) {
      unsigned id = init_ids[i];
      float    dist = distance_->compare(data_ + dimension_ * id, query,
                                      (unsigned) dimension_);
      retset[i] = Neighbor(id, dist, true);
      // flags[id] = true;
    }

    int hops = 0;
    int cmps = 0;
    std::sort(retset.begin(), retset.begin() + L);
    int k = 0;
    while (k < (int) L) {
      int nk = L;

      if (retset[k].flag) {
        retset[k].flag = false;
        unsigned n = retset[k].id;

        hops++;
        for (unsigned m = 0; m < final_graph_[n].size(); ++m) {
          unsigned id = final_graph_[n][m];
          if (visited.find(id) != visited.end())
            continue;
          else
            visited.insert(id);
          cmps++;
          float dist = distance_->compare(query, data_ + dimension_ * id,
                                          (unsigned) dimension_);
          if (dist >= retset[L - 1].distance)
            continue;
          Neighbor nn(id, dist, true);
          int      r = InsertIntoPool(retset.data(), L, nn);

          if (r < nk)
            nk = r;
        }
      }
      if (nk <= k)
        k = nk;
      else
        ++k;
    }
    for (size_t i = 0; i < K; i++)
      indices[i] = retset[i].id;
    return std::make_pair(hops, cmps);
  }

  unsigned long long IndexNSG::SearchWithOptGraph(const float *query, size_t K,
                                                  const Parameters &parameters,
                                                  unsigned *        indices) {
    unsigned        L = parameters.Get<unsigned>("L_search");
    DistanceFastL2 *dist_fast = (DistanceFastL2 *) distance_;

    std::vector<Neighbor> retset(L + 1);
    std::vector<unsigned> init_ids(L);
    // std::mt19937 rng(rand());
    // GenRandom(rng, init_ids.data(), L, (unsigned) nd_);

    unsigned long long dist_comp = 0;

    tsl::robin_set<unsigned> visited;
    unsigned                 tmp_l = 0;
    unsigned *               neighbors =
        (unsigned *) (opt_graph_ + node_size * ep_ + data_len);
    unsigned MaxM_ep = *neighbors;
    neighbors++;

    for (; tmp_l < L && tmp_l < MaxM_ep; tmp_l++) {
      init_ids[tmp_l] = neighbors[tmp_l];
      visited.insert(init_ids[tmp_l]);
    }

    while (tmp_l < L) {
      unsigned id = rand() % nd_;
      if (visited.find(id) != visited.end())
        continue;
      else
        visited.insert(id);
      init_ids[tmp_l] = id;
      tmp_l++;
    }

    for (unsigned i = 0; i < init_ids.size(); i++) {
      unsigned id = init_ids[i];
      if (id >= nd_)
        continue;
      _mm_prefetch(opt_graph_ + node_size * id, _MM_HINT_T0);
    }
    L = 0;
    for (unsigned i = 0; i < init_ids.size(); i++) {
      unsigned id = init_ids[i];
      if (id >= nd_)
        continue;
      float *x = (float *) (opt_graph_ + node_size * id);
      float  norm_x = *x;
      x++;
      float dist = dist_fast->compare(x, query, norm_x, (unsigned) dimension_);
      dist_comp++;
      retset[i] = Neighbor(id, dist, true);
      visited.insert(id);
      L++;
    }
    // std::cout<<L<<std::endl;

    std::sort(retset.begin(), retset.begin() + L);
    int k = 0;
    while (k < (int) L) {
      int nk = L;

      if (retset[k].flag) {
        retset[k].flag = false;
        unsigned n = retset[k].id;

        _mm_prefetch(opt_graph_ + node_size * n + data_len, _MM_HINT_T0);
        unsigned *neighbors =
            (unsigned *) (opt_graph_ + node_size * n + data_len);
        unsigned MaxM = *neighbors;
        neighbors++;
        for (unsigned m = 0; m < MaxM; ++m)
          _mm_prefetch(opt_graph_ + node_size * neighbors[m], _MM_HINT_T0);
        for (unsigned m = 0; m < MaxM; ++m) {
          unsigned id = neighbors[m];
          if (visited.find(id) != visited.end())
            continue;
          else
            visited.insert(id);
          float *data = (float *) (opt_graph_ + node_size * id);
          float  norm = *data;
          data++;
          float dist =
              dist_fast->compare(query, data, norm, (unsigned) dimension_);
          dist_comp++;
          if (dist >= retset[L - 1].distance)
            continue;
          Neighbor nn(id, dist, true);
          int      r = InsertIntoPool(retset.data(), L, nn);

          // if(L+1 < retset.size()) ++L;
          if (r < nk)
            nk = r;
        }
      }
      if (nk <= k)
        k = nk;
      else
        ++k;
    }
    for (size_t i = 0; i < K; i++) {
      indices[i] = retset[i].id;
    }
    return dist_comp;
  }

  void IndexNSG::OptimizeGraph(float *data) {  // use after build or load

    data_ = data;
    data_len = (dimension_ + 1) * sizeof(float);
    neighbor_len = (width + 1) * sizeof(unsigned);
    node_size = data_len + neighbor_len;
    opt_graph_ = (char *) malloc(node_size * nd_);
    DistanceFastL2 *dist_fast = (DistanceFastL2 *) distance_;
    for (unsigned i = 0; i < nd_; i++) {
      char *cur_node_offset = opt_graph_ + i * node_size;
      float cur_norm = dist_fast->norm(data_ + i * dimension_, dimension_);
      std::memcpy(cur_node_offset, &cur_norm, sizeof(float));
      std::memcpy(cur_node_offset + sizeof(float), data_ + i * dimension_,
                  data_len - sizeof(float));

      cur_node_offset += data_len;
      unsigned k = final_graph_[i].size();
      std::memcpy(cur_node_offset, &k, sizeof(unsigned));
      std::memcpy(cur_node_offset + sizeof(unsigned), final_graph_[i].data(),
                  k * sizeof(unsigned));
      std::vector<unsigned>().swap(final_graph_[i]);
    }
    free(data);
    data_ = nullptr;
    CompactGraph().swap(final_graph_);
  }

  void IndexNSG::DFS(tsl::robin_set<unsigned> &visited, unsigned root,
                     unsigned &cnt) {
    unsigned             tmp = root;
    std::stack<unsigned> s;
    s.push(root);
    if (visited.find(root) == visited.end())
      cnt++;
    visited.insert(root);
    while (!s.empty()) {
      unsigned next = nd_ + 1;
      for (unsigned i = 0; i < final_graph_[tmp].size(); i++) {
        if (visited.find(final_graph_[tmp][i]) == visited.end()) {
          next = final_graph_[tmp][i];
          break;
        }
      }
      if (next == (nd_ + 1)) {
        s.pop();
        if (s.empty())
          break;
        tmp = s.top();
        continue;
      }
      tmp = next;
      visited.insert(tmp);
      s.push(tmp);
      cnt++;
    }
  }

  void IndexNSG::findroot(tsl::robin_set<unsigned> &visited, unsigned &root,
                          const Parameters &parameter) {
    unsigned id = nd_;
    for (unsigned i = 0; i < nd_; i++) {
      if (visited.find(i) == visited.end()) {
        id = i;
        break;
      }
    }

    if (id == nd_)
      return;  // No Unlinked Node

    std::vector<Neighbor> tmp, pool;
    get_neighbors(data_ + dimension_ * id, parameter, tmp, pool);
    std::sort(pool.begin(), pool.end());

    unsigned found = 0;
    for (unsigned i = 0; i < pool.size(); i++) {
      if (visited.find(pool[i].id) != visited.end()) {
        // std::cout << pool[i].id << '\n';
        root = pool[i].id;
        found = 1;
        break;
      }
    }
    if (found == 0) {
      while (true) {
        unsigned rid = rand() % nd_;
        if (visited.find(rid) != visited.end()) {
          root = rid;
          break;
        }
      }
    }
    final_graph_[root].push_back(id);
  }

  void IndexNSG::tree_grow(const Parameters &parameter) {
    unsigned                 root = ep_;
    tsl::robin_set<unsigned> visited;
    unsigned                 unlinked_cnt = 0;
    while (unlinked_cnt < nd_) {
      DFS(visited, root, unlinked_cnt);
      std::cout << "Unlinked count: " << unlinked_cnt << std::endl;
      if (unlinked_cnt >= nd_)
        break;
      findroot(visited, root, parameter);
      std::cout << "new root"
                << ":" << root << '\n';
    }
    for (size_t i = 0; i < nd_; ++i) {
      if (final_graph_[i].size() > width) {
        width = final_graph_[i].size();
      }
    }
  }
}  // namespace NSG
>>>>>>> ebb60fa2
<|MERGE_RESOLUTION|>--- conflicted
+++ resolved
@@ -1,1403 +1,3 @@
-<<<<<<< HEAD
-#include "efanna2e/index_nsg.h"
-
-#include <omp.h>
-#include <chrono>
-#include <cmath>
-#include <ctime>
-#include <iterator>
-#include <map>
-#include <set>
-#include "efanna2e/exceptions.h"
-#include "efanna2e/parameters.h"
-#include "tsl/robin_set.h"
-
-#include <fcntl.h>
-#include <sys/mman.h>
-#include <sys/stat.h>
-#include <time.h>
-#include <unistd.h>
-#include <cassert>
-
-namespace NSG {
-#define _CONTROL_NUM 100
-#define MAX_START_POINTS 100
-
-  IndexNSG::IndexNSG(const size_t dimension, const size_t n, Metric m,
-                     Index *initializer)
-      : Index(dimension, n, m), initializer_{initializer} {
-  }
-
-  IndexNSG::~IndexNSG() {
-  }
-
-  unsigned IndexNSG::get_start_node() const {
-    return ep_;
-  }
-
-  void IndexNSG::set_start_node(const unsigned s) {
-    ep_ = s;
-  }
-
-  void IndexNSG::Save(const char *filename) {
-    std::ofstream out(filename, std::ios::binary | std::ios::out);
-    assert(final_graph_.size() == nd_);
-
-    long long total_gr_edges = 0;
-    out.write((char *) &width, sizeof(unsigned));
-    out.write((char *) &ep_, sizeof(unsigned));
-    for (unsigned i = 0; i < nd_; i++) {
-      unsigned GK = (unsigned) final_graph_[i].size();
-      out.write((char *) &GK, sizeof(unsigned));
-      out.write((char *) final_graph_[i].data(), GK * sizeof(unsigned));
-      total_gr_edges += GK;
-    }
-    out.close();
-
-    std::cout << "Avg degree: " << ((float) total_gr_edges) / ((float) nd_)
-              << std::endl;
-  }
-
-  void IndexNSG::SaveSmallIndex(const char *           filename,
-                                std::vector<unsigned> &picked) {
-    if (picked.size() != this->nd_)
-      std::cerr << "In small index save: picked.size() != this->nd_"
-                << std::endl;
-    if (picked.size() != final_graph_.size())
-      std::cerr << "In small index save: picked.size() != final_graph_.size()"
-                << std::endl;
-
-    std::ofstream out(std::string(filename) + ".small",
-                      std::ios::binary | std::ios::out);
-
-    out.write((char *) &(this->nd_), sizeof(size_t));
-    out.write((char *) &(this->ep_), sizeof(unsigned));
-
-    unsigned picked_size = picked.size();
-    out.write((char *) &picked_size, sizeof(unsigned));
-    out.write((char *) picked.data(), picked_size * sizeof(unsigned));
-
-    long long total_gr_edges = 0;
-    out.write((char *) &width, sizeof(unsigned));
-    out.write((char *) &ep_, sizeof(unsigned));
-    for (unsigned i = 0; i < nd_; i++) {
-      unsigned GK = (unsigned) final_graph_[i].size();
-      out.write((char *) &GK, sizeof(unsigned));
-      out.write((char *) final_graph_[i].data(), GK * sizeof(unsigned));
-      total_gr_edges += GK;
-    }
-    out.close();
-  }
-
-  void IndexNSG::LoadSmallIndex(const char *           filename,
-                                std::vector<unsigned> &picked) {
-    std::ifstream in(std::string(filename) + ".small", std::ios::binary);
-    if (in.fail()) {
-      std::cerr << "Small Index file: " << std::string(filename)
-                << ".small not found." << std::endl;
-      exit(-1);
-    }
-
-    in.read((char *) &(this->nd_), sizeof(size_t));
-    in.read((char *) &(this->ep_), sizeof(unsigned));
-
-    unsigned picked_size;
-    in.read((char *) &picked_size, sizeof(unsigned));
-    assert(picked.size() == 0);
-    picked.resize(picked_size);
-    in.read((char *) picked.data(), picked_size * sizeof(unsigned));
-
-    in.read((char *) &width, sizeof(unsigned));
-    in.read((char *) &ep_, sizeof(unsigned));
-    // width=100;
-    size_t   cc = 0;
-    unsigned nodes = 0;
-    while (!in.eof()) {
-      unsigned k;
-      in.read((char *) &k, sizeof(unsigned));
-      if (in.eof())
-        break;
-      cc += k;
-      ++nodes;
-      std::vector<unsigned> tmp(k);
-      in.read((char *) tmp.data(), k * sizeof(unsigned));
-      final_graph_.push_back(tmp);
-
-      if (nodes % 5000000 == 0)
-        std::cout << "Loaded " << nodes << " nodes, and " << cc << " neighbors"
-                  << std::endl;
-    }
-    cc /= nd_;
-    // std::cout<<cc<<std::endl;
-  }
-
-  void IndexNSG::Load(const char *filename) {
-    std::ifstream in(filename, std::ios::binary);
-    in.read((char *) &width, sizeof(unsigned));
-    in.read((char *) &ep_, sizeof(unsigned));
-    // width=100;
-    size_t   cc = 0;
-    unsigned nodes = 0;
-    while (!in.eof()) {
-      unsigned k;
-      in.read((char *) &k, sizeof(unsigned));
-      if (in.eof())
-        break;
-      cc += k;
-      ++nodes;
-      std::vector<unsigned> tmp(k);
-      in.read((char *) tmp.data(), k * sizeof(unsigned));
-      final_graph_.push_back(tmp);
-
-      if (nodes % 5000000 == 0)
-        std::cout << "Loaded " << nodes << " nodes, and " << cc << " neighbors"
-                  << std::endl;
-    }
-    cc /= nd_;
-    // std::cout<<cc<<std::endl;
-  }
-
-  /*void IndexNSG::Load_nn_graph(const char *filename) {
-    std::ifstream in(filename, std::ios::binary);
-    unsigned      k;
-    in.read((char *) &k, sizeof(unsigned));
-    in.seekg(0, std::ios::end);
-    std::ios::pos_type ss = in.tellg();
-    size_t             fsize = (size_t) ss;
-    size_t             num = (unsigned) (fsize / (k + 1) / 4);
-    in.seekg(0, std::ios::beg);
-
-    final_graph_.resize(num);
-    final_graph_.reserve(num);
-    unsigned kk = (k + 3) / 4 * 4;
-    for (size_t i = 0; i < num; i++) {
-      in.seekg(4, std::ios::cur);
-      final_graph_[i].resize(k);
-      final_graph_[i].reserve(kk);
-      in.read((char *) final_graph_[i].data(), k * sizeof(unsigned));
-    }
-    in.close();
-    ep_ = 0;
-    std::cout << "Loaded EFANNA graph. Set ep_ to 0" << std::endl;
-  }
-*/
-
-  void IndexNSG::Load_nn_graph(const char *filename) {
-    int fd = open(filename, O_RDONLY);
-    if (fd <= 0) {
-      std::cerr << "Data file " << filename << " not found. Program will exit."
-                << std::endl;
-      exit(-1);
-    }
-    struct stat sb;
-    if (fstat(fd, &sb) != 0) {
-      std::cerr << "File load error. CHECK!" << std::endl;
-      exit(-1);
-    }
-
-    off_t fileSize = sb.st_size;
-    std::cout << fileSize << std::endl;
-    char *buf = (char *) mmap(NULL, fileSize, PROT_READ, MAP_PRIVATE, fd, 0);
-
-    unsigned k;
-    std::memcpy(&k, buf, sizeof(unsigned));
-    size_t num = (fileSize) / ((k + 1) * 4);
-
-    std::cout << "k is and num is " << k << " " << num << std::endl;
-    final_graph_.resize(num);
-    final_graph_.reserve(num);
-
-    unsigned kk = (k + 3) / 4 * 4;
-#pragma omp  parallel for schedule(static, 65536)
-    for (size_t i = 0; i < num; i++) {
-      final_graph_[i].resize(k);
-      final_graph_[i].reserve(kk);
-      char *reader = buf + (i * (k + 1) * sizeof(unsigned));
-      std::memcpy(final_graph_[i].data(), reader + sizeof(unsigned),
-                  k * sizeof(unsigned));
-    }
-    if (munmap(buf, fileSize) != 0)
-      std::cerr << "ERROR unmapping. CHECK!" << std::endl;
-    close(fd);
-    ep_ = 0;
-    std::cout << "Loaded EFANNA graph. Set ep_ to 0" << std::endl;
-  }
-
-  void IndexNSG::iterate_to_fixed_point(const float *             query,
-                                        const Parameters &        parameter,
-                                        std::vector<unsigned> &   init_ids,
-                                        std::vector<Neighbor> &   retset,
-                                        std::vector<Neighbor> &   fullset,
-                                        tsl::robin_set<unsigned> &visited) {
-    const unsigned L = parameter.Get<unsigned>("L");
-
-    while (init_ids.size() < L) {
-      unsigned id = rand() % nd_;
-      if (visited.find(id) != visited.end())
-        continue;
-      else
-        visited.insert(id);
-      init_ids.push_back(id);
-    }
-
-    unsigned l = 0;
-    for (auto id : init_ids) {
-      if (id >= nd_)
-        continue;
-      float dist = distance_->compare(data_ + dimension_ * (size_t) id, query,
-                                      dimension_);
-      retset[l] = Neighbor(id, dist, true);
-      l++;
-    }
-
-    std::sort(retset.begin(), retset.begin() + l);
-    int k = 0;
-    while (k < (int) l) {
-      int nk = l;
-
-      if (retset[k].flag) {
-        retset[k].flag = false;
-        unsigned n = retset[k].id;
-
-        for (unsigned m = 0; m < final_graph_[n].size(); ++m) {
-          unsigned id = final_graph_[n][m];
-          if (visited.find(id) != visited.end())
-            continue;
-          else
-            visited.insert(id);
-
-          float dist = distance_->compare(
-              query, data_ + dimension_ * (size_t) id, (unsigned) dimension_);
-          Neighbor nn(id, dist, true);
-          fullset.push_back(nn);
-          if (dist >= retset[l - 1].distance)
-            continue;
-          int r = InsertIntoPool(retset.data(), l, nn);
-
-          if (l + 1 < retset.size())
-            ++l;
-          if (r < nk)
-            nk = r;
-        }
-      }
-      if (nk <= k)
-        k = nk;
-      else
-        ++k;
-    }
-  }
-
-  void IndexNSG::get_neighbors(const float *query, const Parameters &parameter,
-                               std::vector<Neighbor> &retset,
-                               std::vector<Neighbor> &fullset) {
-    const unsigned           L = parameter.Get<unsigned>("L");
-    tsl::robin_set<unsigned> visited(10 * L);
-    get_neighbors(query, parameter, retset, fullset, visited);
-  }
-
-  void IndexNSG::get_neighbors(const float *query, const Parameters &parameter,
-                               std::vector<Neighbor> &   retset,
-                               std::vector<Neighbor> &   fullset,
-                               tsl::robin_set<unsigned> &visited) {
-    const unsigned L = parameter.Get<unsigned>("L");
-
-    retset.resize(L + 1);
-    std::vector<unsigned> init_ids;
-    init_ids.reserve(L);
-    // initializer_->Search(query, nullptr, L, parameter, init_ids.data());
-
-    for (auto iter : final_graph_[ep_]) {
-      if (init_ids.size() >= L)
-        break;
-      init_ids.push_back(iter);
-      visited.insert(iter);
-    }
-    iterate_to_fixed_point(query, parameter, init_ids, retset, fullset,
-                           visited);
-  }
-
-  void IndexNSG::get_neighbors(const float *query, const Parameters &parameter,
-                               std::vector<Neighbor> &      retset,
-                               std::vector<Neighbor> &      fullset,
-                               tsl::robin_set<unsigned> &   visited,
-                               const std::vector<unsigned> &start_points) {
-    const unsigned L = parameter.Get<unsigned>("L");
-
-    retset.resize(L + 1);
-    std::vector<unsigned> init_ids;
-    init_ids.reserve(L);
-    // initializer_->Search(query, nullptr, L, parameter, init_ids.data());
-
-    if (start_points.size() == 0) {
-      std::cerr << "Start point set can not be empty for get_neighbor."
-                << std::endl;
-      exit(-1);
-    }
-    for (auto iter : start_points) {
-      if (init_ids.size() >= L)
-        break;
-      init_ids.push_back(iter);
-      visited.insert(iter);
-    }
-    for (auto s : start_points) {
-      if (init_ids.size() == L)
-        break;
-      for (auto iter : final_graph_[s]) {
-        if (init_ids.size() == L)
-          break;
-        init_ids.push_back(iter);
-        visited.insert(iter);
-      }
-    }
-    iterate_to_fixed_point(query, parameter, init_ids, retset, fullset,
-                           visited);
-  }
-
-  void IndexNSG::reachable_bfs(const unsigned start_node,
-                               std::vector<tsl::robin_set<unsigned>> &bfs_order,
-                               bool *                                 visited) {
-    auto &                    nsg = final_graph_;
-    tsl::robin_set<unsigned> *cur_level = new tsl::robin_set<unsigned>();
-    tsl::robin_set<unsigned> *prev_level = new tsl::robin_set<unsigned>();
-    prev_level->insert(start_node);
-    visited[start_node] = true;
-    unsigned level = 0;
-    unsigned nsg_size = nsg.size();
-    while (true) {
-      // clear state
-      cur_level->clear();
-
-      size_t max_deg = 0;
-      size_t min_deg = 0xffffffffffL;
-      size_t sum_deg = 0;
-
-      // select candidates
-      for (auto id : *prev_level) {
-        max_deg = std::max(max_deg, nsg[id].size());
-        min_deg = std::min(min_deg, nsg[id].size());
-        sum_deg += nsg[id].size();
-
-        for (const auto &nbr : nsg[id]) {
-          if (nbr >= nsg_size) {
-            std::cerr << "invalid" << std::endl;
-          }
-          if (!visited[nbr]) {
-            cur_level->insert(nbr);
-            visited[nbr] = true;
-          }
-        }
-      }
-
-      if (cur_level->empty()) {
-        break;
-      }
-
-      std::cerr << "Level #" << level << " : " << cur_level->size() << " nodes"
-                << "\tDegree max: " << max_deg
-                << "  avg: " << (float) sum_deg / (float) prev_level->size()
-                << "  min: " << min_deg << std::endl;
-
-      // create a new set
-      tsl::robin_set<unsigned> add(cur_level->size());
-      add.insert(cur_level->begin(), cur_level->end());
-      bfs_order.push_back(add);
-
-      // swap cur_level and prev_level, increment level
-      prev_level->clear();
-      std::swap(prev_level, cur_level);
-      level++;
-    }
-
-    // cleanup
-    delete cur_level;
-    delete prev_level;
-  }
-
-  void IndexNSG::populate_start_points_bfs(
-      std::vector<unsigned> &start_points) {
-    // populate a visited array
-    // WARNING: DO NOT MAKE THIS A VECTOR
-    bool *visited = new bool[nd_]();
-    std::fill(visited, visited + nd_, false);
-    std::map<unsigned, std::vector<tsl::robin_set<unsigned>>> bfs_orders;
-    unsigned start_node = ep_;
-    bool     complete = false;
-    bfs_orders.insert(
-        std::make_pair(start_node, std::vector<tsl::robin_set<unsigned>>()));
-    auto &bfs_order = bfs_orders[start_node];
-    reachable_bfs(start_node, bfs_order, visited);
-
-    start_node = 0;
-    std::map<unsigned, std::vector<tsl::robin_set<unsigned>>> other_bfs_orders;
-    while (!complete) {
-      other_bfs_orders.insert(
-          std::make_pair(start_node, std::vector<tsl::robin_set<unsigned>>()));
-      auto &other_bfs_order = bfs_orders[start_node];
-      reachable_bfs(start_node, other_bfs_order, visited);
-
-      complete = true;
-      for (unsigned idx = start_node; idx < nd_; idx++) {
-        if (!visited[idx]) {
-          complete = false;
-          start_node = idx;
-          break;
-        }
-      }
-    }
-    start_points.push_back(ep_);
-    // process each component, add one node from each level if more than one
-    // level, else ignore
-    for (auto &k_v : bfs_orders) {
-      if (k_v.second.size() > 1) {
-        std::cout << "Using start points in component with nav-node: "
-                  << k_v.first << std::endl;
-        // add nodes from each level to `start_points`
-        for (auto &lvl : k_v.second) {
-          for (size_t i = 0; i < 10 && i < lvl.size() &&
-                             start_points.size() < MAX_START_POINTS;
-               ++i) {
-            auto   iter = lvl.begin();
-            size_t rand_offset = rand() * rand() * rand() % lvl.size();
-            for (size_t j = 0; j < rand_offset; ++j)
-              iter++;
-
-            if (std::find(start_points.begin(), start_points.end(), *iter) ==
-                start_points.end())
-              start_points.push_back(*iter);
-          }
-
-          if (start_points.size() == MAX_START_POINTS)
-            break;
-        }
-      }
-    }
-    std::cout << "Chose " << start_points.size() << " starting points"
-              << std::endl;
-
-    delete[] visited;
-  }
-
-  void IndexNSG::init_graph(const Parameters &parameters) {
-    float *center = new float[dimension_];
-    for (unsigned j = 0; j < dimension_; j++)
-      center[j] = 0;
-    for (unsigned i = 0; i < nd_; i++) {
-      for (unsigned d = 0; d < dimension_; d++) {
-        center[d] += data_[i * dimension_ + d];
-      }
-    }
-    for (unsigned j = 0; j < dimension_; j++) {
-      center[j] /= nd_;
-    }
-
-    std::vector<Neighbor> tmp, pool;
-    ep_ = rand() % nd_;  // random initialize navigating point
-    get_neighbors(center, parameters, tmp, pool);
-    ep_ = tmp[0].id;
-  }
-
-  void IndexNSG::init_graph_outside(const float *data) {
-    data_ = data;
-    float *center = new float[dimension_]();
-    for (size_t j = 0; j < dimension_; j++)
-      center[j] = 0;
-    for (size_t i = 0; i < nd_; i++)
-      for (size_t j = 0; j < dimension_; j++)
-        center[j] += data_[i * dimension_ + j];
-    for (size_t j = 0; j < dimension_; j++)
-      center[j] /= nd_;
-
-    // compute all to one distance
-    auto    distances = new float[nd_]();
-#pragma omp parallel for schedule(static, 65536)
-    for (size_t i = 0; i < nd_; i++) {
-      // extract point and distance reference
-      float &      dist = distances[i];
-      const float *cur_vec = data_ + (i * (size_t) dimension_);
-      dist = 0;
-      float diff = 0;
-      for (size_t j = 0; j < dimension_; j++) {
-        diff = (center[j] - cur_vec[j]) * (center[j] - cur_vec[j]);
-        dist += diff;
-      }
-    }
-    // find imin
-    size_t min_idx = 0;
-    float  min_dist = distances[0];
-    for (size_t i = 1; i < nd_; i++) {
-      if (distances[i] < min_dist) {
-        min_idx = i;
-        min_dist = distances[i];
-      }
-    }
-    ep_ = min_idx;
-    delete[] distances;
-    std::cout << "Medoid index = " << min_idx << std::endl;
-  }
-
-  void IndexNSG::init_graph_bf(const Parameters &parameters) {
-    // allocate and init centroid
-    float *center = new float[dimension_]();
-    for (size_t j = 0; j < dimension_; j++)
-      center[j] = 0;
-
-    for (size_t i = 0; i < nd_; i++)
-      for (size_t j = 0; j < dimension_; j++)
-        center[j] += data_[i * dimension_ + j];
-
-    for (size_t j = 0; j < dimension_; j++)
-      center[j] /= nd_;
-
-    // compute all to one distance
-    float * distances = new float[nd_]();
-#pragma omp parallel for schedule(static, 65536)
-    for (size_t i = 0; i < nd_; i++) {
-      // extract point and distance reference
-      float &      dist = distances[i];
-      const float *cur_vec = data_ + (i * (size_t) dimension_);
-      dist = 0;
-      float diff = 0;
-      for (size_t j = 0; j < dimension_; j++) {
-        diff = (center[j] - cur_vec[j]) * (center[j] - cur_vec[j]);
-        dist += diff;
-      }
-    }
-    // find imin
-    size_t min_idx = 0;
-    float  min_dist = distances[0];
-    for (size_t i = 1; i < nd_; i++) {
-      if (distances[i] < min_dist) {
-        min_idx = i;
-        min_dist = distances[i];
-      }
-    }
-    ep_ = min_idx;
-
-    std::cout << "Medoid index = " << min_idx << std::endl;
-    delete[] distances;
-    delete[] center;
-  }
-
-  void IndexNSG::sync_prune(unsigned q, std::vector<Neighbor> &pool,
-                            const Parameters &        parameter,
-                            tsl::robin_set<unsigned> &visited,
-                            vecNgh *                  cut_graph_) {
-    unsigned range = parameter.Get<unsigned>("R");
-    unsigned maxc = parameter.Get<unsigned>("C");
-    float    alpha = parameter.Get<float>("alpha");
-
-    width = range;
-    unsigned start = 0;
-
-    for (unsigned nn = 0; nn < final_graph_[q].size(); nn++) {
-      unsigned id = final_graph_[q][nn];
-      if (visited.find(id) != visited.end())
-        continue;
-      float dist = distance_->compare(data_ + dimension_ * (size_t) q,
-                                      data_ + dimension_ * (size_t) id,
-                                      (unsigned) dimension_);
-      pool.push_back(Neighbor(id, dist, true));
-    }
-
-    std::vector<Neighbor> result;
-    std::sort(pool.begin(), pool.end());
-    if (pool[start].id == q)
-      start++;
-    result.push_back(pool[start]);
-
-    while (result.size() < range && (++start) < pool.size() && start < maxc) {
-      auto &p = pool[start];
-      bool  occlude = false;
-      for (unsigned t = 0; t < result.size(); t++) {
-        if (p.id == result[t].id) {
-          occlude = true;
-          break;
-        }
-        float djk = distance_->compare(
-            data_ + dimension_ * (size_t) result[t].id,
-            data_ + dimension_ * (size_t) p.id, (unsigned) dimension_);
-        if (alpha * djk < p.distance /* dik */) {
-          occlude = true;
-          break;
-        }
-      }
-      if (!occlude)
-        result.push_back(p);
-    }
-
-    if (alpha > 1.0) {
-      if (result.size() < range / 2) {
-        std::vector<Neighbor> result2;
-        unsigned              start2 = 0;
-        if (pool[start2].id == q)
-          start2++;
-        result2.push_back(pool[start2]);
-        while (result2.size() < range - result.size() &&
-               (++start2) < pool.size() && start2 < maxc) {
-          auto &p = pool[start2];
-          bool  occlude = false;
-          for (unsigned t = 0; t < result2.size(); t++) {
-            if (p.id == result2[t].id) {
-              occlude = true;
-              break;
-            }
-            float djk = distance_->compare(
-                data_ + dimension_ * (size_t) result2[t].id,
-                data_ + dimension_ * (size_t) p.id, (unsigned) dimension_);
-            if (alpha * djk < p.distance /* dik */) {
-              occlude = true;
-              break;
-            }
-          }
-          if (!occlude)
-            result2.push_back(p);
-        }
-        for (unsigned i = 0; i < result2.size(); i++) {
-          result.push_back(result2[i]);
-        }
-        std::set<Neighbor> s(result.begin(), result.end());
-        result.assign(s.begin(), s.end());
-      }
-    }
-
-    assert(cut_graph_[q].size() == 0);
-    for (auto iter : result)
-      cut_graph_[q].push_back(SimpleNeighbor(iter.id, iter.distance));
-
-    for (auto iter : cut_graph_[q])
-      assert(iter.id < nd_);
-  }
-
-  void IndexNSG::InterInsert(unsigned n, unsigned range,
-                             std::vector<std::mutex> &locks,
-                             const Parameters &parameter, vecNgh *cut_graph_) {
-    float alpha = parameter.Get<float>("alpha");
-    // SimpleNeighbor *src_pool = cut_graph_ + (size_t) n * (size_t) range;
-    vecNgh &src_pool = cut_graph_[n];
-
-    for (auto desNode : src_pool) {
-      auto           des = desNode.id;
-      SimpleNeighbor sn(n, desNode.distance);
-      vecNgh &       des_pool = cut_graph_[des];
-
-      vecNgh temp_pool;
-      int    dup = 0;
-      {
-        LockGuard guard(locks[des]);
-        for (auto nn : des_pool) {
-          if (n == nn.id) {
-            dup = 1;
-            break;
-          }
-          temp_pool.push_back(nn);
-        }
-      }
-      if (dup)
-        continue;
-
-      temp_pool.push_back(sn);
-      if (temp_pool.size() > range) {
-        std::vector<SimpleNeighbor> result;
-        unsigned                    start = 0;
-        std::sort(temp_pool.begin(), temp_pool.end());
-        result.push_back(temp_pool[start]);
-        while (result.size() < range && (++start) < temp_pool.size()) {
-          auto &p = temp_pool[start];
-          bool  occlude = false;
-          for (unsigned t = 0; t < result.size(); t++) {
-            if (p.id == result[t].id) {
-              occlude = true;
-              break;
-            }
-            float djk = distance_->compare(
-                data_ + dimension_ * (size_t) result[t].id,
-                data_ + dimension_ * (size_t) p.id, (unsigned) dimension_);
-            if (alpha * djk < p.distance /* dik */) {
-              occlude = true;
-              break;
-            }
-          }
-          if (!occlude)
-            result.push_back(p);
-        }
-        {
-          LockGuard guard(locks[des]);
-          des_pool = result;
-        }
-      } else {
-        LockGuard guard(locks[des]);
-        des_pool.push_back(sn);
-      }
-      for (auto iter : des_pool)
-        assert(iter.id < nd_);
-    }
-  }
-
-  void IndexNSG::Link(const Parameters &parameters, vecNgh *cut_graph_) {
-    unsigned range = parameters.Get<unsigned>("R");
-    size_t   PAR_BLOCK_SZ = nd_ > 1 << 20 ? 1 << 16 : (nd_ + 16) / 16;
-    size_t   nblocks =
-        nd_ % PAR_BLOCK_SZ == 0 ? nd_ / PAR_BLOCK_SZ : (nd_ / PAR_BLOCK_SZ) + 1;
-
-#pragma omp parallel for schedule(static, 1)
-    for (size_t block = 0; block < nblocks; ++block) {
-      std::vector<Neighbor>    pool, tmp;
-      tsl::robin_set<unsigned> visited;
-
-      for (size_t n = block * PAR_BLOCK_SZ;
-           n < std::min(nd_, (block + 1) * PAR_BLOCK_SZ); ++n) {
-        pool.clear();
-        tmp.clear();
-        visited.clear();
-        get_neighbors(data_ + (size_t) dimension_ * n, parameters, tmp, pool,
-                      visited);
-        sync_prune(n, pool, parameters, visited, cut_graph_);
-      }
-      std::cout << "sync_prune " << std::min(nd_, (block + 1) * PAR_BLOCK_SZ)
-                << std::endl;
-    }
-    std::cout << "sync_prune completed" << std::endl;
-
-    std::vector<std::mutex> locks(nd_);
-#pragma omp                 parallel for schedule(static, PAR_BLOCK_SZ)
-    for (unsigned n = 0; n < nd_; ++n) {
-      InterInsert(n, range, locks, parameters, cut_graph_);
-      if (n % PAR_BLOCK_SZ == PAR_BLOCK_SZ - 1)
-        std::cout << "InterInsert " << n << std::endl;
-    }
-    std::cout << "InterInsert completed" << std::endl;
-  }
-
-  void IndexNSG::LinkFromSmall(const Parameters &parameters, vecNgh *cut_graph_,
-                               IndexNSG &                   small_index,
-                               const std::vector<unsigned> &picked_pts) {
-    unsigned range = parameters.Get<unsigned>("R");
-    size_t   PAR_BLOCK_SZ = nd_ > 1 << 20 ? 1 << 16 : (nd_ + 16) / 16;
-    size_t   nblocks =
-        nd_ % PAR_BLOCK_SZ == 0 ? nd_ / PAR_BLOCK_SZ : (nd_ / PAR_BLOCK_SZ) + 1;
-
-    auto smallK = range / 2;
-    auto small_params = parameters;
-    small_params.Set<unsigned>("L_search", parameters.Get<unsigned>("L") / 2);
-
-#pragma omp parallel for schedule(static, 1)
-    for (size_t block = 0; block < nblocks; ++block) {
-      std::vector<Neighbor>    pool, tmp;
-      tsl::robin_set<unsigned> visited;
-      auto                     res = new unsigned[smallK];
-      std::vector<unsigned>    start_points;
-
-      for (size_t n = block * PAR_BLOCK_SZ;
-           n < std::min(nd_, (block + 1) * PAR_BLOCK_SZ); ++n) {
-        pool.clear();
-        tmp.clear();
-        visited.clear();
-        start_points.clear();
-        small_index.Search(data_ + (size_t) dimension_ * n,
-                           small_index.GetDataset(), smallK, small_params, res);
-        for (unsigned r = 0; r < smallK; ++r)
-          start_points.push_back(picked_pts[res[r]]);
-
-        assert(distance_->compare(data_ + dimension_ * n,
-                                  data_ + dimension_ * ep_, dimension_) >=
-               distance_->compare(data_ + dimension_ * n,
-                                  data_ + dimension_ * picked_pts[res[0]],
-                                  dimension_));
-
-        get_neighbors(data_ + (size_t) dimension_ * n, parameters, tmp, pool,
-                      visited, start_points);
-        sync_prune(n, pool, parameters, visited, cut_graph_);
-      }
-      delete[] res;
-      std::cout << "sync_prune " << std::min(nd_, (block + 1) * PAR_BLOCK_SZ)
-                << std::endl;
-    }
-    std::cout << "sync_prune completed" << std::endl;
-
-    std::vector<std::mutex> locks(nd_);
-#pragma omp                 parallel for schedule(static, PAR_BLOCK_SZ)
-    for (unsigned n = 0; n < nd_; ++n) {
-      InterInsert(n, range, locks, parameters, cut_graph_);
-      if (n % PAR_BLOCK_SZ == PAR_BLOCK_SZ - 1)
-        std::cout << "InterInsert " << n << std::endl;
-    }
-    std::cout << "InterInsert completed" << std::endl;
-  }
-
-  void IndexNSG::BuildFromER(size_t n, size_t nr, const float *data,
-                             const Parameters &parameters) {
-    std::cout << "Building small index with size " << n << std::endl;
-    unsigned range = parameters.Get<unsigned>("R");
-    final_graph_.resize(n);
-    std::random_device              rd;
-    std::mt19937                    gen(rd());
-    std::uniform_int_distribution<> dis(0, n - 1);
-    for (size_t i = 0; i < n; i++) {
-      final_graph_[i].reserve(nr);
-      while (final_graph_[i].size() < nr) {
-        size_t r = (size_t) dis(gen);
-        if (r != i)
-          final_graph_[i].push_back(r);
-      }
-    }
-
-    data_ = data;
-    init_graph_bf(parameters);
-
-    auto    cut_graph_ = new vecNgh[nd_];
-#pragma omp parallel for
-    for (size_t i = 0; i < nd_; ++i)
-      cut_graph_[i].reserve(range);
-    std::cout << "Memory allocated for NSG graph" << std::endl;
-
-    Link(parameters, cut_graph_);
-    final_graph_.resize(nd_);
-
-    size_t max = 0, min = 1 << 30, total = 0, cnt = 0;
-    for (size_t i = 0; i < nd_; i++) {
-      vecNgh &pool = cut_graph_[i];
-      max = std::max(max, pool.size());
-      min = std::min(min, pool.size());
-      total += pool.size();
-      if (pool.size() < 2)
-        cnt++;
-
-      final_graph_[i].clear();
-      final_graph_[i].reserve(pool.size());
-      for (auto iter : pool)
-        final_graph_[i].push_back(iter.id);
-    }
-    std::cout << "Degree: max:" << max
-              << "  avg:" << (float) total / (float) nd_ << "  min:" << min
-              << "  count(deg<2):" << cnt << "\n";
-
-    width = std::max((unsigned) max, width);
-    has_built = true;
-  }
-
-  void IndexNSG::BuildFromSmall(size_t n, const float *data,
-                                const Parameters &           parameters,
-                                IndexNSG &                   small_index,
-                                const std::vector<unsigned> &picked_pts) {
-    unsigned    range = parameters.Get<unsigned>("R");
-    std::string nn_graph_path = parameters.Get<std::string>("nn_graph_path");
-    Load_nn_graph(nn_graph_path.c_str());
-
-    data_ = data;
-    ep_ = picked_pts[small_index.get_start_node()];
-
-    auto    cut_graph_ = new vecNgh[nd_];
-#pragma omp parallel for
-    for (size_t i = 0; i < nd_; ++i)
-      cut_graph_[i].reserve(range);
-    std::cout << "Memory allocated for NSG graph. Start node: " << ep_
-              << std::endl;
-
-    assert(small_index.has_built);
-    {  // Method 1
-      for (size_t i = 0; i < picked_pts.size(); ++i) {
-        auto p = picked_pts[i];
-        for (auto d : small_index.final_graph_[i])
-          final_graph_[p].push_back(picked_pts[d]);
-      }
-      Link(parameters, cut_graph_);
-    }
-    {  // Method 2
-      // LinkFromSmall(parameters, cut_graph_, small_index, picked_pts);
-    }
-
-    final_graph_.resize(nd_);
-#pragma omp parallel for
-    for (size_t i = 0; i < nd_; i++) {
-      final_graph_[i].clear();
-      final_graph_[i].reserve(cut_graph_[i].size());
-      for (auto iter : cut_graph_[i])
-        final_graph_[i].push_back(iter.id);
-    }
-
-    {
-      bool *                                visited = new bool[nd_];
-      std::vector<tsl::robin_set<unsigned>> bfs_order;
-      reachable_bfs(ep_, bfs_order, visited);
-      delete[] visited;
-
-      for (auto lvl : bfs_order) {
-        unsigned count = 0;
-        for (auto p : picked_pts)
-          if (lvl.find(p) != lvl.end())
-            count++;
-        std::cout << "#pts of small index at BFS level " << count << "/"
-                  << lvl.size() << std::endl;
-      }
-    }
-
-    size_t max = 0, min = 1 << 30, total = 0, cnt = 0;
-    for (size_t i = 0; i < nd_; i++) {
-      vecNgh &pool = cut_graph_[i];
-      max = std::max(max, pool.size());
-      min = std::min(min, pool.size());
-      total += pool.size();
-      if (pool.size() < 2)
-        cnt++;
-    }
-    std::cout << "Degree: max:" << max
-              << "  avg:" << (float) total / (float) nd_ << "  min:" << min
-              << "  count(deg<2):" << cnt << "\n";
-
-    width = std::max((unsigned) max, width);
-    has_built = true;
-    delete[] cut_graph_;
-  }
-
-  void IndexNSG::Build(size_t n, const float *data,
-                       const Parameters &parameters) {
-    std::string nn_graph_path = parameters.Get<std::string>("nn_graph_path");
-    unsigned    range = parameters.Get<unsigned>("R");
-    bool        is_nsg = parameters.Get<bool>("is_nsg");
-    data_ = data;
-    if (is_nsg) {
-      Load(nn_graph_path.c_str());
-      // ? init_graph_bf(parameters);
-    } else {
-      Load_nn_graph(nn_graph_path.c_str());
-      init_graph_bf(parameters);
-    }
-    // init_graph(parameters);
-
-    auto    cut_graph_ = new vecNgh[nd_];
-#pragma omp parallel for
-    for (size_t i = 0; i < nd_; ++i)
-      cut_graph_[i].reserve(range);
-    std::cout << "Memory allocated for NSG graph. Start node: " << ep_
-              << std::endl;
-    Link(parameters, cut_graph_);
-
-    final_graph_.resize(nd_);
-    size_t max = 0, min = 1 << 30, total = 0, cnt = 0;
-    for (size_t i = 0; i < nd_; i++) {
-      vecNgh &pool = cut_graph_[i];
-      max = std::max(max, pool.size());
-      min = std::min(min, pool.size());
-      total += pool.size();
-      if (pool.size() < 2)
-        cnt++;
-
-      final_graph_[i].resize(pool.size());
-      for (unsigned j = 0; j < pool.size(); j++)
-        final_graph_[i][j] = pool[j].id;
-    }
-    // tree_grow(parameters);
-    std::cout << "Degree: max:" << max
-              << "  avg:" << (float) total / (float) nd_ << "  min:" << min
-              << "  count(deg<2):" << cnt << "\n";
-
-    width = std::max((unsigned) max, width);
-    has_built = true;
-    delete[] cut_graph_;
-  }
-
-  std::pair<int, int> IndexNSG::BeamSearch(
-      const float *query, const float *x, const size_t K,
-      const Parameters &parameters, unsigned *indices, int beam_width,
-      const std::vector<unsigned> &start_points) {
-    const unsigned L = parameters.Get<unsigned>("L_search");
-    data_ = x;
-    std::vector<Neighbor> retset(L + 1);
-    std::vector<unsigned> init_ids(L);
-    // boost::dynamic_bitset<> flags{nd_, 0};
-    tsl::robin_set<unsigned> visited(10 * L);
-    unsigned                 tmp_l = 0;
-    // ignore default init; use start_points for init
-    if (start_points.size() == 0)
-      for (; tmp_l < L && tmp_l < final_graph_[ep_].size(); tmp_l++) {
-        init_ids[tmp_l] = final_graph_[ep_][tmp_l];
-        visited.insert(init_ids[tmp_l]);
-      }
-    else
-      for (; tmp_l < L && tmp_l < start_points.size(); tmp_l++) {
-        init_ids[tmp_l] = start_points[tmp_l];
-        visited.insert(init_ids[tmp_l]);
-      }
-
-    while (tmp_l < L) {
-      unsigned id = rand() % nd_;
-      if (visited.find(id) != visited.end()) {
-        continue;
-      } else {
-        visited.insert(id);
-      }
-      init_ids[tmp_l] = id;
-      tmp_l++;
-    }
-
-    for (unsigned i = 0; i < init_ids.size(); i++) {
-      unsigned id = init_ids[i];
-      float    dist = distance_->compare(data_ + dimension_ * id, query,
-                                      (unsigned) dimension_);
-      retset[i] = Neighbor(id, dist, true);
-      // flags[id] = true;
-    }
-
-    int                   hops = 0;
-    int                   cmps = 0;
-    std::vector<unsigned> frontier;
-    std::vector<unsigned> unique_nbrs;
-    unique_nbrs.reserve(10 * L);
-    std::sort(retset.begin(), retset.begin() + L);
-    int k = 0;
-
-    while (k < (int) L) {
-      int nk = L;
-
-      frontier.clear();
-      unique_nbrs.clear();
-      unsigned marker = k - 1;
-      while (++marker < L && frontier.size() < (size_t) beam_width) {
-        if (retset[marker].flag) {
-          frontier.push_back(retset[marker].id);
-          retset[marker].flag = false;
-        }
-      }
-
-      if (!frontier.empty())
-        hops++;
-      for (auto n : frontier) {
-        for (unsigned m = 0; m < final_graph_[n].size(); ++m) {
-          unsigned id = final_graph_[n][m];
-          if (visited.find(id) != visited.end()) {
-            continue;
-          } else {
-            visited.insert(id);
-          }
-          unique_nbrs.push_back(id);
-        }
-      }
-      auto last_iter = std::unique(unique_nbrs.begin(), unique_nbrs.end());
-      for (auto iter = unique_nbrs.begin(); iter != last_iter; iter++) {
-        cmps++;
-        unsigned id = *iter;
-        float    dist = distance_->compare(query, data_ + dimension_ * id,
-                                        (unsigned) dimension_);
-        if (dist >= retset[L - 1].distance)
-          continue;
-        Neighbor nn(id, dist, true);
-
-        int r = InsertIntoPool(
-            retset.data(), L,
-            nn);  // Return position in sorted list where nn inserted.
-        if (r < nk)
-          nk = r;  // nk logs the best position in the retset that was updated
-                   // due to neighbors of n.
-      }
-      if (nk <= k)
-        k = nk;  // k is the best position in retset updated in this round.
-      else
-        ++k;
-    }
-    for (size_t i = 0; i < K; i++) {
-      indices[i] = retset[i].id;
-    }
-    return std::make_pair(hops, cmps);
-  }
-
-  std::pair<int, int> IndexNSG::Search(const float *query, const float *x,
-                                       const size_t      K,
-                                       const Parameters &parameters,
-                                       unsigned *        indices) {
-    const unsigned L = parameters.Get<unsigned>("L_search");
-    data_ = x;
-    std::vector<Neighbor>    retset(L + 1);
-    std::vector<unsigned>    init_ids(L);
-    tsl::robin_set<unsigned> visited(10 * L);
-    // std::mt19937 rng(rand());
-    // GenRandom(rng, init_ids.data(), L, (unsigned) nd_);
-
-    unsigned tmp_l = 0;
-    for (; tmp_l < L && tmp_l < final_graph_[ep_].size(); tmp_l++) {
-      init_ids[tmp_l] = final_graph_[ep_][tmp_l];
-      visited.insert(init_ids[tmp_l]);
-    }
-
-    while (tmp_l < L) {
-      unsigned id = rand() % nd_;
-      if (visited.find(id) != visited.end())
-        continue;
-      else
-        visited.insert(id);
-      init_ids[tmp_l] = id;
-      tmp_l++;
-    }
-
-    for (unsigned i = 0; i < init_ids.size(); i++) {
-      unsigned id = init_ids[i];
-      float    dist = distance_->compare(data_ + dimension_ * id, query,
-                                      (unsigned) dimension_);
-      retset[i] = Neighbor(id, dist, true);
-      // flags[id] = true;
-    }
-
-    int hops = 0;
-    int cmps = 0;
-    std::sort(retset.begin(), retset.begin() + L);
-    int k = 0;
-    while (k < (int) L) {
-      int nk = L;
-
-      if (retset[k].flag) {
-        retset[k].flag = false;
-        unsigned n = retset[k].id;
-
-        hops++;
-        for (unsigned m = 0; m < final_graph_[n].size(); ++m) {
-          unsigned id = final_graph_[n][m];
-          if (visited.find(id) != visited.end())
-            continue;
-          else
-            visited.insert(id);
-          cmps++;
-          float dist = distance_->compare(query, data_ + dimension_ * id,
-                                          (unsigned) dimension_);
-          if (dist >= retset[L - 1].distance)
-            continue;
-          Neighbor nn(id, dist, true);
-          int      r = InsertIntoPool(retset.data(), L, nn);
-
-          if (r < nk)
-            nk = r;
-        }
-      }
-      if (nk <= k)
-        k = nk;
-      else
-        ++k;
-    }
-    for (size_t i = 0; i < K; i++)
-      indices[i] = retset[i].id;
-    return std::make_pair(hops, cmps);
-  }
-
-  unsigned long long IndexNSG::SearchWithOptGraph(const float *query, size_t K,
-                                                  const Parameters &parameters,
-                                                  unsigned *        indices) {
-    unsigned        L = parameters.Get<unsigned>("L_search");
-    DistanceFastL2 *dist_fast = (DistanceFastL2 *) distance_;
-
-    std::vector<Neighbor> retset(L + 1);
-    std::vector<unsigned> init_ids(L);
-    // std::mt19937 rng(rand());
-    // GenRandom(rng, init_ids.data(), L, (unsigned) nd_);
-
-    unsigned long long dist_comp = 0;
-
-    tsl::robin_set<unsigned> visited;
-    unsigned                 tmp_l = 0;
-    unsigned *               neighbors =
-        (unsigned *) (opt_graph_ + node_size * ep_ + data_len);
-    unsigned MaxM_ep = *neighbors;
-    neighbors++;
-
-    for (; tmp_l < L && tmp_l < MaxM_ep; tmp_l++) {
-      init_ids[tmp_l] = neighbors[tmp_l];
-      visited.insert(init_ids[tmp_l]);
-    }
-
-    while (tmp_l < L) {
-      unsigned id = rand() % nd_;
-      if (visited.find(id) != visited.end())
-        continue;
-      else
-        visited.insert(id);
-      init_ids[tmp_l] = id;
-      tmp_l++;
-    }
-
-    for (unsigned i = 0; i < init_ids.size(); i++) {
-      unsigned id = init_ids[i];
-      if (id >= nd_)
-        continue;
-      _mm_prefetch(opt_graph_ + node_size * id, _MM_HINT_T0);
-    }
-    L = 0;
-    for (unsigned i = 0; i < init_ids.size(); i++) {
-      unsigned id = init_ids[i];
-      if (id >= nd_)
-        continue;
-      float *x = (float *) (opt_graph_ + node_size * id);
-      float  norm_x = *x;
-      x++;
-      float dist = dist_fast->compare(x, query, norm_x, (unsigned) dimension_);
-      dist_comp++;
-      retset[i] = Neighbor(id, dist, true);
-      visited.insert(id);
-      L++;
-    }
-    // std::cout<<L<<std::endl;
-
-    std::sort(retset.begin(), retset.begin() + L);
-    int k = 0;
-    while (k < (int) L) {
-      int nk = L;
-
-      if (retset[k].flag) {
-        retset[k].flag = false;
-        unsigned n = retset[k].id;
-
-        _mm_prefetch(opt_graph_ + node_size * n + data_len, _MM_HINT_T0);
-        unsigned *neighbors =
-            (unsigned *) (opt_graph_ + node_size * n + data_len);
-        unsigned MaxM = *neighbors;
-        neighbors++;
-        for (unsigned m = 0; m < MaxM; ++m)
-          _mm_prefetch(opt_graph_ + node_size * neighbors[m], _MM_HINT_T0);
-        for (unsigned m = 0; m < MaxM; ++m) {
-          unsigned id = neighbors[m];
-          if (visited.find(id) != visited.end())
-            continue;
-          else
-            visited.insert(id);
-          float *data = (float *) (opt_graph_ + node_size * id);
-          float  norm = *data;
-          data++;
-          float dist =
-              dist_fast->compare(query, data, norm, (unsigned) dimension_);
-          dist_comp++;
-          if (dist >= retset[L - 1].distance)
-            continue;
-          Neighbor nn(id, dist, true);
-          int      r = InsertIntoPool(retset.data(), L, nn);
-
-          // if(L+1 < retset.size()) ++L;
-          if (r < nk)
-            nk = r;
-        }
-      }
-      if (nk <= k)
-        k = nk;
-      else
-        ++k;
-    }
-    for (size_t i = 0; i < K; i++) {
-      indices[i] = retset[i].id;
-    }
-    return dist_comp;
-  }
-
-  void IndexNSG::OptimizeGraph(float *data) {  // use after build or load
-
-    data_ = data;
-    data_len = (dimension_ + 1) * sizeof(float);
-    neighbor_len = (width + 1) * sizeof(unsigned);
-    node_size = data_len + neighbor_len;
-    opt_graph_ = (char *) malloc(node_size * nd_);
-    DistanceFastL2 *dist_fast = (DistanceFastL2 *) distance_;
-    for (unsigned i = 0; i < nd_; i++) {
-      char *cur_node_offset = opt_graph_ + i * node_size;
-      float cur_norm = dist_fast->norm(data_ + i * dimension_, dimension_);
-      std::memcpy(cur_node_offset, &cur_norm, sizeof(float));
-      std::memcpy(cur_node_offset + sizeof(float), data_ + i * dimension_,
-                  data_len - sizeof(float));
-
-      cur_node_offset += data_len;
-      unsigned k = final_graph_[i].size();
-      std::memcpy(cur_node_offset, &k, sizeof(unsigned));
-      std::memcpy(cur_node_offset + sizeof(unsigned), final_graph_[i].data(),
-                  k * sizeof(unsigned));
-      std::vector<unsigned>().swap(final_graph_[i]);
-    }
-    free(data);
-    data_ = nullptr;
-    CompactGraph().swap(final_graph_);
-  }
-
-  void IndexNSG::DFS(tsl::robin_set<unsigned> &visited, unsigned root,
-                     unsigned &cnt) {
-    unsigned             tmp = root;
-    std::stack<unsigned> s;
-    s.push(root);
-    if (visited.find(root) == visited.end())
-      cnt++;
-    visited.insert(root);
-    while (!s.empty()) {
-      unsigned next = nd_ + 1;
-      for (unsigned i = 0; i < final_graph_[tmp].size(); i++) {
-        if (visited.find(final_graph_[tmp][i]) == visited.end()) {
-          next = final_graph_[tmp][i];
-          break;
-        }
-      }
-      if (next == (nd_ + 1)) {
-        s.pop();
-        if (s.empty())
-          break;
-        tmp = s.top();
-        continue;
-      }
-      tmp = next;
-      visited.insert(tmp);
-      s.push(tmp);
-      cnt++;
-    }
-  }
-
-  void IndexNSG::findroot(tsl::robin_set<unsigned> &visited, unsigned &root,
-                          const Parameters &parameter) {
-    unsigned id = nd_;
-    for (unsigned i = 0; i < nd_; i++) {
-      if (visited.find(i) == visited.end()) {
-        id = i;
-        break;
-      }
-    }
-
-    if (id == nd_)
-      return;  // No Unlinked Node
-
-    std::vector<Neighbor> tmp, pool;
-    get_neighbors(data_ + dimension_ * id, parameter, tmp, pool);
-    std::sort(pool.begin(), pool.end());
-
-    unsigned found = 0;
-    for (unsigned i = 0; i < pool.size(); i++) {
-      if (visited.find(pool[i].id) != visited.end()) {
-        // std::cout << pool[i].id << '\n';
-        root = pool[i].id;
-        found = 1;
-        break;
-      }
-    }
-    if (found == 0) {
-      while (true) {
-        unsigned rid = rand() % nd_;
-        if (visited.find(rid) != visited.end()) {
-          root = rid;
-          break;
-        }
-      }
-    }
-    final_graph_[root].push_back(id);
-  }
-
-  void IndexNSG::tree_grow(const Parameters &parameter) {
-    unsigned                 root = ep_;
-    tsl::robin_set<unsigned> visited;
-    unsigned                 unlinked_cnt = 0;
-    while (unlinked_cnt < nd_) {
-      DFS(visited, root, unlinked_cnt);
-      std::cout << "Unlinked count: " << unlinked_cnt << std::endl;
-      if (unlinked_cnt >= nd_)
-        break;
-      findroot(visited, root, parameter);
-      std::cout << "new root"
-                << ":" << root << '\n';
-    }
-    for (size_t i = 0; i < nd_; ++i) {
-      if (final_graph_[i].size() > width) {
-        width = final_graph_[i].size();
-      }
-    }
-  }
-}
-=======
 #include "efanna2e/index_nsg.h"
 
 #include <omp.h>
@@ -2761,5 +1361,4 @@
       }
     }
   }
-}  // namespace NSG
->>>>>>> ebb60fa2
+}  // namespace NSG