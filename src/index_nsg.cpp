--- conflicted
+++ resolved
@@ -18,6 +18,10 @@
 #include <cassert>
 #include "MemoryMapper.h"
 
+#ifdef __NSG_WINDOWS__
+#include <xmmintrin.h>
+#endif
+
 namespace NSG {
 #define _CONTROL_NUM 100
 #define MAX_START_POINTS 100
@@ -65,46 +69,6 @@
               << std::endl;
   }
 
-<<<<<<< HEAD
-  void IndexNSG::SaveSmallIndex(const char *           filename,
-                                std::vector<unsigned> &picked) {
-  }
-
-  void IndexNSG::LoadSmallIndex(const char *           filename,
-                                std::vector<unsigned> &picked) {
-  }
-
-  void IndexNSG::Save_Inner_Vertices(const char *filename) {
-    std::string inner_file(filename);
-    inner_file += ".inner";
-    std::ofstream out(inner_file.c_str(), std::ios::binary | std::ios::out);
-    //    assert(final_graph_.size() == nd_);
-
-    //    long long total_gr_edges = 0;
-    out.write((char *) is_inner, nd_ * sizeof(bool));
-    out.close();
-
-    std::cout << "Saved inner vertices of higher degree " << std::endl;
-  }
-
-  void IndexNSG::Load_Inner_Vertices(const char *filename) {
-    std::string inner_file(filename);
-    inner_file += ".inner";
-
-	NSG::MemoryMapper mapper(inner_file);
-	char *buf = mapper.getBuf();
-    
-	if (mapper.getFileSize() != sizeof(bool) * nd_) {
-      std::cerr << "ERROR: Inner file size mismatch" << std::endl;
-      exit(-1);
-    }
-    std::memcpy((char *) is_inner, buf, nd_ * sizeof(bool));
-
-    std::cout << "Loaded inner vertices of higher degree" << std::endl;
-  }
-
-=======
->>>>>>> d0f6582b
   void IndexNSG::Load(const char *filename) {
     std::ifstream in(filename, std::ios::binary);
     in.read((char *) &width, sizeof(unsigned));
@@ -128,37 +92,6 @@
                   << std::endl;
     }
     cc /= nd_;
-<<<<<<< HEAD
-
-    //    Load_Inner_Vertices(filename);
-    // std::cout<<cc<<std::endl;
-  }
-
-  void IndexNSG::Load_nn_graph(const char *filename) {
-
-	  MemoryMapper mapper(filename);
-	  char *buf = mapper.getBuf();
-
-    unsigned k;
-    std::memcpy(&k, buf, sizeof(unsigned));
-    size_t num = (mapper.getFileSize()) / ((k + 1) * 4);
-
-    std::cout << "k is and num is " << k << " " << num << std::endl;
-    final_graph_.resize(num);
-    final_graph_.reserve(num);
-
-    unsigned kk = (k + 3) / 4 * 4;
-#pragma omp  parallel for schedule(static, 65536)
-    for (int i = 0; i < num; i++) { //GOPAL Changed from "size_t i" to "int i"
-      final_graph_[i].resize(k);
-      final_graph_[i].reserve(kk);
-      char *reader = buf + (i * (k + 1) * sizeof(unsigned));
-      std::memcpy(final_graph_[i].data(), reader + sizeof(unsigned),
-                  k * sizeof(unsigned));
-    }
-    std::cout << "Loaded EFANNA graph. Set ep_ to 0" << std::endl;
-=======
->>>>>>> d0f6582b
   }
 
   /* init_rnd_nn_graph():
@@ -168,7 +101,7 @@
    */
   void IndexNSG::Init_rnd_nn_graph(size_t num_points, unsigned k,
                                    std::vector<size_t> mapping) {
-    k = std::min(k, (unsigned) 32);
+    k = (std::min)(k, (unsigned) 32);
     size_t num = num_points;
     final_graph_.resize(num);
     final_graph_.reserve(num);
@@ -274,7 +207,7 @@
                     dimension_;  // vec_next1: data of next neighbor
 
             for (size_t d = 0; d < dimension_; d += 16)
-              _mm_prefetch(vec_next1 + d,
+              _mm_prefetch((const char*) vec_next1 + d,
                            _MM_HINT_T0);  // prefetch the next neighbor and keep
           }
           if (visited.find(id) == visited.end())
@@ -535,14 +468,7 @@
     unsigned maxc = parameter.Get<unsigned>("C");
     float    alpha = parameter.Get<float>("alpha");
 
-<<<<<<< HEAD
-    if (is_inner[q]) {
-      range = inner_range;
-    }
     width = (std::max)(width, range);
-=======
-    width = std::max(width, range);
->>>>>>> d0f6582b
 
     /* check the neighbors of the query that are not part of visited,
      * check their distance to the query, and add it to pool.
@@ -794,7 +720,7 @@
    */
   void IndexNSG::LinkHierarchy(Parameters &parameters) {
     //    The graph will be updated periodically in NUM_SYNCS batches
-    const uint32_t NUM_SYNCS = nd_ > 1 << 20 ? 5 * (nd_ / (128 * 1024 * 5))
+    const uint32_t NUM_SYNCS = nd_ > 1 << 20 ? (nd_ / (128 * 1024 * 5))
                                              : 20 * (nd_ / (128 * 1024 * 5));
     std::cout << "Number of syncs determinted to be " << NUM_SYNCS << std::endl;
     const uint32_t NUM_RNDS = parameters.Get<unsigned>(
@@ -841,14 +767,9 @@
       size_t round_size = DIV_ROUND_UP(nd_, NUM_SYNCS - 1) -
                           1;  // this gives the size of each batch
 
-<<<<<<< HEAD
-        size_t start_id = sync_no * round_size;
-        size_t end_id = (std::min)(nd_, (sync_no + 1) * round_size);
-=======
       for (uint32_t sync_num = 0; sync_num < NUM_SYNCS; sync_num++) {
         size_t start_id = sync_num * round_size;
-        size_t end_id = std::min(nd_, (sync_num + 1) * round_size);
->>>>>>> d0f6582b
+        size_t end_id = (std::min)(nd_, (sync_num + 1) * round_size);
         size_t round_size = end_id - start_id;
 
         size_t PAR_BLOCK_SZ =
@@ -1050,15 +971,15 @@
       }
       auto last_iter = std::unique(unique_nbrs.begin(), unique_nbrs.end());
       for (auto iter = unique_nbrs.begin(); iter != last_iter; iter++) {
-        if (iter < (last_iter - 1)) {
-          unsigned     id_next = *(iter + 1);
-          const float *vec1 = data_ + dimension_ * id_next;
-          //          NSG::prefetch_vector(vec1, dimension_);
-
-          for (size_t d = 0; d < dimension_; d += 16)
-            _mm_prefetch(vec1 + d,
-                         _MM_HINT_T0);  // prefetch the next neighbor and keep
-        }
+        //if (iter < (last_iter - 1)) {
+        //  unsigned     id_next = *(iter + 1);
+        //  const float *vec1 = data_ + dimension_ * id_next;
+        //  //          NSG::prefetch_vector(vec1, dimension_);
+
+        //  for (size_t d = 0; d < dimension_; d += 16)
+        //    _mm_prefetch(vec1 + d,
+        //                 _MM_HINT_T0);  // prefetch the next neighbor and keep
+        //}
         cmps++;
         unsigned id = *iter;
         /* compare distance of each neighbor with that of query. If the distance
