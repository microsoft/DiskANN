--- conflicted
+++ resolved
@@ -719,7 +719,6 @@
     small_params.Set<unsigned>("L_search", 2 * parameters.Get<unsigned>("L"));
 
 #pragma omp parallel for schedule(static, 1)
-<<<<<<< HEAD
     for (size_t block = 0; block < nblocks; ++block) {
       std::vector<Neighbor> pool, tmp;
       tsl::robin_set<unsigned> visited;
@@ -735,31 +734,6 @@
           start_points.push_back(picked_pts[res[r]]);
         get_neighbors(data_ + (size_t)dimension_ * n, parameters, tmp, pool, visited, start_points);
         sync_prune(n, pool, parameters, visited, cut_graph_);
-=======
-      for (int block = 0; block < nblocks; ++block) {
-        std::vector<Neighbor> pool, tmp;
-        // boost::dynamic_bitset<> flags{nd_, 0};
-        tsl::robin_set<unsigned> visited;
-
-        for (unsigned n = block * PAR_BLOCK_SZ;
-             n < nd_ && n < (block + 1) * PAR_BLOCK_SZ; ++n) {
-          pool.clear();
-          tmp.clear();
-          visited.clear();
-
-          get_neighbors(data_ + dimension_ * n, parameters, visited, tmp, pool);
-          sync_prune(n, pool, parameters, visited, cut_graph_);
-
-//          if (n % PAR_BLOCK_SZ == 0)
-//            std::cout << n << std::endl;
-	int thread_num = omp_get_thread_num();
-	if(time(NULL) - start_time > 1800*time_counter[thread_num])
-	{
-		time_counter[thread_num] ++;
-		std::cout<<"Thread "<<thread_num<<" working on datapoint "<<n<<std::endl;
-	}
-	}
->>>>>>> e1273d43
       }
       delete[] res;
       std::cout << "sync_prune " << std::min(nd_, (block + 1) * PAR_BLOCK_SZ) << std::endl;
@@ -843,14 +817,14 @@
 	std::cout << "Memory allocated for NSG graph" << std::endl;
 
     data_ = data;
-	ep_ = picked_pts[small_index.get_start_node()];
-
-	assert(small_index.has_built);
-	/*{ // Method 1
-		for (size_t i = 0; i < picked_pts.size(); ++i) {
-			auto append = small_index.final_graph_[i];
-			auto p = picked_pts[i];
-			final_graph_[p].insert(final_graph_[p].end(), append.begin(), append.end());
+	ep_ = picked_pts[small_index.get_start_node()];
+
+	assert(small_index.has_built);
+	/*{ // Method 1
+		for (size_t i = 0; i < picked_pts.size(); ++i) {
+			auto append = small_index.final_graph_[i];
+			auto p = picked_pts[i];
+			final_graph_[p].insert(final_graph_[p].end(), append.begin(), append.end());
 		}
 		Link(parameters, cut_graph_);
 	}*/
