--- conflicted
+++ resolved
@@ -193,12 +193,6 @@
     return -1;
   }
 
-<<<<<<< HEAD
-  size_t chunk_size =
-      (size_t)(std::floor((double) dim / (double) num_pq_chunks));
-  float *full_pivot_data;
-  size_t corrected_num_pq_chunks = DIV_ROUND_UP(dim, chunk_size);
-=======
   float *train_data = new float[num_train * dim];
   std::memcpy(train_data, passed_train_data, num_train * dim * sizeof(float));
 
@@ -208,7 +202,6 @@
         std::cout << "error in copy" << std::endl;
     }
   }
->>>>>>> 28ead783
 
   float *full_pivot_data;
 
@@ -451,18 +444,10 @@
   size_t num_points = npts32;
   size_t dim = basedim32;
 
-<<<<<<< HEAD
-  size_t chunk_size =
-      (size_t)(std::floor((double) dim / (double) num_pq_chunks));
-  size_t corrected_num_pq_chunks = DIV_ROUND_UP(dim, chunk_size);
-
-  float *full_pivot_data = new float[num_centers * dim];
-=======
   float *   full_pivot_data;
   float *   centroid;
   uint32_t *rearrangement;
   uint32_t *chunk_offsets;
->>>>>>> 28ead783
 
   if (!file_exists(pq_pivots_path)) {
     std::cout << "ERROR: PQ k-means pivot file not found" << std::endl;
@@ -515,11 +500,7 @@
 
   std::ofstream compressed_file_writer(pq_compressed_vectors_path,
                                        std::ios::binary);
-<<<<<<< HEAD
-  _u32 corrected_num_pq_chunks_u32 = (uint32_t) corrected_num_pq_chunks;
-=======
   _u32 num_pq_chunks_u32 = num_pq_chunks;
->>>>>>> 28ead783
 
   compressed_file_writer.write((char *) &num_points, sizeof(uint32_t));
   compressed_file_writer.write((char *) &num_pq_chunks_u32, sizeof(uint32_t));
