--- conflicted
+++ resolved
@@ -136,19 +136,12 @@
                   << ", #chunks: " << this->n_chunks << std::endl;
 
 #ifdef EXEC_ENV_OLS
-<<<<<<< HEAD
+    if (files.fileExists(rotmat_file))
+    {
+#ifdef EXEC_ENV_OLS
         memory_in_bytes += diskann::load_bin<float>(files, rotmat_file, (float *&)rotmat_tr, nr, nc);
 #else
         memory_in_bytes += diskann::load_bin<float>(rotmat_file, rotmat_tr, nr, nc);
-=======
-    if (files.fileExists(rotmat_file))
-    {
-        diskann::load_bin<float>(files, rotmat_file, (float *&)rotmat_tr, nr, nc);
-#else
-    if (file_exists(rotmat_file))
-    {
-        diskann::load_bin<float>(rotmat_file, rotmat_tr, nr, nc);
->>>>>>> a5334dd8
 #endif
         if (nr != this->ndims || nc != this->ndims)
         {
