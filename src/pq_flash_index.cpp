// Copyright (c) Microsoft Corporation. All rights reserved.
// Licensed under the MIT license.

#include "logger.h"
#include "pq_flash_index.h"
#include <malloc.h>
#include "percentile_stats.h"

#include <omp.h>
#include <atomic>
#include <chrono>
#include <cmath>
#include <iterator>
#include <thread>
#include "distance.h"
#include "exceptions.h"
#include "parameters.h"
#include "timer.h"
#include "utils.h"

#include "cosine_similarity.h"
#include "tsl/robin_set.h"

#ifdef _WINDOWS
#include "windows_aligned_file_reader.h"
#else
#include "linux_aligned_file_reader.h"
#endif

#define READ_U64(stream, val) stream.read((char *) &val, sizeof(_u64))
#define READ_U32(stream, val) stream.read((char *) &val, sizeof(_u32))
#define READ_UNSIGNED(stream, val) stream.read((char *) &val, sizeof(unsigned))

// sector # on disk where node_id is present with in the graph part
#define NODE_SECTOR_NO(node_id) (((_u64) (node_id)) / nnodes_per_sector + 1)

// obtains region of sector containing node
#define OFFSET_TO_NODE(sector_buf, node_id) \
  ((char *) sector_buf + (((_u64) node_id) % nnodes_per_sector) * max_node_len)

// returns region of `node_buf` containing [NNBRS][NBR_ID(_u32)]
#define OFFSET_TO_NODE_NHOOD(node_buf) \
  (unsigned *) ((char *) node_buf + disk_bytes_per_point)

// returns region of `node_buf` containing [COORD(T)]
#define OFFSET_TO_NODE_COORDS(node_buf) (T *) (node_buf)

// sector # beyond the end of graph where data for id is present for reordering
#define VECTOR_SECTOR_NO(id) \
  (((_u64) (id)) / nvecs_per_sector + reorder_data_start_sector)

// sector # beyond the end of graph where data for id is present for reordering
#define VECTOR_SECTOR_OFFSET(id) \
  ((((_u64) (id)) % nvecs_per_sector) * data_dim * sizeof(float))

namespace diskann {

  template<typename T>
  PQFlashIndex<T>::PQFlashIndex(std::shared_ptr<AlignedFileReader> &fileReader,
                                diskann::Metric                     m)
      : reader(fileReader), metric(m) {
    if (m == diskann::Metric::COSINE || m == diskann::Metric::INNER_PRODUCT) {
      if (std::is_floating_point<T>::value) {
        diskann::cout << "Cosine metric chosen for (normalized) float data."
                         "Changing distance to L2 to boost accuracy."
                      << std::endl;
        m = diskann::Metric::L2;
      } else {
        diskann::cerr << "WARNING: Cannot normalize integral data types."
                      << " This may result in erroneous results or poor recall."
                      << " Consider using L2 distance with integral data types."
                      << std::endl;
      }
    }

    this->dist_cmp.reset(diskann::get_distance_function<T>(m));
    this->dist_cmp_float.reset(diskann::get_distance_function<float>(m));
  }

  template<typename T>
  PQFlashIndex<T>::~PQFlashIndex() {
#ifndef EXEC_ENV_OLS
    if (data != nullptr) {
      delete[] data;
    }
#endif

    if (centroid_data != nullptr)
      aligned_free(centroid_data);
    // delete backing bufs for nhood and coord cache
    if (nhood_cache_buf != nullptr) {
      delete[] nhood_cache_buf;
      diskann::aligned_free(coord_cache_buf);
    }

    if (load_flag) {
      diskann::cout << "Clearing scratch" << std::endl;
      ScratchStoreManager<SSDThreadData<T>> manager(this->thread_data);
      manager.destroy();
      this->reader->deregister_all_threads();
      reader->close();
    }
  }

  template<typename T>
  void PQFlashIndex<T>::setup_thread_data(_u64 nthreads, _u64 visited_reserve) {
    diskann::cout << "Setting up thread-specific contexts for nthreads: "
                  << nthreads << std::endl;
// omp parallel for to generate unique thread IDs
#pragma omp parallel for num_threads((int) nthreads)
    for (_s64 thread = 0; thread < (_s64) nthreads; thread++) {
#pragma omp critical
      {
        SSDThreadData<T> *data =
            new SSDThreadData<T>(this->aligned_dim, visited_reserve);
        this->reader->register_thread();
        data->ctx = this->reader->get_ctx();
        this->thread_data.push(data);
      }
    }
    load_flag = true;
  }

  template<typename T>
  void PQFlashIndex<T>::load_cache_list(std::vector<uint32_t> &node_list) {
    diskann::cout << "Loading the cache list into memory.." << std::flush;
    _u64 num_cached_nodes = node_list.size();

    // borrow thread data
    ScratchStoreManager<SSDThreadData<T>> manager(this->thread_data);
    auto       this_thread_data = manager.scratch_space();
    IOContext &ctx = this_thread_data->ctx;

    nhood_cache_buf = new unsigned[num_cached_nodes * (max_degree + 1)];
    memset(nhood_cache_buf, 0, num_cached_nodes * (max_degree + 1));

    _u64 coord_cache_buf_len = num_cached_nodes * aligned_dim;
    diskann::alloc_aligned((void **) &coord_cache_buf,
                           coord_cache_buf_len * sizeof(T), 8 * sizeof(T));
    memset(coord_cache_buf, 0, coord_cache_buf_len * sizeof(T));

    size_t BLOCK_SIZE = 8;
    size_t num_blocks = DIV_ROUND_UP(num_cached_nodes, BLOCK_SIZE);

    for (_u64 block = 0; block < num_blocks; block++) {
      _u64 start_idx = block * BLOCK_SIZE;
      _u64 end_idx = (std::min)(num_cached_nodes, (block + 1) * BLOCK_SIZE);
      std::vector<AlignedRead>             read_reqs;
      std::vector<std::pair<_u32, char *>> nhoods;
      for (_u64 node_idx = start_idx; node_idx < end_idx; node_idx++) {
        AlignedRead read;
        char       *buf = nullptr;
        alloc_aligned((void **) &buf, SECTOR_LEN, SECTOR_LEN);
        nhoods.push_back(std::make_pair(node_list[node_idx], buf));
        read.len = SECTOR_LEN;
        read.buf = buf;
        read.offset = NODE_SECTOR_NO(node_list[node_idx]) * SECTOR_LEN;
        read_reqs.push_back(read);
      }

      reader->read(read_reqs, ctx);

      _u64 node_idx = start_idx;
      for (_u32 i = 0; i < read_reqs.size(); i++) {
#if defined(_WINDOWS) && \
    defined(USE_BING_INFRA)  // this block is to handle failed reads in
                             // production settings
        if ((*ctx.m_pRequestsStatus)[i] != IOContext::READ_SUCCESS) {
          continue;
        }
#endif
        auto &nhood = nhoods[i];
        char *node_buf = OFFSET_TO_NODE(nhood.second, nhood.first);
        T    *node_coords = OFFSET_TO_NODE_COORDS(node_buf);
        T    *cached_coords = coord_cache_buf + node_idx * aligned_dim;
        memcpy(cached_coords, node_coords, disk_bytes_per_point);
        coord_cache.insert(std::make_pair(nhood.first, cached_coords));

        // insert node nhood into nhood_cache
        unsigned *node_nhood = OFFSET_TO_NODE_NHOOD(node_buf);

        auto                        nnbrs = *node_nhood;
        unsigned                   *nbrs = node_nhood + 1;
        std::pair<_u32, unsigned *> cnhood;
        cnhood.first = nnbrs;
        cnhood.second = nhood_cache_buf + node_idx * (max_degree + 1);
        memcpy(cnhood.second, nbrs, nnbrs * sizeof(unsigned));
        nhood_cache.insert(std::make_pair(nhood.first, cnhood));
        aligned_free(nhood.second);
        node_idx++;
      }
    }
    diskann::cout << "..done." << std::endl;
  }

#ifdef EXEC_ENV_OLS
  template<typename T>
  void PQFlashIndex<T>::generate_cache_list_from_sample_queries(
      MemoryMappedFiles &files, std::string sample_bin, _u64 l_search,
      _u64 beamwidth, _u64 num_nodes_to_cache, uint32_t nthreads,
      std::vector<uint32_t> &node_list) {
#else
  template<typename T>
  void PQFlashIndex<T>::generate_cache_list_from_sample_queries(
      std::string sample_bin, _u64 l_search, _u64 beamwidth,
      _u64 num_nodes_to_cache, uint32_t nthreads,
      std::vector<uint32_t> &node_list) {
#endif
    this->count_visited_nodes = true;
    this->node_visit_counter.clear();
    this->node_visit_counter.resize(this->num_points);
    for (_u32 i = 0; i < node_visit_counter.size(); i++) {
      this->node_visit_counter[i].first = i;
      this->node_visit_counter[i].second = 0;
    }

    _u64 sample_num, sample_dim, sample_aligned_dim;
    T   *samples;

#ifdef EXEC_ENV_OLS
    if (files.fileExists(sample_bin)) {
      diskann::load_aligned_bin<T>(files, sample_bin, samples, sample_num,
                                   sample_dim, sample_aligned_dim);
    }
#else
    if (file_exists(sample_bin)) {
      diskann::load_aligned_bin<T>(sample_bin, samples, sample_num, sample_dim,
                                   sample_aligned_dim);
    }
#endif
    else {
      diskann::cerr << "Sample bin file not found. Not generating cache."
                    << std::endl;
      return;
    }

    std::vector<uint64_t> tmp_result_ids_64(sample_num, 0);
    std::vector<float>    tmp_result_dists(sample_num, 0);

#pragma omp parallel for schedule(dynamic, 1) num_threads(nthreads)
    for (_s64 i = 0; i < (int64_t) sample_num; i++) {
      cached_beam_search(samples + (i * sample_aligned_dim), 1, l_search,
                         tmp_result_ids_64.data() + (i * 1),
                         tmp_result_dists.data() + (i * 1), beamwidth);
    }

    std::sort(this->node_visit_counter.begin(), node_visit_counter.end(),
              [](std::pair<_u32, _u32> &left, std::pair<_u32, _u32> &right) {
                return left.second > right.second;
              });
    node_list.clear();
    node_list.shrink_to_fit();
    node_list.reserve(num_nodes_to_cache);
    for (_u64 i = 0; i < num_nodes_to_cache; i++) {
      node_list.push_back(this->node_visit_counter[i].first);
    }
    this->count_visited_nodes = false;

    diskann::aligned_free(samples);
  }

  template<typename T>
  void PQFlashIndex<T>::cache_bfs_levels(_u64 num_nodes_to_cache,
                                         std::vector<uint32_t> &node_list) {
    std::random_device rng;
    std::mt19937       urng(rng());

    node_list.clear();

    // Do not cache more than 10% of the nodes in the index
    _u64 tenp_nodes = (_u64) (std::round(this->num_points * 0.1));
    if (num_nodes_to_cache > tenp_nodes) {
      diskann::cout << "Reducing nodes to cache from: " << num_nodes_to_cache
                    << " to: " << tenp_nodes
                    << "(10 percent of total nodes:" << this->num_points << ")"
                    << std::endl;
      num_nodes_to_cache = tenp_nodes == 0 ? 1 : tenp_nodes;
    }
    diskann::cout << "Caching " << num_nodes_to_cache << "..." << std::endl;

    // borrow thread data
    ScratchStoreManager<SSDThreadData<T>> manager(this->thread_data);
    auto       this_thread_data = manager.scratch_space();
    IOContext &ctx = this_thread_data->ctx;

    std::unique_ptr<tsl::robin_set<unsigned>> cur_level, prev_level;
    cur_level = std::make_unique<tsl::robin_set<unsigned>>();
    prev_level = std::make_unique<tsl::robin_set<unsigned>>();

    for (_u64 miter = 0; miter < num_medoids; miter++) {
      cur_level->insert(medoids[miter]);
    }

    _u64     lvl = 1;
    uint64_t prev_node_list_size = 0;
    while ((node_list.size() + cur_level->size() < num_nodes_to_cache) &&
           cur_level->size() != 0) {
      // swap prev_level and cur_level
      std::swap(prev_level, cur_level);
      // clear cur_level
      cur_level->clear();

      std::vector<unsigned> nodes_to_expand;

      for (const unsigned &id : *prev_level) {
        if (std::find(node_list.begin(), node_list.end(), id) !=
            node_list.end()) {
          continue;
        }
        node_list.push_back(id);
        nodes_to_expand.push_back(id);
      }

      std::shuffle(nodes_to_expand.begin(), nodes_to_expand.end(), urng);

      diskann::cout << "Level: " << lvl << std::flush;
      bool finish_flag = false;

      uint64_t BLOCK_SIZE = 1024;
      uint64_t nblocks = DIV_ROUND_UP(nodes_to_expand.size(), BLOCK_SIZE);
      for (size_t block = 0; block < nblocks && !finish_flag; block++) {
        diskann::cout << "." << std::flush;
        size_t start = block * BLOCK_SIZE;
        size_t end =
            (std::min)((block + 1) * BLOCK_SIZE, nodes_to_expand.size());
        std::vector<AlignedRead>             read_reqs;
        std::vector<std::pair<_u32, char *>> nhoods;
        for (size_t cur_pt = start; cur_pt < end; cur_pt++) {
          char *buf = nullptr;
          alloc_aligned((void **) &buf, SECTOR_LEN, SECTOR_LEN);
          nhoods.push_back(std::make_pair(nodes_to_expand[cur_pt], buf));
          AlignedRead read;
          read.len = SECTOR_LEN;
          read.buf = buf;
          read.offset = NODE_SECTOR_NO(nodes_to_expand[cur_pt]) * SECTOR_LEN;
          read_reqs.push_back(read);
        }

        // issue read requests
        reader->read(read_reqs, ctx);

        // process each nhood buf
        for (_u32 i = 0; i < read_reqs.size(); i++) {
#if defined(_WINDOWS) && \
    defined(USE_BING_INFRA)  // this block is to handle read failures in
                             // production settings
          if ((*ctx.m_pRequestsStatus)[i] != IOContext::READ_SUCCESS) {
            continue;
          }
#endif
          auto &nhood = nhoods[i];

          // insert node coord into coord_cache
          char     *node_buf = OFFSET_TO_NODE(nhood.second, nhood.first);
          unsigned *node_nhood = OFFSET_TO_NODE_NHOOD(node_buf);
          _u64      nnbrs = (_u64) *node_nhood;
          unsigned *nbrs = node_nhood + 1;
          // explore next level
          for (_u64 j = 0; j < nnbrs && !finish_flag; j++) {
            if (std::find(node_list.begin(), node_list.end(), nbrs[j]) ==
                node_list.end()) {
              cur_level->insert(nbrs[j]);
            }
            if (cur_level->size() + node_list.size() >= num_nodes_to_cache) {
              finish_flag = true;
            }
          }
          aligned_free(nhood.second);
        }
      }

      diskann::cout << ". #nodes: " << node_list.size() - prev_node_list_size
                    << ", #nodes thus far: " << node_list.size() << std::endl;
      prev_node_list_size = node_list.size();
      lvl++;
    }

    std::vector<uint32_t> cur_level_node_list;
    for (const unsigned &p : *cur_level)
      cur_level_node_list.push_back(p);

    std::shuffle(cur_level_node_list.begin(), cur_level_node_list.end(), urng);
    size_t residual = num_nodes_to_cache - node_list.size();

    for (size_t i = 0; i < (std::min)(residual, cur_level_node_list.size());
         i++)
      node_list.push_back(cur_level_node_list[i]);

    diskann::cout << "Level: " << lvl << std::flush;
    diskann::cout << ". #nodes: " << node_list.size() - prev_node_list_size
                  << ", #nodes thus far: " << node_list.size() << std::endl;
    diskann::cout << "done" << std::endl;
  }

  template<typename T>
  void PQFlashIndex<T>::use_medoids_data_as_centroids() {
    if (centroid_data != nullptr)
      aligned_free(centroid_data);
    alloc_aligned(((void **) &centroid_data),
                  num_medoids * aligned_dim * sizeof(float), 32);
    std::memset(centroid_data, 0, num_medoids * aligned_dim * sizeof(float));

    // borrow ctx
    ScratchStoreManager<SSDThreadData<T>> manager(this->thread_data);
    auto                                  data = manager.scratch_space();
    IOContext                            &ctx = data->ctx;
    diskann::cout << "Loading centroid data from medoids vector data of "
                  << num_medoids << " medoid(s)" << std::endl;
    for (uint64_t cur_m = 0; cur_m < num_medoids; cur_m++) {
      auto medoid = medoids[cur_m];
      // read medoid nhood
      char *medoid_buf = nullptr;
      alloc_aligned((void **) &medoid_buf, SECTOR_LEN, SECTOR_LEN);
      std::vector<AlignedRead> medoid_read(1);
      medoid_read[0].len = SECTOR_LEN;
      medoid_read[0].buf = medoid_buf;
      medoid_read[0].offset = NODE_SECTOR_NO(medoid) * SECTOR_LEN;
      reader->read(medoid_read, ctx);

      // all data about medoid
      char *medoid_node_buf = OFFSET_TO_NODE(medoid_buf, medoid);

      // add medoid coords to `coord_cache`
      T *medoid_coords = new T[data_dim];
      T *medoid_disk_coords = OFFSET_TO_NODE_COORDS(medoid_node_buf);
      memcpy(medoid_coords, medoid_disk_coords, disk_bytes_per_point);

      if (!use_disk_index_pq) {
        for (uint32_t i = 0; i < data_dim; i++)
          centroid_data[cur_m * aligned_dim + i] = medoid_coords[i];
      } else {
        disk_pq_table.inflate_vector((_u8 *) medoid_coords,
                                     (centroid_data + cur_m * aligned_dim));
      }

      aligned_free(medoid_buf);
      delete[] medoid_coords;
    }
  }

#ifdef EXEC_ENV_OLS
  template<typename T>
  int PQFlashIndex<T>::load(MemoryMappedFiles &files, uint32_t num_threads,
                            const char *index_prefix) {
#else
  template<typename T>
  int PQFlashIndex<T>::load(uint32_t num_threads, const char *index_prefix) {
#endif
    std::string pq_table_bin = std::string(index_prefix) + "_pq_pivots.bin";
    std::string pq_compressed_vectors =
        std::string(index_prefix) + "_pq_compressed.bin";
    std::string disk_index_file = std::string(index_prefix) + "_disk.index";
    std::string medoids_file = std::string(disk_index_file) + "_medoids.bin";
    std::string centroids_file =
        std::string(disk_index_file) + "_centroids.bin";

    size_t pq_file_dim, pq_file_num_centroids;
#ifdef EXEC_ENV_OLS
    get_bin_metadata(files, pq_table_bin, pq_file_num_centroids, pq_file_dim,
                     METADATA_SIZE);
#else
    get_bin_metadata(pq_table_bin, pq_file_num_centroids, pq_file_dim,
                     METADATA_SIZE);
#endif

    this->disk_index_file = disk_index_file;

    if (pq_file_num_centroids != 256) {
      diskann::cout << "Error. Number of PQ centroids is not 256. Exitting."
                    << std::endl;
      return -1;
    }

    this->data_dim = pq_file_dim;
    // will reset later if we use PQ on disk
    this->disk_data_dim = this->data_dim;
    // will change later if we use PQ on disk or if we are using
    // inner product without PQ
    this->disk_bytes_per_point = this->data_dim * sizeof(T);
    this->aligned_dim = ROUND_UP(pq_file_dim, 8);

    size_t npts_u64, nchunks_u64;
#ifdef EXEC_ENV_OLS
    diskann::load_bin<_u8>(files, pq_compressed_vectors, this->data, npts_u64,
                           nchunks_u64);
#else
    diskann::load_bin<_u8>(pq_compressed_vectors, this->data, npts_u64,
                           nchunks_u64);
#endif

    this->num_points = npts_u64;
    this->n_chunks = nchunks_u64;

#ifdef EXEC_ENV_OLS
    pq_table.load_pq_centroid_bin(files, pq_table_bin.c_str(), nchunks_u64);
#else
    pq_table.load_pq_centroid_bin(pq_table_bin.c_str(), nchunks_u64);
#endif

    diskann::cout
        << "Loaded PQ centroids and in-memory compressed vectors. #points: "
        << num_points << " #dim: " << data_dim
        << " #aligned_dim: " << aligned_dim << " #chunks: " << n_chunks
        << std::endl;

    if (n_chunks > MAX_PQ_CHUNKS) {
      std::stringstream stream;
      stream << "Error loading index. Ensure that max PQ bytes for in-memory "
                "PQ data does not exceed "
             << MAX_PQ_CHUNKS << std::endl;
      throw diskann::ANNException(stream.str(), -1, __FUNCSIG__, __FILE__,
                                  __LINE__);
    }

    std::string disk_pq_pivots_path = this->disk_index_file + "_pq_pivots.bin";
    if (file_exists(disk_pq_pivots_path)) {
      use_disk_index_pq = true;
#ifdef EXEC_ENV_OLS
      // giving 0 chunks to make the pq_table infer from the
      // chunk_offsets file the correct value
      disk_pq_table.load_pq_centroid_bin(files, disk_pq_pivots_path.c_str(), 0);
#else
      // giving 0 chunks to make the pq_table infer from the
      // chunk_offsets file the correct value
      disk_pq_table.load_pq_centroid_bin(disk_pq_pivots_path.c_str(), 0);
#endif
      disk_pq_n_chunks = disk_pq_table.get_num_chunks();
      disk_bytes_per_point =
          disk_pq_n_chunks *
          sizeof(_u8);  // revising disk_bytes_per_point since DISK PQ is used.
      std::cout << "Disk index uses PQ data compressed down to "
                << disk_pq_n_chunks << " bytes per point." << std::endl;
    }

// read index metadata
#ifdef EXEC_ENV_OLS
    // This is a bit tricky. We have to read the header from the
    // disk_index_file. But  this is now exclusively a preserve of the
    // DiskPriorityIO class. So, we need to estimate how many
    // bytes are needed to store the header and read in that many using our
    // 'standard' aligned file reader approach.
    reader->open(disk_index_file);
    this->setup_thread_data(num_threads);
    this->max_nthreads = num_threads;

    char                    *bytes = getHeaderBytes();
    ContentBuf               buf(bytes, HEADER_SIZE);
    std::basic_istream<char> index_metadata(&buf);
#else
    std::ifstream index_metadata(disk_index_file, std::ios::binary);
#endif

    _u32 nr, nc;  // metadata itself is stored as bin format (nr is number of
                  // metadata, nc should be 1)
    READ_U32(index_metadata, nr);
    READ_U32(index_metadata, nc);

    _u64 disk_nnodes;
    _u64 disk_ndims;  // can be disk PQ dim if disk_PQ is set to true
    READ_U64(index_metadata, disk_nnodes);
    READ_U64(index_metadata, disk_ndims);

    if (disk_nnodes != num_points) {
      diskann::cout << "Mismatch in #points for compressed data file and disk "
                       "index file: "
                    << disk_nnodes << " vs " << num_points << std::endl;
      return -1;
    }

    size_t medoid_id_on_file;
    READ_U64(index_metadata, medoid_id_on_file);
    READ_U64(index_metadata, max_node_len);
    READ_U64(index_metadata, nnodes_per_sector);
    max_degree = ((max_node_len - disk_bytes_per_point) / sizeof(unsigned)) - 1;

    if (max_degree > MAX_GRAPH_DEGREE) {
      std::stringstream stream;
      stream << "Error loading index. Ensure that max graph degree (R) does "
                "not exceed "
             << MAX_GRAPH_DEGREE << std::endl;
      throw diskann::ANNException(stream.str(), -1, __FUNCSIG__, __FILE__,
                                  __LINE__);
    }

    // setting up concept of frozen points in disk index for streaming-DiskANN
    READ_U64(index_metadata, this->num_frozen_points);
    _u64 file_frozen_id;
    READ_U64(index_metadata, file_frozen_id);
    if (this->num_frozen_points == 1)
      this->frozen_location = file_frozen_id;
    if (this->num_frozen_points == 1) {
      diskann::cout << " Detected frozen point in index at location "
                    << this->frozen_location
                    << ". Will not output it at search time." << std::endl;
    }

    READ_U64(index_metadata, this->reorder_data_exists);
    if (this->reorder_data_exists) {
      if (this->use_disk_index_pq == false) {
        throw ANNException(
            "Reordering is designed for used with disk PQ compression option",
            -1, __FUNCSIG__, __FILE__, __LINE__);
      }
      READ_U64(index_metadata, this->reorder_data_start_sector);
      READ_U64(index_metadata, this->ndims_reorder_vecs);
      READ_U64(index_metadata, this->nvecs_per_sector);
    }

    diskann::cout << "Disk-Index File Meta-data: ";
    diskann::cout << "# nodes per sector: " << nnodes_per_sector;
    diskann::cout << ", max node len (bytes): " << max_node_len;
    diskann::cout << ", max node degree: " << max_degree << std::endl;

#ifdef EXEC_ENV_OLS
    delete[] bytes;
#else
    index_metadata.close();
#endif

#ifndef EXEC_ENV_OLS
    // open AlignedFileReader handle to index_file
    std::string index_fname(disk_index_file);
    reader->open(index_fname);
    this->setup_thread_data(num_threads);
    this->max_nthreads = num_threads;

#endif

#ifdef EXEC_ENV_OLS
    if (files.fileExists(medoids_file)) {
      size_t tmp_dim;
      diskann::load_bin<uint32_t>(files, medoids_file, medoids, num_medoids,
                                  tmp_dim);
#else
    if (file_exists(medoids_file)) {
      size_t tmp_dim;
      diskann::load_bin<uint32_t>(medoids_file, medoids, num_medoids, tmp_dim);
#endif

      if (tmp_dim != 1) {
        std::stringstream stream;
        stream << "Error loading medoids file. Expected bin format of m times "
                  "1 vector of uint32_t."
               << std::endl;
        throw diskann::ANNException(stream.str(), -1, __FUNCSIG__, __FILE__,
                                    __LINE__);
      }
#ifdef EXEC_ENV_OLS
      if (!files.fileExists(centroids_file)) {
#else
      if (!file_exists(centroids_file)) {
#endif
        diskann::cout
            << "Centroid data file not found. Using corresponding vectors "
               "for the medoids "
            << std::endl;
        use_medoids_data_as_centroids();
      } else {
        size_t num_centroids, aligned_tmp_dim;
#ifdef EXEC_ENV_OLS
        diskann::load_aligned_bin<float>(files, centroids_file, centroid_data,
                                         num_centroids, tmp_dim,
                                         aligned_tmp_dim);
#else
        diskann::load_aligned_bin<float>(centroids_file, centroid_data,
                                         num_centroids, tmp_dim,
                                         aligned_tmp_dim);
#endif
        if (aligned_tmp_dim != aligned_dim || num_centroids != num_medoids) {
          std::stringstream stream;
          stream << "Error loading centroids data file. Expected bin format of "
                    "m times data_dim vector of float, where m is number of "
                    "medoids "
                    "in medoids file.";
          diskann::cerr << stream.str() << std::endl;
          throw diskann::ANNException(stream.str(), -1, __FUNCSIG__, __FILE__,
                                      __LINE__);
        }
      }
    } else {
      num_medoids = 1;
      medoids = new uint32_t[1];
      medoids[0] = (_u32) (medoid_id_on_file);
      use_medoids_data_as_centroids();
    }

    std::string norm_file = std::string(disk_index_file) + "_max_base_norm.bin";

    if (file_exists(norm_file) && metric == diskann::Metric::INNER_PRODUCT) {
      _u64   dumr, dumc;
      float *norm_val;
      diskann::load_bin<float>(norm_file, norm_val, dumr, dumc);
      this->max_base_norm = norm_val[0];
      std::cout << "Setting re-scaling factor of base vectors to "
                << this->max_base_norm << std::endl;
      delete[] norm_val;
    }
    diskann::cout << "done.." << std::endl;
    return 0;
  }

#ifdef USE_BING_INFRA
  bool getNextCompletedRequest(const IOContext &ctx, size_t size,
                               int &completedIndex) {
    bool waitsRemaining = false;
    long completeCount = ctx.m_completeCount;
    do {
      for (int i = 0; i < size; i++) {
        auto ithStatus = (*ctx.m_pRequestsStatus)[i];
        if (ithStatus == IOContext::Status::READ_SUCCESS) {
          completedIndex = i;
          return true;
        } else if (ithStatus == IOContext::Status::READ_WAIT) {
          waitsRemaining = true;
        }
      }

      // if we didn't find one in READ_SUCCESS, wait for one to complete.
      if (waitsRemaining) {
        WaitOnAddress(&ctx.m_completeCount, &completeCount,
                      sizeof(completeCount), 100);
        // this assumes the knowledge of the reader behavior (implicit
        // contract). need better factoring?
      }
    } while (waitsRemaining);

    completedIndex = -1;
    return false;
  }
#endif

  template<typename T>
  void PQFlashIndex<T>::cached_beam_search(const T *query1, const _u64 k_search,
                                           const _u64 l_search, _u64 *indices,
                                           float      *distances,
                                           const _u64  beam_width,
                                           const bool  use_reorder_data,
                                           QueryStats *stats) {
    cached_beam_search(query1, k_search, l_search, indices, distances,
                       beam_width, std::numeric_limits<_u32>::max(),
                       use_reorder_data, stats);
  }

  template<typename T>
  void PQFlashIndex<T>::cached_beam_search(
      const T *query1, const _u64 k_search, const _u64 l_search, _u64 *indices,
      float *distances, const _u64 beam_width, const _u32 io_limit,
      const bool use_reorder_data, QueryStats *stats) {
    if (beam_width > MAX_N_SECTOR_READS)
      throw ANNException("Beamwidth can not be higher than MAX_N_SECTOR_READS",
                         -1, __FUNCSIG__, __FILE__, __LINE__);

    ScratchStoreManager<SSDThreadData<T>> manager(this->thread_data);
    auto                                  data = manager.scratch_space();
    IOContext                            &ctx = data->ctx;
    auto                                  query_scratch = &(data->scratch);
    auto pq_query_scratch = query_scratch->_pq_scratch;

    // reset query scratch
    query_scratch->reset();

    // copy query to thread specific aligned and allocated memory (for distance
    // calculations we need aligned data)
    float  query_norm = 0;
    T     *aligned_query_T = query_scratch->aligned_query_T;
    float *query_float = pq_query_scratch->aligned_query_float;
    float *query_rotated = pq_query_scratch->rotated_query;

    // if inner product, we laso normalize the query and set the last coordinate
    // to 0 (this is the extra coordindate used to convert MIPS to L2 search)
    if (metric == diskann::Metric::INNER_PRODUCT) {
      for (size_t i = 0; i < this->data_dim - 1; i++) {
        aligned_query_T[i] = query1[i];
        query_norm += query1[i] * query1[i];
      }
      aligned_query_T[this->data_dim - 1] = 0;

      query_norm = std::sqrt(query_norm);

      for (size_t i = 0; i < this->data_dim - 1; i++) {
        aligned_query_T[i] /= query_norm;
      }
      pq_query_scratch->set(this->data_dim, aligned_query_T);
    } else {
      for (size_t i = 0; i < this->data_dim; i++) {
        aligned_query_T[i] = query1[i];
      }
      pq_query_scratch->set(this->data_dim, aligned_query_T);
    }

    // pointers to buffers for data
    T    *data_buf = query_scratch->coord_scratch;
    _u64 &data_buf_idx = query_scratch->coord_idx;
    _mm_prefetch((char *) data_buf, _MM_HINT_T1);

    // sector scratch
    char *sector_scratch = query_scratch->sector_scratch;
    _u64 &sector_scratch_idx = query_scratch->sector_idx;

    // query <-> PQ chunk centers distances
    pq_table.preprocess_query(query_rotated);  // center the query and rotate if
                                               // we have a rotation matrix
    float *pq_dists = pq_query_scratch->aligned_pqtable_dist_scratch;
    pq_table.populate_chunk_distances(query_rotated, pq_dists);

    // query <-> neighbor list
    float *dist_scratch = pq_query_scratch->aligned_dist_scratch;
    _u8   *pq_coord_scratch = pq_query_scratch->aligned_pq_coord_scratch;

    // lambda to batch compute query<-> node distances in PQ space
    auto compute_dists = [this, pq_coord_scratch, pq_dists](const unsigned *ids,
                                                            const _u64 n_ids,
                                                            float *dists_out) {
      diskann::aggregate_coords(ids, n_ids, this->data, this->n_chunks,
                                pq_coord_scratch);
      diskann::pq_dist_lookup(pq_coord_scratch, n_ids, this->n_chunks, pq_dists,
                              dists_out);
    };
    Timer query_timer, io_timer, cpu_timer;

    tsl::robin_set<_u64>  &visited = query_scratch->visited;
    std::vector<Neighbor> &retset = query_scratch->retset;
    std::vector<Neighbor> &full_retset = query_scratch->full_retset;
    retset.reserve(l_search + 1);

    _u32                        best_medoid = 0;
    float                       best_dist = (std::numeric_limits<float>::max)();
    std::vector<SimpleNeighbor> medoid_dists;
    for (_u64 cur_m = 0; cur_m < num_medoids; cur_m++) {
      float cur_expanded_dist = dist_cmp_float->compare(
          query_float, centroid_data + aligned_dim * cur_m,
          (unsigned) aligned_dim);
      if (cur_expanded_dist < best_dist) {
        best_medoid = medoids[cur_m];
        best_dist = cur_expanded_dist;
      }
    }

    compute_dists(&best_medoid, 1, dist_scratch);
    retset.push_back(Neighbor(best_medoid, dist_scratch[0], true));
    visited.insert(best_medoid);

    unsigned cur_list_size = 1;

    std::sort(retset.begin(), retset.begin() + cur_list_size);

    unsigned cmps = 0;
    unsigned hops = 0;
    unsigned num_ios = 0;
    unsigned k = 0;

    // cleared every iteration
    std::vector<unsigned> frontier;
    frontier.reserve(2 * beam_width);
    std::vector<std::pair<unsigned, char *>> frontier_nhoods;
    frontier_nhoods.reserve(2 * beam_width);
    std::vector<AlignedRead> frontier_read_reqs;
    frontier_read_reqs.reserve(2 * beam_width);
    std::vector<std::pair<unsigned, std::pair<unsigned, unsigned *>>>
        cached_nhoods;
    cached_nhoods.reserve(2 * beam_width);

    while (k < cur_list_size && num_ios < io_limit) {
      auto nk = cur_list_size;
      // clear iteration state
      frontier.clear();
      frontier_nhoods.clear();
      frontier_read_reqs.clear();
      cached_nhoods.clear();
      sector_scratch_idx = 0;
      // find new beam
      _u32 marker = k;
      _u32 num_seen = 0;
      while (marker < cur_list_size && frontier.size() < beam_width &&
             num_seen < beam_width) {
        if (retset[marker].flag) {
          num_seen++;
          auto iter = nhood_cache.find(retset[marker].id);
          if (iter != nhood_cache.end()) {
            cached_nhoods.push_back(
                std::make_pair(retset[marker].id, iter->second));
            if (stats != nullptr) {
              stats->n_cache_hits++;
            }
          } else {
            frontier.push_back(retset[marker].id);
          }
          retset[marker].flag = false;
          if (this->count_visited_nodes) {
            reinterpret_cast<std::atomic<_u32> &>(
                this->node_visit_counter[retset[marker].id].second)
                .fetch_add(1);
          }
        }
        marker++;
      }

      // read nhoods of frontier ids
      if (!frontier.empty()) {
        if (stats != nullptr)
          stats->n_hops++;
        for (_u64 i = 0; i < frontier.size(); i++) {
          auto                    id = frontier[i];
          std::pair<_u32, char *> fnhood;
          fnhood.first = id;
          fnhood.second = sector_scratch + sector_scratch_idx * SECTOR_LEN;
          sector_scratch_idx++;
          frontier_nhoods.push_back(fnhood);
          frontier_read_reqs.emplace_back(
              NODE_SECTOR_NO(((size_t) id)) * SECTOR_LEN, SECTOR_LEN,
              fnhood.second);
          if (stats != nullptr) {
            stats->n_4k++;
            stats->n_ios++;
          }
          num_ios++;
        }
        io_timer.reset();
#ifdef USE_BING_INFRA
        reader->read(frontier_read_reqs, ctx, true);  // async reader windows.
#else
        reader->read(frontier_read_reqs, ctx);  // synchronous IO linux
#endif
        if (stats != nullptr) {
          stats->io_us += (double) io_timer.elapsed();
        }
      }

      // process cached nhoods
      for (auto &cached_nhood : cached_nhoods) {
        auto  global_cache_iter = coord_cache.find(cached_nhood.first);
        T    *node_fp_coords_copy = global_cache_iter->second;
        float cur_expanded_dist;
        if (!use_disk_index_pq) {
          cur_expanded_dist = dist_cmp->compare(
              aligned_query_T, node_fp_coords_copy, (unsigned) aligned_dim);
        } else {
          if (metric == diskann::Metric::INNER_PRODUCT)
            cur_expanded_dist = disk_pq_table.inner_product(
                query_float, (_u8 *) node_fp_coords_copy);
          else
            cur_expanded_dist =
                disk_pq_table.l2_distance(  // disk_pq does not support OPQ yet
                    query_float, (_u8 *) node_fp_coords_copy);
        }
        full_retset.push_back(
            Neighbor((unsigned) cached_nhood.first, cur_expanded_dist, true));

        _u64      nnbrs = cached_nhood.second.first;
        unsigned *node_nbrs = cached_nhood.second.second;

        // compute node_nbrs <-> query dists in PQ space
        cpu_timer.reset();
        compute_dists(node_nbrs, nnbrs, dist_scratch);
        if (stats != nullptr) {
          stats->n_cmps += (double) nnbrs;
          stats->cpu_us += (double) cpu_timer.elapsed();
        }

        // process prefetched nhood
        for (_u64 m = 0; m < nnbrs; ++m) {
          unsigned id = node_nbrs[m];
          if (visited.find(id) != visited.end()) {
            continue;
          } else {
            visited.insert(id);
            cmps++;
            float dist = dist_scratch[m];
            if (dist >= retset[cur_list_size - 1].distance &&
                (cur_list_size == l_search))
              continue;
            Neighbor nn(id, dist, true);
            // Return position in sorted list where nn inserted.
            auto r = InsertIntoPool(retset, cur_list_size, l_search, nn);
            if (cur_list_size < l_search)
              ++cur_list_size;
            if (r < nk)
              // nk logs the best position in the retset that was
              // updated due to neighbors of n.
              nk = r;
          }
        }
      }
#ifdef USE_BING_INFRA
      // process each frontier nhood - compute distances to unvisited nodes
      int  completedIndex = -1;
      long requestCount = static_cast<long>(frontier_read_reqs.size());
      // If we issued read requests and if a read is complete or there are reads
      // in wait state, then enter the while loop.
      while (requestCount > 0 &&
             getNextCompletedRequest(ctx, requestCount, completedIndex)) {
        assert(completedIndex >= 0);
        auto &frontier_nhood = frontier_nhoods[completedIndex];
        (*ctx.m_pRequestsStatus)[completedIndex] = IOContext::PROCESS_COMPLETE;
#else
      for (auto &frontier_nhood : frontier_nhoods) {
#endif
        char *node_disk_buf =
            OFFSET_TO_NODE(frontier_nhood.second, frontier_nhood.first);
        unsigned *node_buf = OFFSET_TO_NODE_NHOOD(node_disk_buf);
        _u64      nnbrs = (_u64) (*node_buf);
        T        *node_fp_coords = OFFSET_TO_NODE_COORDS(node_disk_buf);
        //        assert(data_buf_idx < MAX_N_CMPS);
        if (data_buf_idx == MAX_N_CMPS)
          data_buf_idx = 0;

        T *node_fp_coords_copy = data_buf + (data_buf_idx * aligned_dim);
        data_buf_idx++;
        memcpy(node_fp_coords_copy, node_fp_coords, disk_bytes_per_point);
        float cur_expanded_dist;
        if (!use_disk_index_pq) {
          cur_expanded_dist = dist_cmp->compare(
              aligned_query_T, node_fp_coords_copy, (unsigned) aligned_dim);
        } else {
          if (metric == diskann::Metric::INNER_PRODUCT)
            cur_expanded_dist = disk_pq_table.inner_product(
                query_float, (_u8 *) node_fp_coords_copy);
          else
            cur_expanded_dist = disk_pq_table.l2_distance(
                query_float, (_u8 *) node_fp_coords_copy);
        }
        full_retset.push_back(
            Neighbor(frontier_nhood.first, cur_expanded_dist, true));
        unsigned *node_nbrs = (node_buf + 1);
        // compute node_nbrs <-> query dist in PQ space
        cpu_timer.reset();
        compute_dists(node_nbrs, nnbrs, dist_scratch);
        if (stats != nullptr) {
          stats->n_cmps += (double) nnbrs;
          stats->cpu_us += (double) cpu_timer.elapsed();
        }

        cpu_timer.reset();
        // process prefetch-ed nhood
        for (_u64 m = 0; m < nnbrs; ++m) {
          unsigned id = node_nbrs[m];
          if (visited.find(id) != visited.end()) {
            continue;
          } else {
            visited.insert(id);
            cmps++;
            float dist = dist_scratch[m];
            if (stats != nullptr) {
              stats->n_cmps++;
            }
            if (dist >= retset[cur_list_size - 1].distance &&
                (cur_list_size == l_search))
              continue;
            Neighbor nn(id, dist, true);
            auto     r = InsertIntoPool(
<<<<<<< HEAD
                retset, cur_list_size, l_search,
                nn);  // Return position in sorted list where nn inserted.
=======
                    retset, cur_list_size,
                    nn);  // Return position in sorted list where nn inserted.
>>>>>>> 193e7465
            if (cur_list_size < l_search)
              ++cur_list_size;
            if (r < nk)
              nk = r;  // nk logs the best position in the retset that was
                       // updated due to neighbors of n.
          }
        }

        if (stats != nullptr) {
          stats->cpu_us += (double) cpu_timer.elapsed();
        }
      }

      // update best inserted position
      if (nk <= k)
        k = nk;  // k is the best position in retset updated in this round.
      else
        ++k;

      hops++;
    }

    // re-sort by distance
    std::sort(full_retset.begin(), full_retset.end(),
              [](const Neighbor &left, const Neighbor &right) {
                return left.distance < right.distance;
              });

    if (use_reorder_data) {
      if (!(this->reorder_data_exists)) {
        throw ANNException(
            "Requested use of reordering data which does not exist in index "
            "file",
            -1, __FUNCSIG__, __FILE__, __LINE__);
      }

      std::vector<AlignedRead> vec_read_reqs;

      if (full_retset.size() > k_search * FULL_PRECISION_REORDER_MULTIPLIER)
        full_retset.erase(
            full_retset.begin() + k_search * FULL_PRECISION_REORDER_MULTIPLIER,
            full_retset.end());

      for (size_t i = 0; i < full_retset.size(); ++i) {
        vec_read_reqs.emplace_back(
            VECTOR_SECTOR_NO(((size_t) full_retset[i].id)) * SECTOR_LEN,
            SECTOR_LEN, sector_scratch + i * SECTOR_LEN);

        if (stats != nullptr) {
          stats->n_4k++;
          stats->n_ios++;
        }
      }

      io_timer.reset();
#ifdef USE_BING_INFRA
      reader->read(vec_read_reqs, ctx, false);  // sync reader windows.
#else
      reader->read(vec_read_reqs, ctx);  // synchronous IO linux
#endif
      if (stats != nullptr) {
        stats->io_us += io_timer.elapsed();
      }

      for (size_t i = 0; i < full_retset.size(); ++i) {
        auto id = full_retset[i].id;
        auto location =
            (sector_scratch + i * SECTOR_LEN) + VECTOR_SECTOR_OFFSET(id);
        full_retset[i].distance =
            dist_cmp->compare(aligned_query_T, (T *) location, this->data_dim);
      }

      std::sort(full_retset.begin(), full_retset.end(),
                [](const Neighbor &left, const Neighbor &right) {
                  return left.distance < right.distance;
                });
    }

    // copy k_search values
    for (_u64 i = 0; i < k_search; i++) {
      indices[i] = full_retset[i].id;
      if (distances != nullptr) {
        distances[i] = full_retset[i].distance;
        if (metric == diskann::Metric::INNER_PRODUCT) {
          // flip the sign to convert min to max
          distances[i] = (-distances[i]);
          // rescale to revert back to original norms (cancelling the effect of
          // base and query pre-processing)
          if (max_base_norm != 0)
            distances[i] *= (max_base_norm * query_norm);
        }
      }
    }

#ifdef USE_BING_INFRA
    ctx.m_completeCount = 0;
#endif

    if (stats != nullptr) {
      stats->total_us = (double) query_timer.elapsed();
    }
  }

  // range search returns results of all neighbors within distance of range.
  // indices and distances need to be pre-allocated of size l_search and the
  // return value is the number of matching hits.
  template<typename T>
  _u32 PQFlashIndex<T>::range_search(const T *query1, const double range,
                                     const _u64          min_l_search,
                                     const _u64          max_l_search,
                                     std::vector<_u64>  &indices,
                                     std::vector<float> &distances,
                                     const _u64          min_beam_width,
                                     QueryStats         *stats) {
    _u32 res_count = 0;

    bool stop_flag = false;

    _u32 l_search = min_l_search;  // starting size of the candidate list
    while (!stop_flag) {
      indices.resize(l_search);
      distances.resize(l_search);
      _u64 cur_bw =
          min_beam_width > (l_search / 5) ? min_beam_width : l_search / 5;
      cur_bw = (cur_bw > 100) ? 100 : cur_bw;
      for (auto &x : distances)
        x = std::numeric_limits<float>::max();
      this->cached_beam_search(query1, l_search, l_search, indices.data(),
                               distances.data(), cur_bw, false, stats);
      for (_u32 i = 0; i < l_search; i++) {
        if (distances[i] > (float) range) {
          res_count = i;
          break;
        } else if (i == l_search - 1)
          res_count = l_search;
      }
      if (res_count < (_u32) (l_search / 2.0))
        stop_flag = true;
      l_search = l_search * 2;
      if (l_search > max_l_search)
        stop_flag = true;
    }
    indices.resize(res_count);
    distances.resize(res_count);
    return res_count;
  }

#ifdef EXEC_ENV_OLS
  template<typename T>
  char *PQFlashIndex<T>::getHeaderBytes() {
    IOContext  &ctx = reader->get_ctx();
    AlignedRead readReq;
    readReq.buf = new char[PQFlashIndex<T>::HEADER_SIZE];
    readReq.len = PQFlashIndex<T>::HEADER_SIZE;
    readReq.offset = 0;

    std::vector<AlignedRead> readReqs;
    readReqs.push_back(readReq);

    reader->read(readReqs, ctx, false);

    return (char *) readReq.buf;
  }
#endif

  // instantiations
  template class PQFlashIndex<_u8>;
  template class PQFlashIndex<_s8>;
  template class PQFlashIndex<float>;

}  // namespace diskann<|MERGE_RESOLUTION|>--- conflicted
+++ resolved
@@ -1048,13 +1048,8 @@
               continue;
             Neighbor nn(id, dist, true);
             auto     r = InsertIntoPool(
-<<<<<<< HEAD
                 retset, cur_list_size, l_search,
                 nn);  // Return position in sorted list where nn inserted.
-=======
-                    retset, cur_list_size,
-                    nn);  // Return position in sorted list where nn inserted.
->>>>>>> 193e7465
             if (cur_list_size < l_search)
               ++cur_list_size;
             if (r < nk)
