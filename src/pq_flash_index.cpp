// Copyright (c) Microsoft Corporation. All rights reserved.
// Licensed under the MIT license.

#include "common_includes.h"

#include <algorithm>
#include <memory>

#include "timer.h"
#include "pq.h"
#include "pq_scratch.h"
#include "pq_flash_index.h"
#include "cosine_similarity.h"
<<<<<<< HEAD
#include "embedding_compute.h"
=======
#include <curl/curl.h>
#include <nlohmann/json.hpp>
>>>>>>> 52056c2f

#ifdef _WINDOWS
#include "windows_aligned_file_reader.h"
#else
#include "linux_aligned_file_reader.h"
#endif

#define READ_U64(stream, val) stream.read((char *)&val, sizeof(uint64_t))
#define READ_U32(stream, val) stream.read((char *)&val, sizeof(uint32_t))
#define READ_UNSIGNED(stream, val) stream.read((char *)&val, sizeof(unsigned))

// sector # beyond the end of graph where data for id is present for reordering
#define VECTOR_SECTOR_NO(id) (((uint64_t)(id)) / _nvecs_per_sector + _reorder_data_start_sector)

// sector # beyond the end of graph where data for id is present for reordering
#define VECTOR_SECTOR_OFFSET(id) ((((uint64_t)(id)) % _nvecs_per_sector) * _data_dim * sizeof(float))

namespace diskann
{

template <typename T, typename LabelT>
PQFlashIndex<T, LabelT>::PQFlashIndex(std::shared_ptr<AlignedFileReader> &fileReader, diskann::Metric m)
    : reader(fileReader), metric(m), _thread_data(nullptr)
{
    diskann::Metric metric_to_invoke = m;
    if (m == diskann::Metric::COSINE || m == diskann::Metric::INNER_PRODUCT)
    {
        if (std::is_floating_point<T>::value)
        {
            diskann::cout << "Since data is floating point, we assume that it has been appropriately pre-processed "
                             "(normalization for cosine, and convert-to-l2 by adding extra dimension for MIPS). So we "
                             "shall invoke an l2 distance function."
                          << std::endl;
            metric_to_invoke = diskann::Metric::L2;
        }
        else
        {
            diskann::cerr << "WARNING: Cannot normalize integral data types."
                          << " This may result in erroneous results or poor recall."
                          << " Consider using L2 distance with integral data types." << std::endl;
        }
    }

    this->_dist_cmp.reset(diskann::get_distance_function<T>(metric_to_invoke));
    this->_dist_cmp_float.reset(diskann::get_distance_function<float>(metric_to_invoke));
}

template <typename T, typename LabelT> PQFlashIndex<T, LabelT>::~PQFlashIndex()
{
#ifndef EXEC_ENV_OLS
    if (data != nullptr)
    {
        delete[] data;
    }
#endif

    if (_centroid_data != nullptr)
        aligned_free(_centroid_data);
    // delete backing bufs for nhood and coord cache
    if (_nhood_cache_buf != nullptr)
    {
        delete[] _nhood_cache_buf;
        diskann::aligned_free(_coord_cache_buf);
    }

    if (_load_flag)
    {
        diskann::cout << "Clearing scratch" << std::endl;
        ScratchStoreManager<SSDThreadData<T>> manager(this->_thread_data);
        manager.destroy();
        this->reader->deregister_all_threads();
        reader->close();
    }
    if (_pts_to_label_offsets != nullptr)
    {
        delete[] _pts_to_label_offsets;
    }
    if (_pts_to_label_counts != nullptr)
    {
        delete[] _pts_to_label_counts;
    }
    if (_pts_to_labels != nullptr)
    {
        delete[] _pts_to_labels;
    }
    if (_medoids != nullptr)
    {
        delete[] _medoids;
    }
}

template <typename T, typename LabelT> inline uint64_t PQFlashIndex<T, LabelT>::get_node_sector(uint64_t node_id)
{
    return 1 + (_nnodes_per_sector > 0 ? node_id / _nnodes_per_sector
                                       : node_id * DIV_ROUND_UP(_max_node_len, defaults::SECTOR_LEN));
}

template <typename T, typename LabelT>
inline char *PQFlashIndex<T, LabelT>::offset_to_node(char *sector_buf, uint64_t node_id)
{
    return sector_buf + (_nnodes_per_sector == 0 ? 0 : (node_id % _nnodes_per_sector) * _max_node_len);
}

template <typename T, typename LabelT> inline uint32_t *PQFlashIndex<T, LabelT>::offset_to_node_nhood(char *node_buf)
{
    return (unsigned *)(node_buf + _disk_bytes_per_point);
}

template <typename T, typename LabelT> inline T *PQFlashIndex<T, LabelT>::offset_to_node_coords(char *node_buf)
{
    return (T *)(node_buf);
}

template <typename T, typename LabelT>
void PQFlashIndex<T, LabelT>::setup_thread_data(uint64_t nthreads, uint64_t visited_reserve)
{
    diskann::cout << "Setting up thread-specific contexts for nthreads: " << nthreads << std::endl;
// omp parallel for to generate unique thread IDs
#pragma omp parallel for num_threads((int)nthreads)
    for (int64_t thread = 0; thread < (int64_t)nthreads; thread++)
    {
#pragma omp critical
        {
            SSDThreadData<T> *data = new SSDThreadData<T>(this->_aligned_dim, visited_reserve);
            this->reader->register_thread();
            data->ctx = this->reader->get_ctx();
            this->_thread_data.push(data);
        }
    }
    _load_flag = true;
}

template <typename T, typename LabelT>
std::vector<bool> PQFlashIndex<T, LabelT>::read_nodes(const std::vector<uint32_t> &node_ids,
                                                      std::vector<T *> &coord_buffers,
                                                      std::vector<std::pair<uint32_t, uint32_t *>> &nbr_buffers)
{
    std::vector<AlignedRead> read_reqs;
    std::vector<bool> retval(node_ids.size(), true);

    char *buf = nullptr;
    auto num_sectors = _nnodes_per_sector > 0 ? 1 : DIV_ROUND_UP(_max_node_len, defaults::SECTOR_LEN);
    alloc_aligned((void **)&buf, node_ids.size() * num_sectors * defaults::SECTOR_LEN, defaults::SECTOR_LEN);

    // create read requests
    for (size_t i = 0; i < node_ids.size(); ++i)
    {
        auto node_id = node_ids[i];

        AlignedRead read;
        read.len = num_sectors * defaults::SECTOR_LEN;
        read.buf = buf + i * num_sectors * defaults::SECTOR_LEN;
        read.offset = get_node_sector(node_id) * defaults::SECTOR_LEN;
        read_reqs.push_back(read);
    }

    // borrow thread data and issue reads
    ScratchStoreManager<SSDThreadData<T>> manager(this->_thread_data);
    auto this_thread_data = manager.scratch_space();
    IOContext &ctx = this_thread_data->ctx;
    reader->read(read_reqs, ctx);

    // copy reads into buffers
    for (uint32_t i = 0; i < read_reqs.size(); i++)
    {
#if defined(_WINDOWS) && defined(USE_BING_INFRA) // this block is to handle failed reads in
                                                 // production settings
        if ((*ctx.m_pRequestsStatus)[i] != IOContext::READ_SUCCESS)
        {
            retval[i] = false;
            continue;
        }
#endif

        char *node_buf = offset_to_node((char *)read_reqs[i].buf, node_ids[i]);

        if (coord_buffers[i] != nullptr)
        {
            T *node_coords = offset_to_node_coords(node_buf);
            memcpy(coord_buffers[i], node_coords, _disk_bytes_per_point);
        }

        if (nbr_buffers[i].second != nullptr)
        {
            uint32_t *node_nhood = offset_to_node_nhood(node_buf);
            auto num_nbrs = *node_nhood;
            nbr_buffers[i].first = num_nbrs;
            memcpy(nbr_buffers[i].second, node_nhood + 1, num_nbrs * sizeof(uint32_t));
        }
    }

    aligned_free(buf);

    return retval;
}

template <typename T, typename LabelT> void PQFlashIndex<T, LabelT>::load_cache_list(std::vector<uint32_t> &node_list)
{
    diskann::cout << "Loading the cache list into memory.." << std::flush;
    size_t num_cached_nodes = node_list.size();

    // Allocate space for neighborhood cache
    _nhood_cache_buf = new uint32_t[num_cached_nodes * (_max_degree + 1)];
    memset(_nhood_cache_buf, 0, num_cached_nodes * (_max_degree + 1));

    // Allocate space for coordinate cache
    size_t coord_cache_buf_len = num_cached_nodes * _aligned_dim;
    diskann::alloc_aligned((void **)&_coord_cache_buf, coord_cache_buf_len * sizeof(T), 8 * sizeof(T));
    memset(_coord_cache_buf, 0, coord_cache_buf_len * sizeof(T));

    size_t BLOCK_SIZE = 8;
    size_t num_blocks = DIV_ROUND_UP(num_cached_nodes, BLOCK_SIZE);
    for (size_t block = 0; block < num_blocks; block++)
    {
        size_t start_idx = block * BLOCK_SIZE;
        size_t end_idx = (std::min)(num_cached_nodes, (block + 1) * BLOCK_SIZE);

        // Copy offset into buffers to read into
        std::vector<uint32_t> nodes_to_read;
        std::vector<T *> coord_buffers;
        std::vector<std::pair<uint32_t, uint32_t *>> nbr_buffers;
        for (size_t node_idx = start_idx; node_idx < end_idx; node_idx++)
        {
            nodes_to_read.push_back(node_list[node_idx]);
            coord_buffers.push_back(_coord_cache_buf + node_idx * _aligned_dim);
            nbr_buffers.emplace_back(0, _nhood_cache_buf + node_idx * (_max_degree + 1));
        }

        // issue the reads
        auto read_status = read_nodes(nodes_to_read, coord_buffers, nbr_buffers);

        // check for success and insert into the cache.
        for (size_t i = 0; i < read_status.size(); i++)
        {
            if (read_status[i] == true)
            {
                _coord_cache.insert(std::make_pair(nodes_to_read[i], coord_buffers[i]));
                _nhood_cache.insert(std::make_pair(nodes_to_read[i], nbr_buffers[i]));
            }
        }
    }
    diskann::cout << "..done." << std::endl;
}

#ifdef EXEC_ENV_OLS
template <typename T, typename LabelT>
void PQFlashIndex<T, LabelT>::generate_cache_list_from_sample_queries(MemoryMappedFiles &files, std::string sample_bin,
                                                                      uint64_t l_search, uint64_t beamwidth,
                                                                      uint64_t num_nodes_to_cache, uint32_t nthreads,
                                                                      std::vector<uint32_t> &node_list)
{
#else
template <typename T, typename LabelT>
void PQFlashIndex<T, LabelT>::generate_cache_list_from_sample_queries(std::string sample_bin, uint64_t l_search,
                                                                      uint64_t beamwidth, uint64_t num_nodes_to_cache,
                                                                      uint32_t nthreads,
                                                                      std::vector<uint32_t> &node_list)
{
#endif
    if (num_nodes_to_cache >= this->_num_points)
    {
        // for small num_points and big num_nodes_to_cache, use below way to get the node_list quickly
        node_list.resize(this->_num_points);
        for (uint32_t i = 0; i < this->_num_points; ++i)
        {
            node_list[i] = i;
        }
        return;
    }

    this->_count_visited_nodes = true;
    this->_node_visit_counter.clear();
    this->_node_visit_counter.resize(this->_num_points);
    for (uint32_t i = 0; i < _node_visit_counter.size(); i++)
    {
        this->_node_visit_counter[i].first = i;
        this->_node_visit_counter[i].second = 0;
    }

    uint64_t sample_num, sample_dim, sample_aligned_dim;
    T *samples;

#ifdef EXEC_ENV_OLS
    if (files.fileExists(sample_bin))
    {
        diskann::load_aligned_bin<T>(files, sample_bin, samples, sample_num, sample_dim, sample_aligned_dim);
    }
#else
    if (file_exists(sample_bin))
    {
        diskann::load_aligned_bin<T>(sample_bin, samples, sample_num, sample_dim, sample_aligned_dim);
    }
#endif
    else
    {
        diskann::cerr << "Sample bin file not found. Not generating cache." << std::endl;
        return;
    }

    std::vector<uint64_t> tmp_result_ids_64(sample_num, 0);
    std::vector<float> tmp_result_dists(sample_num, 0);

    bool filtered_search = false;
    std::vector<LabelT> random_query_filters(sample_num);
    if (_filter_to_medoid_ids.size() != 0)
    {
        filtered_search = true;
        generate_random_labels(random_query_filters, (uint32_t)sample_num, nthreads);
    }

#pragma omp parallel for schedule(dynamic, 1) num_threads(nthreads)
    for (int64_t i = 0; i < (int64_t)sample_num; i++)
    {
        auto &label_for_search = random_query_filters[i];
        // run a search on the sample query with a random label (sampled from base label distribution), and it will
        // concurrently update the node_visit_counter to track most visited nodes. The last false is to not use the
        // "use_reorder_data" option which enables a final reranking if the disk index itself contains only PQ data.
        cached_beam_search(samples + (i * sample_aligned_dim), 1, l_search, tmp_result_ids_64.data() + i,
                           tmp_result_dists.data() + i, beamwidth, filtered_search, label_for_search, false);
    }

    std::sort(this->_node_visit_counter.begin(), _node_visit_counter.end(),
              [](std::pair<uint32_t, uint32_t> &left, std::pair<uint32_t, uint32_t> &right) {
                  return left.second > right.second;
              });
    node_list.clear();
    node_list.shrink_to_fit();
    num_nodes_to_cache = std::min(num_nodes_to_cache, this->_node_visit_counter.size());
    node_list.reserve(num_nodes_to_cache);
    for (uint64_t i = 0; i < num_nodes_to_cache; i++)
    {
        node_list.push_back(this->_node_visit_counter[i].first);
    }
    this->_count_visited_nodes = false;

    diskann::aligned_free(samples);
}

template <typename T, typename LabelT>
void PQFlashIndex<T, LabelT>::cache_bfs_levels(uint64_t num_nodes_to_cache, std::vector<uint32_t> &node_list,
                                               const bool shuffle)
{
    std::random_device rng;
    std::mt19937 urng(rng());

    tsl::robin_set<uint32_t> node_set;

    // Do not cache more than 10% of the nodes in the index
    uint64_t tenp_nodes = (uint64_t)(std::round(this->_num_points * 0.1));
    if (num_nodes_to_cache > tenp_nodes)
    {
        diskann::cout << "Reducing nodes to cache from: " << num_nodes_to_cache << " to: " << tenp_nodes
                      << "(10 percent of total nodes:" << this->_num_points << ")" << std::endl;
        num_nodes_to_cache = tenp_nodes == 0 ? 1 : tenp_nodes;
    }
    diskann::cout << "Caching " << num_nodes_to_cache << "..." << std::endl;

    std::unique_ptr<tsl::robin_set<uint32_t>> cur_level, prev_level;
    cur_level = std::make_unique<tsl::robin_set<uint32_t>>();
    prev_level = std::make_unique<tsl::robin_set<uint32_t>>();

    for (uint64_t miter = 0; miter < _num_medoids && cur_level->size() < num_nodes_to_cache; miter++)
    {
        cur_level->insert(_medoids[miter]);
    }

    if ((_filter_to_medoid_ids.size() > 0) && (cur_level->size() < num_nodes_to_cache))
    {
        for (auto &x : _filter_to_medoid_ids)
        {
            for (auto &y : x.second)
            {
                cur_level->insert(y);
                if (cur_level->size() == num_nodes_to_cache)
                    break;
            }
            if (cur_level->size() == num_nodes_to_cache)
                break;
        }
    }

    uint64_t lvl = 1;
    uint64_t prev_node_set_size = 0;
    while ((node_set.size() + cur_level->size() < num_nodes_to_cache) && cur_level->size() != 0)
    {
        // swap prev_level and cur_level
        std::swap(prev_level, cur_level);
        // clear cur_level
        cur_level->clear();

        std::vector<uint32_t> nodes_to_expand;

        for (const uint32_t &id : *prev_level)
        {
            if (node_set.find(id) != node_set.end())
            {
                continue;
            }
            node_set.insert(id);
            nodes_to_expand.push_back(id);
        }

        if (shuffle)
            std::shuffle(nodes_to_expand.begin(), nodes_to_expand.end(), urng);
        else
            std::sort(nodes_to_expand.begin(), nodes_to_expand.end());

        diskann::cout << "Level: " << lvl << std::flush;
        bool finish_flag = false;

        uint64_t BLOCK_SIZE = 1024;
        uint64_t nblocks = DIV_ROUND_UP(nodes_to_expand.size(), BLOCK_SIZE);
        for (size_t block = 0; block < nblocks && !finish_flag; block++)
        {
            diskann::cout << "." << std::flush;
            size_t start = block * BLOCK_SIZE;
            size_t end = (std::min)((block + 1) * BLOCK_SIZE, nodes_to_expand.size());

            std::vector<uint32_t> nodes_to_read;
            std::vector<T *> coord_buffers(end - start, nullptr);
            std::vector<std::pair<uint32_t, uint32_t *>> nbr_buffers;

            for (size_t cur_pt = start; cur_pt < end; cur_pt++)
            {
                nodes_to_read.push_back(nodes_to_expand[cur_pt]);
                nbr_buffers.emplace_back(0, new uint32_t[_max_degree + 1]);
            }

            // issue read requests
            auto read_status = read_nodes(nodes_to_read, coord_buffers, nbr_buffers);

            // process each nhood buf
            for (uint32_t i = 0; i < read_status.size(); i++)
            {
                if (read_status[i] == false)
                {
                    continue;
                }
                else
                {
                    uint32_t nnbrs = nbr_buffers[i].first;
                    uint32_t *nbrs = nbr_buffers[i].second;

                    // explore next level
                    for (uint32_t j = 0; j < nnbrs && !finish_flag; j++)
                    {
                        if (node_set.find(nbrs[j]) == node_set.end())
                        {
                            cur_level->insert(nbrs[j]);
                        }
                        if (cur_level->size() + node_set.size() >= num_nodes_to_cache)
                        {
                            finish_flag = true;
                        }
                    }
                }
                delete[] nbr_buffers[i].second;
            }
        }

        diskann::cout << ". #nodes: " << node_set.size() - prev_node_set_size
                      << ", #nodes thus far: " << node_set.size() << std::endl;
        prev_node_set_size = node_set.size();
        lvl++;
    }

    assert(node_set.size() + cur_level->size() == num_nodes_to_cache || cur_level->size() == 0);

    node_list.clear();
    node_list.reserve(node_set.size() + cur_level->size());
    for (auto node : node_set)
        node_list.push_back(node);
    for (auto node : *cur_level)
        node_list.push_back(node);

    diskann::cout << "Level: " << lvl << std::flush;
    diskann::cout << ". #nodes: " << node_list.size() - prev_node_set_size << ", #nodes thus far: " << node_list.size()
                  << std::endl;
    diskann::cout << "done" << std::endl;
}

template <typename T, typename LabelT> void PQFlashIndex<T, LabelT>::use_medoids_data_as_centroids()
{
    if (_centroid_data != nullptr)
        aligned_free(_centroid_data);
    alloc_aligned(((void **)&_centroid_data), _num_medoids * _aligned_dim * sizeof(float), 32);
    std::memset(_centroid_data, 0, _num_medoids * _aligned_dim * sizeof(float));

    diskann::cout << "Loading centroid data from medoids vector data of " << _num_medoids << " medoid(s)" << std::endl;

    std::vector<uint32_t> nodes_to_read;
    std::vector<T *> medoid_bufs;
    std::vector<std::pair<uint32_t, uint32_t *>> nbr_bufs;

    for (uint64_t cur_m = 0; cur_m < _num_medoids; cur_m++)
    {
        nodes_to_read.push_back(_medoids[cur_m]);
        medoid_bufs.push_back(new T[_data_dim]);
        nbr_bufs.emplace_back(0, nullptr);
    }

    auto read_status = read_nodes(nodes_to_read, medoid_bufs, nbr_bufs);

    for (uint64_t cur_m = 0; cur_m < _num_medoids; cur_m++)
    {
        if (read_status[cur_m] == true)
        {
            if (!_use_disk_index_pq)
            {
                for (uint32_t i = 0; i < _data_dim; i++)
                    _centroid_data[cur_m * _aligned_dim + i] = medoid_bufs[cur_m][i];
            }
            else
            {
                _disk_pq_table.inflate_vector((uint8_t *)medoid_bufs[cur_m], (_centroid_data + cur_m * _aligned_dim));
            }
        }
        else
        {
            throw ANNException("Unable to read a medoid", -1, __FUNCSIG__, __FILE__, __LINE__);
        }
        delete[] medoid_bufs[cur_m];
    }
}

template <typename T, typename LabelT>
void PQFlashIndex<T, LabelT>::generate_random_labels(std::vector<LabelT> &labels, const uint32_t num_labels,
                                                     const uint32_t nthreads)
{
    std::random_device rd;
    labels.clear();
    labels.resize(num_labels);

    uint64_t num_total_labels = _pts_to_label_offsets[_num_points - 1] + _pts_to_label_counts[_num_points - 1];
    std::mt19937 gen(rd());
    if (num_total_labels == 0)
    {
        std::stringstream stream;
        stream << "No labels found in data. Not sampling random labels ";
        diskann::cerr << stream.str() << std::endl;
        throw diskann::ANNException(stream.str(), -1, __FUNCSIG__, __FILE__, __LINE__);
    }
    std::uniform_int_distribution<uint64_t> dis(0, num_total_labels - 1);

#pragma omp parallel for schedule(dynamic, 1) num_threads(nthreads)
    for (int64_t i = 0; i < num_labels; i++)
    {
        uint64_t rnd_loc = dis(gen);
        labels[i] = (LabelT)_pts_to_labels[rnd_loc];
    }
}

template <typename T, typename LabelT>
std::unordered_map<std::string, LabelT> PQFlashIndex<T, LabelT>::load_label_map(std::basic_istream<char> &map_reader)
{
    std::unordered_map<std::string, LabelT> string_to_int_mp;
    std::string line, token;
    LabelT token_as_num;
    std::string label_str;
    while (std::getline(map_reader, line))
    {
        std::istringstream iss(line);
        getline(iss, token, '\t');
        label_str = token;
        getline(iss, token, '\t');
        token_as_num = (LabelT)std::stoul(token);
        string_to_int_mp[label_str] = token_as_num;
    }
    return string_to_int_mp;
}

template <typename T, typename LabelT>
LabelT PQFlashIndex<T, LabelT>::get_converted_label(const std::string &filter_label)
{
    if (_label_map.find(filter_label) != _label_map.end())
    {
        return _label_map[filter_label];
    }
    if (_use_universal_label)
    {
        return _universal_filter_label;
    }
    std::stringstream stream;
    stream << "Unable to find label in the Label Map";
    diskann::cerr << stream.str() << std::endl;
    throw diskann::ANNException(stream.str(), -1, __FUNCSIG__, __FILE__, __LINE__);
}

template <typename T, typename LabelT>
void PQFlashIndex<T, LabelT>::reset_stream_for_reading(std::basic_istream<char> &infile)
{
    infile.clear();
    infile.seekg(0);
}

template <typename T, typename LabelT>
void PQFlashIndex<T, LabelT>::get_label_file_metadata(const std::string &fileContent, uint32_t &num_pts,
                                                      uint32_t &num_total_labels)
{
    num_pts = 0;
    num_total_labels = 0;

    size_t file_size = fileContent.length();

    std::string label_str;
    size_t cur_pos = 0;
    size_t next_pos = 0;
    while (cur_pos < file_size && cur_pos != std::string::npos)
    {
        next_pos = fileContent.find('\n', cur_pos);
        if (next_pos == std::string::npos)
        {
            break;
        }

        size_t lbl_pos = cur_pos;
        size_t next_lbl_pos = 0;
        while (lbl_pos < next_pos && lbl_pos != std::string::npos)
        {
            next_lbl_pos = fileContent.find(',', lbl_pos);
            if (next_lbl_pos == std::string::npos) // the last label
            {
                next_lbl_pos = next_pos;
            }

            num_total_labels++;

            lbl_pos = next_lbl_pos + 1;
        }

        cur_pos = next_pos + 1;

        num_pts++;
    }

    diskann::cout << "Labels file metadata: num_points: " << num_pts << ", #total_labels: " << num_total_labels
                  << std::endl;
}

template <typename T, typename LabelT>
inline bool PQFlashIndex<T, LabelT>::point_has_label(uint32_t point_id, LabelT label_id)
{
    uint32_t start_vec = _pts_to_label_offsets[point_id];
    uint32_t num_lbls = _pts_to_label_counts[point_id];
    bool ret_val = false;
    for (uint32_t i = 0; i < num_lbls; i++)
    {
        if (_pts_to_labels[start_vec + i] == label_id)
        {
            ret_val = true;
            break;
        }
    }
    return ret_val;
}

template <typename T, typename LabelT>
void PQFlashIndex<T, LabelT>::parse_label_file(std::basic_istream<char> &infile, size_t &num_points_labels)
{
    infile.seekg(0, std::ios::end);
    size_t file_size = infile.tellg();

    std::string buffer(file_size, ' ');

    infile.seekg(0, std::ios::beg);
    infile.read(&buffer[0], file_size);

    std::string line;
    uint32_t line_cnt = 0;

    uint32_t num_pts_in_label_file;
    uint32_t num_total_labels;
    get_label_file_metadata(buffer, num_pts_in_label_file, num_total_labels);

    _pts_to_label_offsets = new uint32_t[num_pts_in_label_file];
    _pts_to_label_counts = new uint32_t[num_pts_in_label_file];
    _pts_to_labels = new LabelT[num_total_labels];
    uint32_t labels_seen_so_far = 0;

    std::string label_str;
    size_t cur_pos = 0;
    size_t next_pos = 0;
    while (cur_pos < file_size && cur_pos != std::string::npos)
    {
        next_pos = buffer.find('\n', cur_pos);
        if (next_pos == std::string::npos)
        {
            break;
        }

        _pts_to_label_offsets[line_cnt] = labels_seen_so_far;
        uint32_t &num_lbls_in_cur_pt = _pts_to_label_counts[line_cnt];
        num_lbls_in_cur_pt = 0;

        size_t lbl_pos = cur_pos;
        size_t next_lbl_pos = 0;
        while (lbl_pos < next_pos && lbl_pos != std::string::npos)
        {
            next_lbl_pos = buffer.find(',', lbl_pos);
            if (next_lbl_pos == std::string::npos) // the last label in the whole file
            {
                next_lbl_pos = next_pos;
            }

            if (next_lbl_pos > next_pos) // the last label in one line, just read to the end
            {
                next_lbl_pos = next_pos;
            }

            label_str.assign(buffer.c_str() + lbl_pos, next_lbl_pos - lbl_pos);
            if (label_str[label_str.length() - 1] == '\t') // '\t' won't exist in label file?
            {
                label_str.erase(label_str.length() - 1);
            }

            LabelT token_as_num = (LabelT)std::stoul(label_str);
            _pts_to_labels[labels_seen_so_far++] = (LabelT)token_as_num;
            num_lbls_in_cur_pt++;

            // move to next label
            lbl_pos = next_lbl_pos + 1;
        }

        // move to next line
        cur_pos = next_pos + 1;

        if (num_lbls_in_cur_pt == 0)
        {
            diskann::cout << "No label found for point " << line_cnt << std::endl;
            exit(-1);
        }

        line_cnt++;
    }

    num_points_labels = line_cnt;
    reset_stream_for_reading(infile);
}

template <typename T, typename LabelT> void PQFlashIndex<T, LabelT>::set_universal_label(const LabelT &label)
{
    _use_universal_label = true;
    _universal_filter_label = label;
}

#ifdef EXEC_ENV_OLS
template <typename T, typename LabelT>
int PQFlashIndex<T, LabelT>::load(MemoryMappedFiles &files, uint32_t num_threads, const char *index_prefix)
{
#else
template <typename T, typename LabelT> int PQFlashIndex<T, LabelT>::load(uint32_t num_threads, const char *index_prefix)
{
#endif
    std::string pq_table_bin = std::string(index_prefix) + "_pq_pivots.bin";
    std::string pq_compressed_vectors = std::string(index_prefix) + "_pq_compressed.bin";
    std::string _disk_index_file = std::string(index_prefix) + "_disk.index";
#ifdef EXEC_ENV_OLS
    return load_from_separate_paths(files, num_threads, _disk_index_file.c_str(), pq_table_bin.c_str(),
                                    pq_compressed_vectors.c_str());
#else
    return load_from_separate_paths(num_threads, _disk_index_file.c_str(), pq_table_bin.c_str(),
                                    pq_compressed_vectors.c_str());
#endif
}

#ifdef EXEC_ENV_OLS
template <typename T, typename LabelT>
int PQFlashIndex<T, LabelT>::load_from_separate_paths(diskann::MemoryMappedFiles &files, uint32_t num_threads,
                                                      const char *index_filepath, const char *pivots_filepath,
                                                      const char *compressed_filepath)
{
#else
template <typename T, typename LabelT>
int PQFlashIndex<T, LabelT>::load_from_separate_paths(uint32_t num_threads, const char *index_filepath,
                                                      const char *pivots_filepath, const char *compressed_filepath)
{
#endif
    std::string pq_table_bin = pivots_filepath;
    std::string pq_compressed_vectors = compressed_filepath;
    std::string _disk_index_file = index_filepath;
    std::string medoids_file = std::string(_disk_index_file) + "_medoids.bin";
    std::string centroids_file = std::string(_disk_index_file) + "_centroids.bin";

    std::string labels_file = std ::string(_disk_index_file) + "_labels.txt";
    std::string labels_to_medoids = std ::string(_disk_index_file) + "_labels_to_medoids.txt";
    std::string dummy_map_file = std ::string(_disk_index_file) + "_dummy_map.txt";
    std::string labels_map_file = std ::string(_disk_index_file) + "_labels_map.txt";
    size_t num_pts_in_label_file = 0;

    size_t pq_file_dim, pq_file_num_centroids;
#ifdef EXEC_ENV_OLS
    get_bin_metadata(files, pq_table_bin, pq_file_num_centroids, pq_file_dim, METADATA_SIZE);
#else
    get_bin_metadata(pq_table_bin, pq_file_num_centroids, pq_file_dim, METADATA_SIZE);
#endif

    this->_disk_index_file = _disk_index_file;

    if (pq_file_num_centroids != 256)
    {
        diskann::cout << "Error. Number of PQ centroids is not 256. Exiting." << std::endl;
        return -1;
    }

    this->_data_dim = pq_file_dim;
    // will change later if we use PQ on disk or if we are using
    // inner product without PQ
    this->_disk_bytes_per_point = this->_data_dim * sizeof(T);
    this->_aligned_dim = ROUND_UP(pq_file_dim, 8);

    size_t npts_u64, nchunks_u64;
#ifdef EXEC_ENV_OLS
    diskann::load_bin<uint8_t>(files, pq_compressed_vectors, this->data, npts_u64, nchunks_u64);
#else
    diskann::load_bin<uint8_t>(pq_compressed_vectors, this->data, npts_u64, nchunks_u64);
#endif

    this->_num_points = npts_u64;
    this->_n_chunks = nchunks_u64;
#ifdef EXEC_ENV_OLS
    if (files.fileExists(labels_file))
    {
        FileContent &content_labels = files.getContent(labels_file);
        std::stringstream infile(std::string((const char *)content_labels._content, content_labels._size));
#else
    if (file_exists(labels_file))
    {
        std::ifstream infile(labels_file, std::ios::binary);
        if (infile.fail())
        {
            throw diskann::ANNException(std::string("Failed to open file ") + labels_file, -1);
        }
#endif
        parse_label_file(infile, num_pts_in_label_file);
        assert(num_pts_in_label_file == this->_num_points);

#ifndef EXEC_ENV_OLS
        infile.close();
#endif

#ifdef EXEC_ENV_OLS
        FileContent &content_labels_map = files.getContent(labels_map_file);
        std::stringstream map_reader(std::string((const char *)content_labels_map._content, content_labels_map._size));
#else
        std::ifstream map_reader(labels_map_file);
#endif
        _label_map = load_label_map(map_reader);

#ifndef EXEC_ENV_OLS
        map_reader.close();
#endif

#ifdef EXEC_ENV_OLS
        if (files.fileExists(labels_to_medoids))
        {
            FileContent &content_labels_to_meoids = files.getContent(labels_to_medoids);
            std::stringstream medoid_stream(
                std::string((const char *)content_labels_to_meoids._content, content_labels_to_meoids._size));
#else
        if (file_exists(labels_to_medoids))
        {
            std::ifstream medoid_stream(labels_to_medoids);
            assert(medoid_stream.is_open());
#endif
            std::string line, token;

            _filter_to_medoid_ids.clear();
            try
            {
                while (std::getline(medoid_stream, line))
                {
                    std::istringstream iss(line);
                    uint32_t cnt = 0;
                    std::vector<uint32_t> medoids;
                    LabelT label;
                    while (std::getline(iss, token, ','))
                    {
                        if (cnt == 0)
                            label = (LabelT)std::stoul(token);
                        else
                            medoids.push_back((uint32_t)stoul(token));
                        cnt++;
                    }
                    _filter_to_medoid_ids[label].swap(medoids);
                }
            }
            catch (std::system_error &e)
            {
                throw FileException(labels_to_medoids, e, __FUNCSIG__, __FILE__, __LINE__);
            }
        }
        std::string univ_label_file = std ::string(_disk_index_file) + "_universal_label.txt";

#ifdef EXEC_ENV_OLS
        if (files.fileExists(univ_label_file))
        {
            FileContent &content_univ_label = files.getContent(univ_label_file);
            std::stringstream universal_label_reader(
                std::string((const char *)content_univ_label._content, content_univ_label._size));
#else
        if (file_exists(univ_label_file))
        {
            std::ifstream universal_label_reader(univ_label_file);
            assert(universal_label_reader.is_open());
#endif
            std::string univ_label;
            universal_label_reader >> univ_label;
#ifndef EXEC_ENV_OLS
            universal_label_reader.close();
#endif
            LabelT label_as_num = (LabelT)std::stoul(univ_label);
            set_universal_label(label_as_num);
        }

#ifdef EXEC_ENV_OLS
        if (files.fileExists(dummy_map_file))
        {
            FileContent &content_dummy_map = files.getContent(dummy_map_file);
            std::stringstream dummy_map_stream(
                std::string((const char *)content_dummy_map._content, content_dummy_map._size));
#else
        if (file_exists(dummy_map_file))
        {
            std::ifstream dummy_map_stream(dummy_map_file);
            assert(dummy_map_stream.is_open());
#endif
            std::string line, token;

            while (std::getline(dummy_map_stream, line))
            {
                std::istringstream iss(line);
                uint32_t cnt = 0;
                uint32_t dummy_id;
                uint32_t real_id;
                while (std::getline(iss, token, ','))
                {
                    if (cnt == 0)
                        dummy_id = (uint32_t)stoul(token);
                    else
                        real_id = (uint32_t)stoul(token);
                    cnt++;
                }
                _dummy_pts.insert(dummy_id);
                _has_dummy_pts.insert(real_id);
                _dummy_to_real_map[dummy_id] = real_id;

                if (_real_to_dummy_map.find(real_id) == _real_to_dummy_map.end())
                    _real_to_dummy_map[real_id] = std::vector<uint32_t>();

                _real_to_dummy_map[real_id].emplace_back(dummy_id);
            }
#ifndef EXEC_ENV_OLS
            dummy_map_stream.close();
#endif
            diskann::cout << "Loaded dummy map" << std::endl;
        }
    }

#ifdef EXEC_ENV_OLS
    _pq_table.load_pq_centroid_bin(files, pq_table_bin.c_str(), nchunks_u64);
#else
    _pq_table.load_pq_centroid_bin(pq_table_bin.c_str(), nchunks_u64);
#endif

    diskann::cout << "Loaded PQ centroids and in-memory compressed vectors. #points: " << _num_points
                  << " #dim: " << _data_dim << " #aligned_dim: " << _aligned_dim << " #chunks: " << _n_chunks
                  << std::endl;

    if (_n_chunks > MAX_PQ_CHUNKS)
    {
        std::stringstream stream;
        stream << "Error loading index. Ensure that max PQ bytes for in-memory "
                  "PQ data does not exceed "
               << MAX_PQ_CHUNKS << std::endl;
        throw diskann::ANNException(stream.str(), -1, __FUNCSIG__, __FILE__, __LINE__);
    }

    std::string disk_pq_pivots_path = this->_disk_index_file + "_pq_pivots.bin";
#ifdef EXEC_ENV_OLS
    if (files.fileExists(disk_pq_pivots_path))
    {
        _use_disk_index_pq = true;
        // giving 0 chunks to make the _pq_table infer from the
        // chunk_offsets file the correct value
        _disk_pq_table.load_pq_centroid_bin(files, disk_pq_pivots_path.c_str(), 0);
#else
    if (file_exists(disk_pq_pivots_path))
    {
        _use_disk_index_pq = true;
        // giving 0 chunks to make the _pq_table infer from the
        // chunk_offsets file the correct value
        _disk_pq_table.load_pq_centroid_bin(disk_pq_pivots_path.c_str(), 0);
#endif
        _disk_pq_n_chunks = _disk_pq_table.get_num_chunks();
        _disk_bytes_per_point =
            _disk_pq_n_chunks * sizeof(uint8_t); // revising disk_bytes_per_point since DISK PQ is used.
        diskann::cout << "Disk index uses PQ data compressed down to " << _disk_pq_n_chunks << " bytes per point."
                      << std::endl;
    }

// read index metadata
#ifdef EXEC_ENV_OLS
    // This is a bit tricky. We have to read the header from the
    // disk_index_file. But  this is now exclusively a preserve of the
    // DiskPriorityIO class. So, we need to estimate how many
    // bytes are needed to store the header and read in that many using our
    // 'standard' aligned file reader approach.
    reader->open(_disk_index_file);
    this->setup_thread_data(num_threads);
    this->_max_nthreads = num_threads;

    char *bytes = getHeaderBytes();
    ContentBuf buf(bytes, HEADER_SIZE);
    std::basic_istream<char> index_metadata(&buf);
#else
    std::ifstream index_metadata(_disk_index_file, std::ios::binary);
#endif

    uint32_t nr, nc; // metadata itself is stored as bin format (nr is number of
                     // metadata, nc should be 1)
    READ_U32(index_metadata, nr);
    READ_U32(index_metadata, nc);

    uint64_t disk_nnodes;
    uint64_t disk_ndims; // can be disk PQ dim if disk_PQ is set to true
    READ_U64(index_metadata, disk_nnodes);
    READ_U64(index_metadata, disk_ndims);

    if (disk_nnodes != _num_points)
    {
        diskann::cout << "Mismatch in #points for compressed data file and disk "
                         "index file: "
                      << disk_nnodes << " vs " << _num_points << std::endl;
        return -1;
    }

    size_t medoid_id_on_file;
    READ_U64(index_metadata, medoid_id_on_file);
    READ_U64(index_metadata, _max_node_len);
    READ_U64(index_metadata, _nnodes_per_sector);
    _max_degree = ((_max_node_len - _disk_bytes_per_point) / sizeof(uint32_t)) - 1;

    if (_max_degree > defaults::MAX_GRAPH_DEGREE)
    {
        std::stringstream stream;
        stream << "Error loading index. Ensure that max graph degree (R) does "
                  "not exceed "
               << defaults::MAX_GRAPH_DEGREE << std::endl;
        throw diskann::ANNException(stream.str(), -1, __FUNCSIG__, __FILE__, __LINE__);
    }

    // setting up concept of frozen points in disk index for streaming-DiskANN
    READ_U64(index_metadata, this->_num_frozen_points);
    uint64_t file_frozen_id;
    READ_U64(index_metadata, file_frozen_id);
    if (this->_num_frozen_points == 1)
        this->_frozen_location = file_frozen_id;
    if (this->_num_frozen_points == 1)
    {
        diskann::cout << " Detected frozen point in index at location " << this->_frozen_location
                      << ". Will not output it at search time." << std::endl;
    }

    READ_U64(index_metadata, this->_reorder_data_exists);
    if (this->_reorder_data_exists)
    {
        if (this->_use_disk_index_pq == false)
        {
            throw ANNException("Reordering is designed for used with disk PQ "
                               "compression option",
                               -1, __FUNCSIG__, __FILE__, __LINE__);
        }
        READ_U64(index_metadata, this->_reorder_data_start_sector);
        READ_U64(index_metadata, this->_ndims_reorder_vecs);
        READ_U64(index_metadata, this->_nvecs_per_sector);
    }

    diskann::cout << "Disk-Index File Meta-data: ";
    diskann::cout << "# nodes per sector: " << _nnodes_per_sector;
    diskann::cout << ", max node len (bytes): " << _max_node_len;
    diskann::cout << ", max node degree: " << _max_degree << std::endl;

#ifdef EXEC_ENV_OLS
    delete[] bytes;
#else
    index_metadata.close();
#endif

#ifndef EXEC_ENV_OLS
    // open AlignedFileReader handle to index_file
    std::string index_fname(_disk_index_file);
    reader->open(index_fname);
    this->setup_thread_data(num_threads);
    this->_max_nthreads = num_threads;

#endif

#ifdef EXEC_ENV_OLS
    if (files.fileExists(medoids_file))
    {
        size_t tmp_dim;
        diskann::load_bin<uint32_t>(files, norm_file, medoids_file, _medoids, _num_medoids, tmp_dim);
#else
    if (file_exists(medoids_file))
    {
        size_t tmp_dim;
        diskann::load_bin<uint32_t>(medoids_file, _medoids, _num_medoids, tmp_dim);
#endif

        if (tmp_dim != 1)
        {
            std::stringstream stream;
            stream << "Error loading medoids file. Expected bin format of m times "
                      "1 vector of uint32_t."
                   << std::endl;
            throw diskann::ANNException(stream.str(), -1, __FUNCSIG__, __FILE__, __LINE__);
        }
#ifdef EXEC_ENV_OLS
        if (!files.fileExists(centroids_file))
        {
#else
        if (!file_exists(centroids_file))
        {
#endif
            diskann::cout << "Centroid data file not found. Using corresponding vectors "
                             "for the medoids "
                          << std::endl;
            use_medoids_data_as_centroids();
        }
        else
        {
            size_t num_centroids, aligned_tmp_dim;
#ifdef EXEC_ENV_OLS
            diskann::load_aligned_bin<float>(files, centroids_file, _centroid_data, num_centroids, tmp_dim,
                                             aligned_tmp_dim);
#else
            diskann::load_aligned_bin<float>(centroids_file, _centroid_data, num_centroids, tmp_dim, aligned_tmp_dim);
#endif
            if (aligned_tmp_dim != _aligned_dim || num_centroids != _num_medoids)
            {
                std::stringstream stream;
                stream << "Error loading centroids data file. Expected bin format "
                          "of "
                          "m times data_dim vector of float, where m is number of "
                          "medoids "
                          "in medoids file.";
                diskann::cerr << stream.str() << std::endl;
                throw diskann::ANNException(stream.str(), -1, __FUNCSIG__, __FILE__, __LINE__);
            }
        }
    }
    else
    {
        _num_medoids = 1;
        _medoids = new uint32_t[1];
        _medoids[0] = (uint32_t)(medoid_id_on_file);
        use_medoids_data_as_centroids();
    }

    std::string norm_file = std::string(_disk_index_file) + "_max_base_norm.bin";

#ifdef EXEC_ENV_OLS
    if (files.fileExists(norm_file) && metric == diskann::Metric::INNER_PRODUCT)
    {
        uint64_t dumr, dumc;
        float *norm_val;
        diskann::load_bin<float>(files, norm_val, dumr, dumc);
#else
    if (file_exists(norm_file) && metric == diskann::Metric::INNER_PRODUCT)
    {
        uint64_t dumr, dumc;
        float *norm_val;
        diskann::load_bin<float>(norm_file, norm_val, dumr, dumc);
#endif
        this->_max_base_norm = norm_val[0];
        diskann::cout << "Setting re-scaling factor of base vectors to " << this->_max_base_norm << std::endl;
        delete[] norm_val;
    }
    diskann::cout << "done.." << std::endl;
    return 0;
}

#ifdef USE_BING_INFRA
bool getNextCompletedRequest(std::shared_ptr<AlignedFileReader> &reader, IOContext &ctx, size_t size,
                             int &completedIndex)
{
    if ((*ctx.m_pRequests)[0].m_callback)
    {
        bool waitsRemaining = false;
        long completeCount = ctx.m_completeCount;
        do
        {
            for (int i = 0; i < size; i++)
            {
                auto ithStatus = (*ctx.m_pRequestsStatus)[i];
                if (ithStatus == IOContext::Status::READ_SUCCESS)
                {
                    completedIndex = i;
                    return true;
                }
                else if (ithStatus == IOContext::Status::READ_WAIT)
                {
                    waitsRemaining = true;
                }
            }

            // if we didn't find one in READ_SUCCESS, wait for one to complete.
            if (waitsRemaining)
            {
                WaitOnAddress(&ctx.m_completeCount, &completeCount, sizeof(completeCount), 100);
                // this assumes the knowledge of the reader behavior (implicit
                // contract). need better factoring?
            }
        } while (waitsRemaining);

        completedIndex = -1;
        return false;
    }
    else
    {
        reader->wait(ctx, completedIndex);
        return completedIndex != -1;
    }
}
#endif

template <typename T, typename LabelT>
void PQFlashIndex<T, LabelT>::cached_beam_search(const T *query1, const uint64_t k_search, const uint64_t l_search,
                                                 uint64_t *indices, float *distances, const uint64_t beam_width,
                                                 const bool use_reorder_data, QueryStats *stats,
                                                 bool USE_DEFERRED_FETCH)
{
    cached_beam_search(query1, k_search, l_search, indices, distances, beam_width, std::numeric_limits<uint32_t>::max(),
                       use_reorder_data, stats, USE_DEFERRED_FETCH);
}

template <typename T, typename LabelT>
void PQFlashIndex<T, LabelT>::cached_beam_search(const T *query1, const uint64_t k_search, const uint64_t l_search,
                                                 uint64_t *indices, float *distances, const uint64_t beam_width,
                                                 const bool use_filter, const LabelT &filter_label,
                                                 const bool use_reorder_data, QueryStats *stats,
                                                 bool USE_DEFERRED_FETCH)
{
    cached_beam_search(query1, k_search, l_search, indices, distances, beam_width, use_filter, filter_label,
                       std::numeric_limits<uint32_t>::max(), use_reorder_data, stats, USE_DEFERRED_FETCH);
}

template <typename T, typename LabelT>
void PQFlashIndex<T, LabelT>::cached_beam_search(const T *query1, const uint64_t k_search, const uint64_t l_search,
                                                 uint64_t *indices, float *distances, const uint64_t beam_width,
                                                 const uint32_t io_limit, const bool use_reorder_data,
                                                 QueryStats *stats, bool USE_DEFERRED_FETCH)
{
    LabelT dummy_filter = 0;
    cached_beam_search(query1, k_search, l_search, indices, distances, beam_width, false, dummy_filter, io_limit,
                       use_reorder_data, stats, USE_DEFERRED_FETCH);
}

using json = nlohmann::json;

static size_t WriteCallback(void *contents, size_t size, size_t nmemb, void *userp)
{
    size_t real_size = size * nmemb;
    std::string *str = static_cast<std::string *>(userp);
    str->append(static_cast<char *>(contents), real_size);
    return real_size;
}

bool fetch_embeddings_http(const std::vector<uint32_t> &node_ids, std::vector<std::vector<float>> &out_embeddings)
{
    static bool curl_initialized = false;
    if (!curl_initialized)
    {
        if (curl_global_init(CURL_GLOBAL_ALL) != CURLE_OK)
        {
            diskann::cerr << "curl_global_init failed" << std::endl;
            return false;
        }
        curl_initialized = true;
    }
    json jBody;
    jBody["node_ids"] = node_ids;
    std::string req_str = jBody.dump();

    CURL *curl = curl_easy_init();
    if (!curl)
        return false;

    std::string url = "http://127.0.0.1:8001/embed";
    curl_easy_setopt(curl, CURLOPT_URL, url.c_str());
    curl_easy_setopt(curl, CURLOPT_POST, 1L);
    curl_easy_setopt(curl, CURLOPT_POSTFIELDS, req_str.c_str());
    curl_easy_setopt(curl, CURLOPT_POSTFIELDSIZE, req_str.size());
    curl_easy_setopt(curl, CURLOPT_NOPROGRESS, 1L);
    curl_easy_setopt(curl, CURLOPT_CONNECTTIMEOUT, 10L);
    curl_easy_setopt(curl, CURLOPT_TIMEOUT, 30L);

    struct curl_slist *headers = NULL;
    headers = curl_slist_append(headers, "Content-Type: application/json");
    curl_easy_setopt(curl, CURLOPT_HTTPHEADER, headers);

    std::string response_str;
    curl_easy_setopt(curl, CURLOPT_WRITEFUNCTION, WriteCallback);
    curl_easy_setopt(curl, CURLOPT_WRITEDATA, &response_str);

    CURLcode res = curl_easy_perform(curl);
    bool success = (res == CURLE_OK);
    if (!success)
    {
        fprintf(stderr, "curl_easy_perform() failed: %s\n", curl_easy_strerror(res));
    }

    if (success)
    {
        try
        {
            json jResp = json::parse(response_str);
            auto jEmb = jResp["embeddings"];
            out_embeddings.resize(jEmb.size());
            for (size_t i = 0; i < jEmb.size(); i++)
            {
                std::vector<float> vec;
                vec.reserve(jEmb[i].size());
                for (auto &val : jEmb[i])
                {
                    vec.push_back(val.get<float>());
                }
                out_embeddings[i] = std::move(vec);
            }
        }
        catch (...)
        {
            success = false;
        }
    }
    curl_slist_free_all(headers);
    curl_easy_cleanup(curl);
    return success;
}

template <typename T, typename LabelT>
void PQFlashIndex<T, LabelT>::cached_beam_search(const T *query1, const uint64_t k_search, const uint64_t l_search,
                                                 uint64_t *indices, float *distances, const uint64_t beam_width,
                                                 const bool use_filter, const LabelT &filter_label,
                                                 const uint32_t io_limit, const bool use_reorder_data,
                                                 QueryStats *stats, bool USE_DEFERRED_FETCH)
{
    // printf("cached_beam_search\n");
    // diskann::cout << "cached_beam_search" << std::endl;
    uint64_t num_sector_per_nodes = DIV_ROUND_UP(_max_node_len, defaults::SECTOR_LEN);
    if (beam_width > num_sector_per_nodes * defaults::MAX_N_SECTOR_READS)
        throw ANNException("Beamwidth can not be higher than defaults::MAX_N_SECTOR_READS", -1, __FUNCSIG__, __FILE__,
                           __LINE__);

    ScratchStoreManager<SSDThreadData<T>> manager(this->_thread_data);
    auto data = manager.scratch_space();
    IOContext &ctx = data->ctx;
    auto query_scratch = &(data->scratch);
    auto pq_query_scratch = query_scratch->pq_scratch();

    // reset query scratch
    query_scratch->reset();

    // copy query to thread specific aligned and allocated memory (for distance
    // calculations we need aligned data)
    float query_norm = 0;
    T *aligned_query_T = query_scratch->aligned_query_T();
    float *query_float = pq_query_scratch->aligned_query_float;
    float *query_rotated = pq_query_scratch->rotated_query;

    // normalization step. for cosine, we simply normalize the query
    // for mips, we normalize the first d-1 dims, and add a 0 for last dim, since an extra coordinate was used to
    // convert MIPS to L2 search
    if (metric == diskann::Metric::INNER_PRODUCT || metric == diskann::Metric::COSINE)
    {
        uint64_t inherent_dim = (metric == diskann::Metric::COSINE) ? this->_data_dim : (uint64_t)(this->_data_dim - 1);
        for (size_t i = 0; i < inherent_dim; i++)
        {
            aligned_query_T[i] = query1[i];
            query_norm += query1[i] * query1[i];
        }
        if (metric == diskann::Metric::INNER_PRODUCT)
            aligned_query_T[this->_data_dim - 1] = 0;

        query_norm = std::sqrt(query_norm);

        for (size_t i = 0; i < inherent_dim; i++)
        {
            aligned_query_T[i] = (T)(aligned_query_T[i] / query_norm);
        }
        pq_query_scratch->initialize(this->_data_dim, aligned_query_T);
    }
    else
    {
        for (size_t i = 0; i < this->_data_dim; i++)
        {
            aligned_query_T[i] = query1[i];
        }
        pq_query_scratch->initialize(this->_data_dim, aligned_query_T);
    }

    // pointers to buffers for data
    T *data_buf = query_scratch->coord_scratch;
    _mm_prefetch((char *)data_buf, _MM_HINT_T1);

    // sector scratch
    char *sector_scratch = query_scratch->sector_scratch;
    uint64_t &sector_scratch_idx = query_scratch->sector_idx;
    const uint64_t num_sectors_per_node =
        _nnodes_per_sector > 0 ? 1 : DIV_ROUND_UP(_max_node_len, defaults::SECTOR_LEN);

    // query <-> PQ chunk centers distances
    _pq_table.preprocess_query(query_rotated); // center the query and rotate if
                                               // we have a rotation matrix
    float *pq_dists = pq_query_scratch->aligned_pqtable_dist_scratch;
    _pq_table.populate_chunk_distances(query_rotated, pq_dists);
    // Preprocess Distance b/w Query Vector and Centroids
    //            Chunk 1 | Chunk 2 | Chunk 3
    // Centroid 1  d[1][1]  d[1][2]  d[1][3]
    // Centroid 2
    // Centroid 3
    // Centroid 4
    // Centroid 5
    // Centroid 6
    // Centroid 7
    // Centroid 8

    // query <-> neighbor list
    float *dist_scratch = pq_query_scratch->aligned_dist_scratch;
    uint8_t *pq_coord_scratch = pq_query_scratch->aligned_pq_coord_scratch;

    // lambda to batch compute query<-> node distances in PQ space
    auto compute_dists = [this, pq_coord_scratch, pq_dists](const uint32_t *ids, const uint64_t n_ids,
                                                            float *dists_out) {
        // Vector[0], {3, 6, 2}
        // Distance = d[3][1] + d[6][2] + d[2][3]
        diskann::aggregate_coords(ids, n_ids, this->data, this->_n_chunks, pq_coord_scratch);
        diskann::pq_dist_lookup(pq_coord_scratch, n_ids, this->_n_chunks, pq_dists, dists_out);
    };
    Timer query_timer, io_timer, cpu_timer;

    tsl::robin_set<uint64_t> &visited = query_scratch->visited;
    NeighborPriorityQueue &retset = query_scratch->retset;
    retset.reserve(l_search);
    std::vector<Neighbor> &full_retset = query_scratch->full_retset;
    std::vector<T *> points_to_compute; // Store points for later embedding computation

    uint32_t best_medoid = 0;
    float best_dist = (std::numeric_limits<float>::max)();
    if (!use_filter)
    {
        for (uint64_t cur_m = 0; cur_m < _num_medoids; cur_m++)
        {
            float cur_expanded_dist =
                _dist_cmp_float->compare(query_float, _centroid_data + _aligned_dim * cur_m, (uint32_t)_aligned_dim);
            if (cur_expanded_dist < best_dist)
            {
                best_medoid = _medoids[cur_m];
                best_dist = cur_expanded_dist;
            }
        }
    }
    else
    {
        if (_filter_to_medoid_ids.find(filter_label) != _filter_to_medoid_ids.end())
        {
            const auto &medoid_ids = _filter_to_medoid_ids[filter_label];
            for (uint64_t cur_m = 0; cur_m < medoid_ids.size(); cur_m++)
            {
                // for filtered index, we dont store global centroid data as for unfiltered index, so we use PQ distance
                // as approximation to decide closest medoid matching the query filter.
                compute_dists(&medoid_ids[cur_m], 1, dist_scratch);
                float cur_expanded_dist = dist_scratch[0];
                if (cur_expanded_dist < best_dist)
                {
                    best_medoid = medoid_ids[cur_m];
                    best_dist = cur_expanded_dist;
                }
            }
        }
        else
        {
            throw ANNException("Cannot find medoid for specified filter.", -1, __FUNCSIG__, __FILE__, __LINE__);
        }
    }

    compute_dists(&best_medoid, 1, dist_scratch);
    retset.insert(Neighbor(best_medoid, dist_scratch[0]));
    visited.insert(best_medoid);

    uint32_t cmps = 0;
    uint32_t hops = 0;
    uint32_t num_ios = 0;

    // cleared every iteration
    std::vector<uint32_t> frontier;
    frontier.reserve(2 * beam_width);
    std::vector<std::pair<uint32_t, char *>> frontier_nhoods;
    frontier_nhoods.reserve(2 * beam_width);
    std::vector<AlignedRead> frontier_read_reqs;
    frontier_read_reqs.reserve(2 * beam_width);
    std::vector<std::pair<uint32_t, std::pair<uint32_t, uint32_t *>>> cached_nhoods;
    cached_nhoods.reserve(2 * beam_width);

    while (retset.has_unexpanded_node() && num_ios < io_limit)
    {
        // clear iteration state
        frontier.clear();
        frontier_nhoods.clear();
        frontier_read_reqs.clear();
        cached_nhoods.clear();
        sector_scratch_idx = 0;
        // find new beam
        uint32_t num_seen = 0;
        while (retset.has_unexpanded_node() && frontier.size() < beam_width && num_seen < beam_width)
        {
            auto nbr = retset.closest_unexpanded();
            num_seen++;
            auto iter = _nhood_cache.find(nbr.id);
            if (iter != _nhood_cache.end())
            {
                cached_nhoods.push_back(std::make_pair(nbr.id, iter->second));
                if (stats != nullptr)
                {
                    stats->n_cache_hits++;
                }
            }
            else
            {
                frontier.push_back(nbr.id);
            }
            if (this->_count_visited_nodes)
            {
                reinterpret_cast<std::atomic<uint32_t> &>(this->_node_visit_counter[nbr.id].second).fetch_add(1);
            }
        }

        // read nhoods of frontier ids
        if (!frontier.empty())
        {
            if (stats != nullptr)
                stats->n_hops++;
            for (uint64_t i = 0; i < frontier.size(); i++)
            {
                auto id = frontier[i];
                std::pair<uint32_t, char *> fnhood;
                fnhood.first = id;
                fnhood.second = sector_scratch + num_sectors_per_node * sector_scratch_idx * defaults::SECTOR_LEN;
                sector_scratch_idx++;
                frontier_nhoods.push_back(fnhood);
                frontier_read_reqs.emplace_back(get_node_sector((size_t)id) * defaults::SECTOR_LEN,
                                                num_sectors_per_node * defaults::SECTOR_LEN, fnhood.second);
                if (stats != nullptr)
                {
                    stats->n_4k++;
                    stats->n_ios++;
                }
                num_ios++;
            }
            io_timer.reset();
#ifdef USE_BING_INFRA
            reader->read(frontier_read_reqs, ctx,
                         true); // asynhronous reader for Bing.
#else
            reader->read(frontier_read_reqs, ctx); // synchronous IO linux
#endif
            if (stats != nullptr)
            {
                stats->io_us += (float)io_timer.elapsed();
            }
        }

        // process cached nhoods
        for (auto &cached_nhood : cached_nhoods)
        {
            auto global_cache_iter = _coord_cache.find(cached_nhood.first);
            int node_id = cached_nhood.first;
            T *node_fp_coords_copy = global_cache_iter->second;
<<<<<<< HEAD
            // float cur_expanded_dist;
            // if (!_use_disk_index_pq)
            // {
            //     cur_expanded_dist = _dist_cmp->compare(aligned_query_T, node_fp_coords_copy, (uint32_t)_aligned_dim);
            // }
            // else
            // {
            //     if (metric == diskann::Metric::INNER_PRODUCT)
            //         cur_expanded_dist = _disk_pq_table.inner_product(query_float, (uint8_t *)node_fp_coords_copy);
            //     else
            //         cur_expanded_dist = _disk_pq_table.l2_distance( // disk_pq does not support OPQ yet
            //             query_float, (uint8_t *)node_fp_coords_copy);
            // }
            // full_retset.push_back(Neighbor((uint32_t)cached_nhood.first, cur_expanded_dist));
            points_to_compute.push_back(node_fp_coords_copy);
=======
            float cur_expanded_dist;
            if (!_use_disk_index_pq && !USE_DEFERRED_FETCH)
            {
                cur_expanded_dist = _dist_cmp->compare(aligned_query_T, node_fp_coords_copy, (uint32_t)_aligned_dim);
            }
            else if (USE_DEFERRED_FETCH)
            {
                cur_expanded_dist = 0.0f;
            }
            else
            {
                if (metric == diskann::Metric::INNER_PRODUCT)
                    cur_expanded_dist = _disk_pq_table.inner_product(query_float, (uint8_t *)node_fp_coords_copy);
                else
                    cur_expanded_dist = _disk_pq_table.l2_distance( // disk_pq does not support OPQ yet
                        query_float, (uint8_t *)node_fp_coords_copy);
            }
            full_retset.push_back(Neighbor((uint32_t)node_id, cur_expanded_dist));
>>>>>>> 52056c2f

            uint64_t nnbrs = cached_nhood.second.first;
            uint32_t *node_nbrs = cached_nhood.second.second;

            // compute node_nbrs <-> query dists in PQ space
            cpu_timer.reset();
            compute_dists(node_nbrs, nnbrs, dist_scratch);
            if (stats != nullptr)
            {
                stats->n_cmps += (uint32_t)nnbrs;
                stats->cpu_us += (float)cpu_timer.elapsed();
            }

            // process prefetched nhood
            for (uint64_t m = 0; m < nnbrs; ++m)
            {
                uint32_t id = node_nbrs[m];
                if (visited.insert(id).second)
                {
                    if (!use_filter && _dummy_pts.find(id) != _dummy_pts.end())
                        continue;

                    if (use_filter && !(point_has_label(id, filter_label)) &&
                        (!_use_universal_label || !point_has_label(id, _universal_filter_label)))
                        continue;
                    cmps++;
                    float dist = dist_scratch[m];
                    Neighbor nn(id, dist);
                    retset.insert(nn);
                }
            }
        }
#ifdef USE_BING_INFRA
        // process each frontier nhood - compute distances to unvisited nodes
        int completedIndex = -1;
        long requestCount = static_cast<long>(frontier_read_reqs.size());
        // If we issued read requests and if a read is complete or there are
        // reads in wait state, then enter the while loop.
        while (requestCount > 0 && getNextCompletedRequest(reader, ctx, requestCount, completedIndex))
        {
            assert(completedIndex >= 0);
            auto &frontier_nhood = frontier_nhoods[completedIndex];
            (*ctx.m_pRequestsStatus)[completedIndex] = IOContext::PROCESS_COMPLETE;
#else
        for (auto &frontier_nhood : frontier_nhoods)
        {
#endif
            char *node_disk_buf = offset_to_node(frontier_nhood.second, frontier_nhood.first);
            uint32_t *node_buf = offset_to_node_nhood(node_disk_buf);
            uint64_t nnbrs = (uint64_t)(*node_buf);
            T *node_fp_coords = offset_to_node_coords(node_disk_buf);
            memcpy(data_buf, node_fp_coords, _disk_bytes_per_point);
<<<<<<< HEAD
            // float cur_expanded_dist;
            // if (!_use_disk_index_pq)
            // {
            //     cur_expanded_dist = _dist_cmp->compare(aligned_query_T, data_buf, (uint32_t)_aligned_dim);
            // }
            // else
            // {
            //     if (metric == diskann::Metric::INNER_PRODUCT)
            //         cur_expanded_dist = _disk_pq_table.inner_product(query_float, (uint8_t *)data_buf);
            //     else
            //         cur_expanded_dist = _disk_pq_table.l2_distance(query_float, (uint8_t *)data_buf);
            // }
            // full_retset.push_back(Neighbor(frontier_nhood.first, cur_expanded_dist));
            points_to_compute.push_back(data_buf);

=======
            int node_id = frontier_nhood.first;
            float cur_expanded_dist;
            if (!_use_disk_index_pq && !USE_DEFERRED_FETCH)
            {
                cur_expanded_dist = _dist_cmp->compare(aligned_query_T, data_buf, (uint32_t)_aligned_dim);
            }
            else if (USE_DEFERRED_FETCH)
            {
                cur_expanded_dist = 0.0f;
            }
            else
            {
                if (metric == diskann::Metric::INNER_PRODUCT)
                    cur_expanded_dist = _disk_pq_table.inner_product(query_float, (uint8_t *)data_buf);
                else
                    cur_expanded_dist = _disk_pq_table.l2_distance(query_float, (uint8_t *)data_buf);
            }
            full_retset.push_back(Neighbor(node_id, cur_expanded_dist));
>>>>>>> 52056c2f
            uint32_t *node_nbrs = (node_buf + 1);
            // compute node_nbrs <-> query dist in PQ space
            cpu_timer.reset();
            compute_dists(node_nbrs, nnbrs, dist_scratch);
            if (stats != nullptr)
            {
                stats->n_cmps += (uint32_t)nnbrs;
                stats->cpu_us += (float)cpu_timer.elapsed();
            }

            cpu_timer.reset();
            // process prefetch-ed nhood
            for (uint64_t m = 0; m < nnbrs; ++m)
            {
                uint32_t id = node_nbrs[m];
                if (visited.insert(id).second)
                {
                    if (!use_filter && _dummy_pts.find(id) != _dummy_pts.end())
                        continue;

                    if (use_filter && !(point_has_label(id, filter_label)) &&
                        (!_use_universal_label || !point_has_label(id, _universal_filter_label)))
                        continue;
                    cmps++;
                    float dist = dist_scratch[m];
                    if (stats != nullptr)
                    {
                        stats->n_cmps++;
                    }

                    Neighbor nn(id, dist);
                    retset.insert(nn);
                }
            }

            if (stats != nullptr)
            {
                stats->cpu_us += (float)cpu_timer.elapsed();
            }
        }

        hops++;
    }

<<<<<<< HEAD
    diskann::cout << "hops: " << hops << std::endl;

    // Now compute all embeddings at once using micro/embedd_micro.py
    if (!points_to_compute.empty())
    {
        static bool initialized = false;
        if (!initialized)
        {
            // Initialize with your model path
            EmbeddingComputer::getInstance().initialize("facebook/contriever");
            initialized = true;
        }

        // Compute embeddings for all points
        auto embeddings = EmbeddingComputer::getInstance().computeEmbeddings(points_to_compute, this->_data_dim,
                                                                             32 // batch size
        );

        // Update full_retset with computed distances
        size_t emb_dim = embeddings.size() / points_to_compute.size();
        for (size_t i = 0; i < points_to_compute.size(); i++)
        {
            float dist;
            if (metric == diskann::Metric::INNER_PRODUCT)
            {
                dist = -_dist_cmp_float->compare(query_float, embeddings.data() + i * emb_dim, emb_dim);
            }
            else
            {
                dist = _dist_cmp_float->compare(query_float, embeddings.data() + i * emb_dim, emb_dim);
            }
            full_retset.push_back(Neighbor(i, dist));
        }
    }

    // re-sort by distance
=======
    // timer
    if (USE_DEFERRED_FETCH)
    {
        diskann::cout << "hops: " << hops << std::endl;

        std::vector<uint32_t> node_ids;
        node_ids.reserve(full_retset.size());
        for (auto &nr : full_retset)
        {
            node_ids.push_back(nr.id);
        }

        Timer fetch_timer;
        std::vector<std::vector<float>> real_embeddings;
        bool success = fetch_embeddings_http(node_ids, real_embeddings);
        if (!success)
        {
            throw ANNException("Failed to fetch embeddings", -1, __FUNCSIG__, __FILE__, __LINE__);
        }

        diskann::cout << "real_embeddings.size(): " << real_embeddings.size() << std::endl;
        diskann::cout << "fetch_timer.elapsed(): " << fetch_timer.elapsed() << std::endl;

        // compute real-dist
        Timer compute_timer;
        for (size_t i = 0; i < full_retset.size(); i++)
        {
            size_t emb_size = real_embeddings[i].size();
            float *aligned_emb = (float *)_mm_malloc(emb_size * sizeof(float), 32);
            if (!aligned_emb)
            {
                throw ANNException("Failed to allocate aligned memory", -1, __FUNCSIG__, __FILE__, __LINE__);
            }
            std::memcpy(aligned_emb, real_embeddings[i].data(), emb_size * sizeof(float));
            float dist = static_cast<Distance<float> *>(_dist_cmp_float.get())
                             ->compare(query_float, aligned_emb, (uint32_t)_aligned_dim);
            if (metric == diskann::Metric::INNER_PRODUCT)
                dist = -dist;
            full_retset[i].distance = dist;
            _mm_free(aligned_emb);
        }
        diskann::cout << "compute_timer.elapsed(): " << compute_timer.elapsed() << std::endl;
    }

    // sort
>>>>>>> 52056c2f
    std::sort(full_retset.begin(), full_retset.end());

    if (use_reorder_data)
    {
        if (!(this->_reorder_data_exists))
        {
            throw ANNException("Requested use of reordering data which does "
                               "not exist in index "
                               "file",
                               -1, __FUNCSIG__, __FILE__, __LINE__);
        }

        std::vector<AlignedRead> vec_read_reqs;

        if (full_retset.size() > k_search * FULL_PRECISION_REORDER_MULTIPLIER)
            full_retset.erase(full_retset.begin() + k_search * FULL_PRECISION_REORDER_MULTIPLIER, full_retset.end());

        for (size_t i = 0; i < full_retset.size(); ++i)
        {
            // MULTISECTORFIX
            vec_read_reqs.emplace_back(VECTOR_SECTOR_NO(((size_t)full_retset[i].id)) * defaults::SECTOR_LEN,
                                       defaults::SECTOR_LEN, sector_scratch + i * defaults::SECTOR_LEN);

            if (stats != nullptr)
            {
                stats->n_4k++;
                stats->n_ios++;
            }
        }

        io_timer.reset();
#ifdef USE_BING_INFRA
        reader->read(vec_read_reqs, ctx, true); // async reader windows.
#else
        reader->read(vec_read_reqs, ctx); // synchronous IO linux
#endif
        if (stats != nullptr)
        {
            stats->io_us += io_timer.elapsed();
        }

        for (size_t i = 0; i < full_retset.size(); ++i)
        {
            auto id = full_retset[i].id;
            // MULTISECTORFIX
            auto location = (sector_scratch + i * defaults::SECTOR_LEN) + VECTOR_SECTOR_OFFSET(id);
            full_retset[i].distance = _dist_cmp->compare(aligned_query_T, (T *)location, (uint32_t)this->_data_dim);
        }

        std::sort(full_retset.begin(), full_retset.end());
    }

    // copy k_search values
    for (uint64_t i = 0; i < k_search; i++)
    {
        indices[i] = full_retset[i].id;
        auto key = (uint32_t)indices[i];
        if (_dummy_pts.find(key) != _dummy_pts.end())
        {
            indices[i] = _dummy_to_real_map[key];
        }

        if (distances != nullptr)
        {
            distances[i] = full_retset[i].distance;
            if (metric == diskann::Metric::INNER_PRODUCT)
            {
                // flip the sign to convert min to max
                distances[i] = (-distances[i]);
                // rescale to revert back to original norms (cancelling the
                // effect of base and query pre-processing)
                if (_max_base_norm != 0)
                    distances[i] *= (_max_base_norm * query_norm);
            }
        }
    }

#ifdef USE_BING_INFRA
    ctx.m_completeCount = 0;
#endif

    if (stats != nullptr)
    {
        stats->total_us = (float)query_timer.elapsed();
    }
}

// range search returns results of all neighbors within distance of range.
// indices and distances need to be pre-allocated of size l_search and the
// return value is the number of matching hits.
template <typename T, typename LabelT>
uint32_t PQFlashIndex<T, LabelT>::range_search(const T *query1, const double range, const uint64_t min_l_search,
                                               const uint64_t max_l_search, std::vector<uint64_t> &indices,
                                               std::vector<float> &distances, const uint64_t min_beam_width,
                                               QueryStats *stats)
{
    uint32_t res_count = 0;

    bool stop_flag = false;

    uint32_t l_search = (uint32_t)min_l_search; // starting size of the candidate list
    while (!stop_flag)
    {
        indices.resize(l_search);
        distances.resize(l_search);
        uint64_t cur_bw = min_beam_width > (l_search / 5) ? min_beam_width : l_search / 5;
        cur_bw = (cur_bw > 100) ? 100 : cur_bw;
        for (auto &x : distances)
            x = std::numeric_limits<float>::max();
        this->cached_beam_search(query1, l_search, l_search, indices.data(), distances.data(), cur_bw, false, stats);
        for (uint32_t i = 0; i < l_search; i++)
        {
            if (distances[i] > (float)range)
            {
                res_count = i;
                break;
            }
            else if (i == l_search - 1)
                res_count = l_search;
        }
        if (res_count < (uint32_t)(l_search / 2.0))
            stop_flag = true;
        l_search = l_search * 2;
        if (l_search > max_l_search)
            stop_flag = true;
    }
    indices.resize(res_count);
    distances.resize(res_count);
    return res_count;
}

template <typename T, typename LabelT> uint64_t PQFlashIndex<T, LabelT>::get_data_dim()
{
    return _data_dim;
}

template <typename T, typename LabelT> diskann::Metric PQFlashIndex<T, LabelT>::get_metric()
{
    return this->metric;
}

#ifdef EXEC_ENV_OLS
template <typename T, typename LabelT> char *PQFlashIndex<T, LabelT>::getHeaderBytes()
{
    IOContext &ctx = reader->get_ctx();
    AlignedRead readReq;
    readReq.buf = new char[PQFlashIndex<T, LabelT>::HEADER_SIZE];
    readReq.len = PQFlashIndex<T, LabelT>::HEADER_SIZE;
    readReq.offset = 0;

    std::vector<AlignedRead> readReqs;
    readReqs.push_back(readReq);

    reader->read(readReqs, ctx, false);

    return (char *)readReq.buf;
}
#endif

template <typename T, typename LabelT>
std::vector<std::uint8_t> PQFlashIndex<T, LabelT>::get_pq_vector(std::uint64_t vid)
{
    std::uint8_t *pqVec = &this->data[vid * this->_n_chunks];
    return std::vector<std::uint8_t>(pqVec, pqVec + this->_n_chunks);
}

template <typename T, typename LabelT> std::uint64_t PQFlashIndex<T, LabelT>::get_num_points()
{
    return _num_points;
}

// instantiations
template class PQFlashIndex<uint8_t>;
template class PQFlashIndex<int8_t>;
template class PQFlashIndex<float>;
template class PQFlashIndex<uint8_t, uint16_t>;
template class PQFlashIndex<int8_t, uint16_t>;
template class PQFlashIndex<float, uint16_t>;

} // namespace diskann<|MERGE_RESOLUTION|>--- conflicted
+++ resolved
@@ -11,12 +11,8 @@
 #include "pq_scratch.h"
 #include "pq_flash_index.h"
 #include "cosine_similarity.h"
-<<<<<<< HEAD
-#include "embedding_compute.h"
-=======
 #include <curl/curl.h>
 #include <nlohmann/json.hpp>
->>>>>>> 52056c2f
 
 #ifdef _WINDOWS
 #include "windows_aligned_file_reader.h"
@@ -1595,23 +1591,6 @@
             auto global_cache_iter = _coord_cache.find(cached_nhood.first);
             int node_id = cached_nhood.first;
             T *node_fp_coords_copy = global_cache_iter->second;
-<<<<<<< HEAD
-            // float cur_expanded_dist;
-            // if (!_use_disk_index_pq)
-            // {
-            //     cur_expanded_dist = _dist_cmp->compare(aligned_query_T, node_fp_coords_copy, (uint32_t)_aligned_dim);
-            // }
-            // else
-            // {
-            //     if (metric == diskann::Metric::INNER_PRODUCT)
-            //         cur_expanded_dist = _disk_pq_table.inner_product(query_float, (uint8_t *)node_fp_coords_copy);
-            //     else
-            //         cur_expanded_dist = _disk_pq_table.l2_distance( // disk_pq does not support OPQ yet
-            //             query_float, (uint8_t *)node_fp_coords_copy);
-            // }
-            // full_retset.push_back(Neighbor((uint32_t)cached_nhood.first, cur_expanded_dist));
-            points_to_compute.push_back(node_fp_coords_copy);
-=======
             float cur_expanded_dist;
             if (!_use_disk_index_pq && !USE_DEFERRED_FETCH)
             {
@@ -1630,7 +1609,6 @@
                         query_float, (uint8_t *)node_fp_coords_copy);
             }
             full_retset.push_back(Neighbor((uint32_t)node_id, cur_expanded_dist));
->>>>>>> 52056c2f
 
             uint64_t nnbrs = cached_nhood.second.first;
             uint32_t *node_nbrs = cached_nhood.second.second;
@@ -1683,32 +1661,10 @@
             uint64_t nnbrs = (uint64_t)(*node_buf);
             T *node_fp_coords = offset_to_node_coords(node_disk_buf);
             memcpy(data_buf, node_fp_coords, _disk_bytes_per_point);
-<<<<<<< HEAD
-            // float cur_expanded_dist;
-            // if (!_use_disk_index_pq)
-            // {
-            //     cur_expanded_dist = _dist_cmp->compare(aligned_query_T, data_buf, (uint32_t)_aligned_dim);
-            // }
-            // else
-            // {
-            //     if (metric == diskann::Metric::INNER_PRODUCT)
-            //         cur_expanded_dist = _disk_pq_table.inner_product(query_float, (uint8_t *)data_buf);
-            //     else
-            //         cur_expanded_dist = _disk_pq_table.l2_distance(query_float, (uint8_t *)data_buf);
-            // }
-            // full_retset.push_back(Neighbor(frontier_nhood.first, cur_expanded_dist));
-            points_to_compute.push_back(data_buf);
-
-=======
-            int node_id = frontier_nhood.first;
             float cur_expanded_dist;
-            if (!_use_disk_index_pq && !USE_DEFERRED_FETCH)
+            if (!_use_disk_index_pq)
             {
                 cur_expanded_dist = _dist_cmp->compare(aligned_query_T, data_buf, (uint32_t)_aligned_dim);
-            }
-            else if (USE_DEFERRED_FETCH)
-            {
-                cur_expanded_dist = 0.0f;
             }
             else
             {
@@ -1717,8 +1673,7 @@
                 else
                     cur_expanded_dist = _disk_pq_table.l2_distance(query_float, (uint8_t *)data_buf);
             }
-            full_retset.push_back(Neighbor(node_id, cur_expanded_dist));
->>>>>>> 52056c2f
+            full_retset.push_back(Neighbor(frontier_nhood.first, cur_expanded_dist));
             uint32_t *node_nbrs = (node_buf + 1);
             // compute node_nbrs <-> query dist in PQ space
             cpu_timer.reset();
@@ -1763,7 +1718,6 @@
         hops++;
     }
 
-<<<<<<< HEAD
     diskann::cout << "hops: " << hops << std::endl;
 
     // Now compute all embeddings at once using micro/embedd_micro.py
@@ -1799,8 +1753,6 @@
         }
     }
 
-    // re-sort by distance
-=======
     // timer
     if (USE_DEFERRED_FETCH)
     {
@@ -1846,7 +1798,6 @@
     }
 
     // sort
->>>>>>> 52056c2f
     std::sort(full_retset.begin(), full_retset.end());
 
     if (use_reorder_data)
