--- conflicted
+++ resolved
@@ -547,19 +547,9 @@
     labels.clear();
     labels.resize(num_labels);
 
-<<<<<<< HEAD
-    uint64_t num_total_labels = _pts_to_label_offsets[num_points - 1] + _pts_to_label_counts[num_points - 1];
+    uint64_t num_total_labels = _pts_to_label_offsets[_num_points - 1] + _pts_to_label_counts[_num_points - 1];
     std::mt19937 gen(rd());
     if (num_total_labels == 0)
-=======
-    uint64_t num_total_labels =
-        _pts_to_label_offsets[_num_points - 1] + _pts_to_labels[_pts_to_label_offsets[_num_points - 1]];
-    std::mt19937 gen(rd());
-    std::uniform_int_distribution<uint64_t> dis(0, num_total_labels);
-
-    tsl::robin_set<uint64_t> skip_locs;
-    for (uint32_t i = 0; i < _num_points; i++)
->>>>>>> 39b33304
     {
         std::stringstream stream;
         stream << "No labels found in data. Not sampling random labels ";
