// Copyright (c) Microsoft Corporation. All rights reserved.
// Licensed under the MIT license.

#include "common_includes.h"

#include "timer.h"
#include "pq_flash_index.h"
#include "cosine_similarity.h"

#ifdef _WINDOWS
#include "windows_aligned_file_reader.h"
#else
#include "linux_aligned_file_reader.h"
#endif

#define READ_U64(stream, val) stream.read((char *)&val, sizeof(uint64_t))
#define READ_U32(stream, val) stream.read((char *)&val, sizeof(uint32_t))
#define READ_UNSIGNED(stream, val) stream.read((char *)&val, sizeof(unsigned))

// sector # beyond the end of graph where data for id is present for reordering
#define VECTOR_SECTOR_NO(id) (((uint64_t)(id)) / _nvecs_per_sector + _reorder_data_start_sector)

// sector # beyond the end of graph where data for id is present for reordering
#define VECTOR_SECTOR_OFFSET(id) ((((uint64_t)(id)) % _nvecs_per_sector) * _data_dim * sizeof(float))

namespace diskann
{

template <typename T, typename LabelT>
PQFlashIndex<T, LabelT>::PQFlashIndex(std::shared_ptr<AlignedFileReader> &fileReader, diskann::Metric m)
    : reader(fileReader), metric(m), _thread_data(nullptr)
{
    if (m == diskann::Metric::COSINE || m == diskann::Metric::INNER_PRODUCT)
    {
        if (std::is_floating_point<T>::value)
        {
            diskann::cout << "Cosine metric chosen for (normalized) float data."
                             "Changing distance to L2 to boost accuracy."
                          << std::endl;
            metric = diskann::Metric::L2;
        }
        else
        {
            diskann::cerr << "WARNING: Cannot normalize integral data types."
                          << " This may result in erroneous results or poor recall."
                          << " Consider using L2 distance with integral data types." << std::endl;
        }
    }

    this->_dist_cmp.reset(diskann::get_distance_function<T>(metric));
    this->_dist_cmp_float.reset(diskann::get_distance_function<float>(metric));
}

template <typename T, typename LabelT> PQFlashIndex<T, LabelT>::~PQFlashIndex()
{
#ifndef EXEC_ENV_OLS
    if (data != nullptr)
    {
        delete[] data;
    }
#endif

    if (_centroid_data != nullptr)
        aligned_free(_centroid_data);
    // delete backing bufs for nhood and coord cache
    if (_nhood_cache_buf != nullptr)
    {
        delete[] _nhood_cache_buf;
        diskann::aligned_free(_coord_cache_buf);
    }

    if (_load_flag)
    {
        diskann::cout << "Clearing scratch" << std::endl;
        ScratchStoreManager<SSDThreadData<T>> manager(this->_thread_data);
        manager.destroy();
        this->reader->deregister_all_threads();
        reader->close();
    }
    if (_pts_to_label_offsets != nullptr)
    {
        delete[] _pts_to_label_offsets;
    }
    if (_pts_to_label_counts != nullptr)
    {
        delete[] _pts_to_label_counts;
    }
    if (_pts_to_labels != nullptr)
    {
        delete[] _pts_to_labels;
    }
}

template <typename T, typename LabelT> inline uint64_t PQFlashIndex<T, LabelT>::get_node_sector(uint64_t node_id)
{
    return 1 + (_nnodes_per_sector > 0 ? node_id / _nnodes_per_sector
                                       : node_id * DIV_ROUND_UP(_max_node_len, defaults::SECTOR_LEN));
}

template <typename T, typename LabelT>
inline char *PQFlashIndex<T, LabelT>::offset_to_node(char *sector_buf, uint64_t node_id)
{
    return sector_buf + (_nnodes_per_sector == 0 ? 0 : (node_id % _nnodes_per_sector) * _max_node_len);
}

template <typename T, typename LabelT> inline uint32_t *PQFlashIndex<T, LabelT>::offset_to_node_nhood(char *node_buf)
{
    return (unsigned *)(node_buf + _disk_bytes_per_point);
}

template <typename T, typename LabelT> inline T *PQFlashIndex<T, LabelT>::offset_to_node_coords(char *node_buf)
{
    return (T *)(node_buf);
}

template <typename T, typename LabelT>
void PQFlashIndex<T, LabelT>::setup_thread_data(uint64_t nthreads, uint64_t visited_reserve)
{
    diskann::cout << "Setting up thread-specific contexts for nthreads: " << nthreads << std::endl;
// omp parallel for to generate unique thread IDs
#pragma omp parallel for num_threads((int)nthreads)
    for (int64_t thread = 0; thread < (int64_t)nthreads; thread++)
    {
#pragma omp critical
        {
            SSDThreadData<T> *data = new SSDThreadData<T>(this->_aligned_dim, visited_reserve);
            this->reader->register_thread();
            data->ctx = this->reader->get_ctx();
            this->_thread_data.push(data);
        }
    }
    _load_flag = true;
}

template <typename T, typename LabelT>
std::vector<bool> PQFlashIndex<T, LabelT>::read_nodes(const std::vector<uint32_t> &node_ids,
                                                      std::vector<T *> &coord_buffers,
                                                      std::vector<std::pair<uint32_t, uint32_t *>> &nbr_buffers)
{
    std::vector<AlignedRead> read_reqs;
    std::vector<bool> retval(node_ids.size(), true);

    char *buf = nullptr;
    auto num_sectors = _nnodes_per_sector > 0 ? 1 : DIV_ROUND_UP(_max_node_len, defaults::SECTOR_LEN);
    alloc_aligned((void **)&buf, node_ids.size() * num_sectors * defaults::SECTOR_LEN, defaults::SECTOR_LEN);

    // create read requests
    for (size_t i = 0; i < node_ids.size(); ++i)
    {
        auto node_id = node_ids[i];

        AlignedRead read;
        read.len = num_sectors * defaults::SECTOR_LEN;
        read.buf = buf + i * num_sectors * defaults::SECTOR_LEN;
        read.offset = get_node_sector(node_id) * defaults::SECTOR_LEN;
        read_reqs.push_back(read);
    }

    // borrow thread data and issue reads
    ScratchStoreManager<SSDThreadData<T>> manager(this->_thread_data);
    auto this_thread_data = manager.scratch_space();
    IOContext &ctx = this_thread_data->ctx;
    reader->read(read_reqs, ctx);

    // copy reads into buffers
    for (uint32_t i = 0; i < read_reqs.size(); i++)
    {
#if defined(_WINDOWS) && defined(USE_BING_INFRA) // this block is to handle failed reads in
                                                 // production settings
        if ((*ctx.m_pRequestsStatus)[i] != IOContext::READ_SUCCESS)
        {
            retval[i] = false;
            continue;
        }
#endif

        char *node_buf = offset_to_node((char *)read_reqs[i].buf, node_ids[i]);

        if (coord_buffers[i] != nullptr)
        {
            T *node_coords = offset_to_node_coords(node_buf);
            memcpy(coord_buffers[i], node_coords, _disk_bytes_per_point);
        }

        if (nbr_buffers[i].second != nullptr)
        {
            uint32_t *node_nhood = offset_to_node_nhood(node_buf);
            auto num_nbrs = *node_nhood;
            nbr_buffers[i].first = num_nbrs;
            memcpy(nbr_buffers[i].second, node_nhood + 1, num_nbrs * sizeof(uint32_t));
        }
    }

    aligned_free(buf);

    return retval;
}

template <typename T, typename LabelT> void PQFlashIndex<T, LabelT>::load_cache_list(std::vector<uint32_t> &node_list)
{
    diskann::cout << "Loading the cache list into memory.." << std::flush;
    size_t num_cached_nodes = node_list.size();

    // borrow thread data
    ScratchStoreManager<SSDThreadData<T>> manager(this->_thread_data);
    auto this_thread_data = manager.scratch_space();
    IOContext &ctx = this_thread_data->ctx;

    // Allocate space for neighborhood cache
    _nhood_cache_buf = new uint32_t[num_cached_nodes * (_max_degree + 1)];
    memset(_nhood_cache_buf, 0, num_cached_nodes * (_max_degree + 1));

    // Allocate space for coordinate cache
    size_t coord_cache_buf_len = num_cached_nodes * _aligned_dim;
    diskann::alloc_aligned((void **)&_coord_cache_buf, coord_cache_buf_len * sizeof(T), 8 * sizeof(T));
    memset(_coord_cache_buf, 0, coord_cache_buf_len * sizeof(T));

    size_t BLOCK_SIZE = 8;
    size_t num_blocks = DIV_ROUND_UP(num_cached_nodes, BLOCK_SIZE);
    for (size_t block = 0; block < num_blocks; block++)
    {
        size_t start_idx = block * BLOCK_SIZE;
        size_t end_idx = (std::min)(num_cached_nodes, (block + 1) * BLOCK_SIZE);

        // Copy offset into buffers to read into
        std::vector<uint32_t> nodes_to_read;
        std::vector<T *> coord_buffers;
        std::vector<std::pair<uint32_t, uint32_t *>> nbr_buffers;
        for (size_t node_idx = start_idx; node_idx < end_idx; node_idx++)
        {
            nodes_to_read.push_back(node_list[node_idx]);
            coord_buffers.push_back(_coord_cache_buf + node_idx * _aligned_dim);
            nbr_buffers.emplace_back(0, _nhood_cache_buf + node_idx * (_max_degree + 1));
        }

        // issue the reads
        auto read_status = read_nodes(nodes_to_read, coord_buffers, nbr_buffers);

        // check for success and insert into the cache.
        for (size_t i = 0; i < read_status.size(); i++)
        {
            if (read_status[i] == true)
            {
                _coord_cache.insert(std::make_pair(nodes_to_read[i], coord_buffers[i]));
                _nhood_cache.insert(std::make_pair(nodes_to_read[i], nbr_buffers[i]));
            }
        }
    }
    diskann::cout << "..done." << std::endl;
}

#ifdef EXEC_ENV_OLS
template <typename T, typename LabelT>
void PQFlashIndex<T, LabelT>::generate_cache_list_from_sample_queries(MemoryMappedFiles &files, std::string sample_bin,
                                                                      uint64_t l_search, uint64_t beamwidth,
                                                                      uint64_t num_nodes_to_cache, uint32_t nthreads,
                                                                      std::vector<uint32_t> &node_list)
{
#else
template <typename T, typename LabelT>
void PQFlashIndex<T, LabelT>::generate_cache_list_from_sample_queries(std::string sample_bin, uint64_t l_search,
                                                                      uint64_t beamwidth, uint64_t num_nodes_to_cache,
                                                                      uint32_t nthreads,
                                                                      std::vector<uint32_t> &node_list)
{
#endif
    if (num_nodes_to_cache >= this->_num_points)
    {
        // for small num_points and big num_nodes_to_cache, use below way to get the node_list quickly
        node_list.resize(this->_num_points);
        for (uint32_t i = 0; i < this->_num_points; ++i)
        {
            node_list[i] = i;
        }
        return;
    }

    this->_count_visited_nodes = true;
    this->_node_visit_counter.clear();
    this->_node_visit_counter.resize(this->_num_points);
    for (uint32_t i = 0; i < _node_visit_counter.size(); i++)
    {
        this->_node_visit_counter[i].first = i;
        this->_node_visit_counter[i].second = 0;
    }

    uint64_t sample_num, sample_dim, sample_aligned_dim;
    T *samples;

#ifdef EXEC_ENV_OLS
    if (files.fileExists(sample_bin))
    {
        diskann::load_aligned_bin<T>(files, sample_bin, samples, sample_num, sample_dim, sample_aligned_dim);
    }
#else
    if (file_exists(sample_bin))
    {
        diskann::load_aligned_bin<T>(sample_bin, samples, sample_num, sample_dim, sample_aligned_dim);
    }
#endif
    else
    {
        diskann::cerr << "Sample bin file not found. Not generating cache." << std::endl;
        return;
    }

    std::vector<uint64_t> tmp_result_ids_64(sample_num, 0);
    std::vector<float> tmp_result_dists(sample_num, 0);

    bool filtered_search = false;
    std::vector<LabelT> random_query_filters(sample_num);
    if (_filter_to_medoid_ids.size() != 0)
    {
        filtered_search = true;
        generate_random_labels(random_query_filters, (uint32_t)sample_num, nthreads);
    }

#pragma omp parallel for schedule(dynamic, 1) num_threads(nthreads)
    for (int64_t i = 0; i < (int64_t)sample_num; i++)
    {
        auto &label_for_search = random_query_filters[i];
        // run a search on the sample query with a random label (sampled from base label distribution), and it will
        // concurrently update the node_visit_counter to track most visited nodes. The last false is to not use the
        // "use_reorder_data" option which enables a final reranking if the disk index itself contains only PQ data.
        cached_beam_search(samples + (i * sample_aligned_dim), 1, l_search, tmp_result_ids_64.data() + i,
                           tmp_result_dists.data() + i, beamwidth, filtered_search, label_for_search, false);
    }

    std::sort(this->_node_visit_counter.begin(), _node_visit_counter.end(),
              [](std::pair<uint32_t, uint32_t> &left, std::pair<uint32_t, uint32_t> &right) {
                  return left.second > right.second;
              });
    node_list.clear();
    node_list.shrink_to_fit();
    num_nodes_to_cache = std::min(num_nodes_to_cache, this->_node_visit_counter.size());
    node_list.reserve(num_nodes_to_cache);
    for (uint64_t i = 0; i < num_nodes_to_cache; i++)
    {
        node_list.push_back(this->_node_visit_counter[i].first);
    }
    this->_count_visited_nodes = false;

    diskann::aligned_free(samples);
}

template <typename T, typename LabelT>
void PQFlashIndex<T, LabelT>::cache_bfs_levels(uint64_t num_nodes_to_cache, std::vector<uint32_t> &node_list,
                                               const bool shuffle)
{
    std::random_device rng;
    std::mt19937 urng(rng());

    tsl::robin_set<uint32_t> node_set;

    // Do not cache more than 10% of the nodes in the index
    uint64_t tenp_nodes = (uint64_t)(std::round(this->_num_points * 0.1));
    if (num_nodes_to_cache > tenp_nodes)
    {
        diskann::cout << "Reducing nodes to cache from: " << num_nodes_to_cache << " to: " << tenp_nodes
                      << "(10 percent of total nodes:" << this->_num_points << ")" << std::endl;
        num_nodes_to_cache = tenp_nodes == 0 ? 1 : tenp_nodes;
    }
    diskann::cout << "Caching " << num_nodes_to_cache << "..." << std::endl;

    // borrow thread data
    ScratchStoreManager<SSDThreadData<T>> manager(this->_thread_data);
    auto this_thread_data = manager.scratch_space();
    IOContext &ctx = this_thread_data->ctx;

    std::unique_ptr<tsl::robin_set<uint32_t>> cur_level, prev_level;
    cur_level = std::make_unique<tsl::robin_set<uint32_t>>();
    prev_level = std::make_unique<tsl::robin_set<uint32_t>>();

    for (uint64_t miter = 0; miter < _num_medoids && cur_level->size() < num_nodes_to_cache; miter++)
    {
        cur_level->insert(_medoids[miter]);
    }

    if ((_filter_to_medoid_ids.size() > 0) && (cur_level->size() < num_nodes_to_cache))
    {
        for (auto &x : _filter_to_medoid_ids)
        {
            for (auto &y : x.second)
            {
                cur_level->insert(y);
                if (cur_level->size() == num_nodes_to_cache)
                    break;
            }
            if (cur_level->size() == num_nodes_to_cache)
                break;
        }
    }

    uint64_t lvl = 1;
    uint64_t prev_node_set_size = 0;
    while ((node_set.size() + cur_level->size() < num_nodes_to_cache) && cur_level->size() != 0)
    {
        // swap prev_level and cur_level
        std::swap(prev_level, cur_level);
        // clear cur_level
        cur_level->clear();

        std::vector<uint32_t> nodes_to_expand;

        for (const uint32_t &id : *prev_level)
        {
            if (node_set.find(id) != node_set.end())
            {
                continue;
            }
            node_set.insert(id);
            nodes_to_expand.push_back(id);
        }

        if (shuffle)
            std::shuffle(nodes_to_expand.begin(), nodes_to_expand.end(), urng);
        else
            std::sort(nodes_to_expand.begin(), nodes_to_expand.end());

        diskann::cout << "Level: " << lvl << std::flush;
        bool finish_flag = false;

        uint64_t BLOCK_SIZE = 1024;
        uint64_t nblocks = DIV_ROUND_UP(nodes_to_expand.size(), BLOCK_SIZE);
        for (size_t block = 0; block < nblocks && !finish_flag; block++)
        {
            diskann::cout << "." << std::flush;
            size_t start = block * BLOCK_SIZE;
            size_t end = (std::min)((block + 1) * BLOCK_SIZE, nodes_to_expand.size());

            std::vector<uint32_t> nodes_to_read;
            std::vector<T *> coord_buffers(end - start, nullptr);
            std::vector<std::pair<uint32_t, uint32_t *>> nbr_buffers;

            for (size_t cur_pt = start; cur_pt < end; cur_pt++)
            {
                nodes_to_read.push_back(nodes_to_expand[cur_pt]);
                nbr_buffers.emplace_back(0, new uint32_t[_max_degree + 1]);
            }

            // issue read requests
            auto read_status = read_nodes(nodes_to_read, coord_buffers, nbr_buffers);

            // process each nhood buf
            for (uint32_t i = 0; i < read_status.size(); i++)
            {
                if (read_status[i] == false)
                {
                    continue;
                }
                else
                {
                    uint32_t nnbrs = nbr_buffers[i].first;
                    uint32_t *nbrs = nbr_buffers[i].second;

                    // explore next level
                    for (uint32_t j = 0; j < nnbrs && !finish_flag; j++)
                    {
                        if (node_set.find(nbrs[j]) == node_set.end())
                        {
                            cur_level->insert(nbrs[j]);
                        }
                        if (cur_level->size() + node_set.size() >= num_nodes_to_cache)
                        {
                            finish_flag = true;
                        }
                    }
                }
                delete[] nbr_buffers[i].second;
            }
        }

        diskann::cout << ". #nodes: " << node_set.size() - prev_node_set_size
                      << ", #nodes thus far: " << node_set.size() << std::endl;
        prev_node_set_size = node_set.size();
        lvl++;
    }

    assert(node_set.size() + cur_level->size() == num_nodes_to_cache || cur_level->size() == 0);

    node_list.clear();
    node_list.reserve(node_set.size() + cur_level->size());
    for (auto node : node_set)
        node_list.push_back(node);
    for (auto node : *cur_level)
        node_list.push_back(node);

    diskann::cout << "Level: " << lvl << std::flush;
    diskann::cout << ". #nodes: " << node_list.size() - prev_node_set_size << ", #nodes thus far: " << node_list.size()
                  << std::endl;
    diskann::cout << "done" << std::endl;
}

template <typename T, typename LabelT> void PQFlashIndex<T, LabelT>::use_medoids_data_as_centroids()
{
    if (_centroid_data != nullptr)
        aligned_free(_centroid_data);
    alloc_aligned(((void **)&_centroid_data), _num_medoids * _aligned_dim * sizeof(float), 32);
    std::memset(_centroid_data, 0, _num_medoids * _aligned_dim * sizeof(float));

    // borrow ctx
    ScratchStoreManager<SSDThreadData<T>> manager(this->_thread_data);
    auto data = manager.scratch_space();
    IOContext &ctx = data->ctx;
    diskann::cout << "Loading centroid data from medoids vector data of " << _num_medoids << " medoid(s)" << std::endl;

    std::vector<uint32_t> nodes_to_read;
    std::vector<T *> medoid_bufs;
    std::vector<std::pair<uint32_t, uint32_t *>> nbr_bufs;

    for (uint64_t cur_m = 0; cur_m < _num_medoids; cur_m++)
    {
        nodes_to_read.push_back(_medoids[cur_m]);
        medoid_bufs.push_back(new T[_data_dim]);
        nbr_bufs.emplace_back(0, nullptr);
    }

    auto read_status = read_nodes(nodes_to_read, medoid_bufs, nbr_bufs);

    for (uint64_t cur_m = 0; cur_m < _num_medoids; cur_m++)
    {
        if (read_status[cur_m] == true)
        {
            if (!_use_disk_index_pq)
            {
                for (uint32_t i = 0; i < _data_dim; i++)
                    _centroid_data[cur_m * _aligned_dim + i] = medoid_bufs[cur_m][i];
            }
            else
            {
                _disk_pq_table.inflate_vector((uint8_t *)medoid_bufs[cur_m], (_centroid_data + cur_m * _aligned_dim));
            }
        }
        else
        {
            throw ANNException("Unable to read a medoid", -1, __FUNCSIG__, __FILE__, __LINE__);
        }
        delete[] medoid_bufs[cur_m];
    }
}

template <typename T, typename LabelT>
void PQFlashIndex<T, LabelT>::generate_random_labels(std::vector<LabelT> &labels, const uint32_t num_labels,
                                                     const uint32_t nthreads)
{
    std::random_device rd;
    labels.clear();
    labels.resize(num_labels);

    uint64_t num_total_labels = _pts_to_label_offsets[_num_points - 1] + _pts_to_label_counts[_num_points - 1];
    std::mt19937 gen(rd());
    if (num_total_labels == 0)
    {
        std::stringstream stream;
        stream << "No labels found in data. Not sampling random labels ";
        diskann::cerr << stream.str() << std::endl;
        throw diskann::ANNException(stream.str(), -1, __FUNCSIG__, __FILE__, __LINE__);
    }
    std::uniform_int_distribution<uint64_t> dis(0, num_total_labels - 1);

#pragma omp parallel for schedule(dynamic, 1) num_threads(nthreads)
    for (int64_t i = 0; i < num_labels; i++)
    {
        uint64_t rnd_loc = dis(gen);
        labels[i] = (LabelT)_pts_to_labels[rnd_loc];
    }
}

template <typename T, typename LabelT>
std::unordered_map<std::string, LabelT> PQFlashIndex<T, LabelT>::load_label_map(std::basic_istream<char> &map_reader)
{
    std::unordered_map<std::string, LabelT> string_to_int_mp;
    std::string line, token;
    LabelT token_as_num;
    std::string label_str;
    while (std::getline(map_reader, line))
    {
        std::istringstream iss(line);
        getline(iss, token, '\t');
        label_str = token;
        getline(iss, token, '\t');
        token_as_num = (LabelT)std::stoul(token);
        string_to_int_mp[label_str] = token_as_num;
    }
    return string_to_int_mp;
}

template <typename T, typename LabelT>
LabelT PQFlashIndex<T, LabelT>::get_converted_label(const std::string &filter_label)
{
    if (_label_map.find(filter_label) != _label_map.end())
    {
        return _label_map[filter_label];
    }
    if (_use_universal_label)
    {
        return _universal_filter_label;
    }
    std::stringstream stream;
    stream << "Unable to find label in the Label Map";
    diskann::cerr << stream.str() << std::endl;
    throw diskann::ANNException(stream.str(), -1, __FUNCSIG__, __FILE__, __LINE__);
}

template <typename T, typename LabelT>
<<<<<<< HEAD
void PQFlashIndex<T, LabelT>::get_label_file_metadata(const std::string &fileContent, uint32_t &num_pts,
                                                      uint32_t &num_total_labels)
{
=======
void PQFlashIndex<T, LabelT>::reset_stream_for_reading(std::basic_istream<char> &infile)
{
    infile.clear();
    infile.seekg(0);
}

template <typename T, typename LabelT>
void PQFlashIndex<T, LabelT>::get_label_file_metadata(std::basic_istream<char> &infile, uint32_t &num_pts,
                                                      uint32_t &num_total_labels)
{
    std::string line, token;
>>>>>>> 720c45c3
    num_pts = 0;
    num_total_labels = 0;

    size_t file_size = fileContent.length();

    std::string label_str;
    size_t cur_pos = 0;
    size_t next_pos = 0;
    while (cur_pos < file_size && cur_pos != std::string::npos)
    {
        next_pos = fileContent.find('\n', cur_pos);
        if (next_pos == std::string::npos)
        {
            break;
        }

        size_t lbl_pos = cur_pos;
        size_t next_lbl_pos = 0;
        while (lbl_pos < next_pos && lbl_pos != std::string::npos)
        {
            next_lbl_pos = fileContent.find(',', lbl_pos);
            if (next_lbl_pos == std::string::npos) // the last label
            {
                next_lbl_pos = next_pos;
            }

            num_total_labels++;

            lbl_pos = next_lbl_pos + 1;
        }

        cur_pos = next_pos + 1;

        num_pts++;
    }

    diskann::cout << "Labels file metadata: num_points: " << num_pts << ", #total_labels: " << num_total_labels
                  << std::endl;
<<<<<<< HEAD
=======
    reset_stream_for_reading(infile);
>>>>>>> 720c45c3
}

template <typename T, typename LabelT>
inline bool PQFlashIndex<T, LabelT>::point_has_label(uint32_t point_id, LabelT label_id)
{
    uint32_t start_vec = _pts_to_label_offsets[point_id];
    uint32_t num_lbls = _pts_to_label_counts[point_id];
    bool ret_val = false;
    for (uint32_t i = 0; i < num_lbls; i++)
    {
        if (_pts_to_labels[start_vec + i] == label_id)
        {
            ret_val = true;
            break;
        }
    }
    return ret_val;
}

template <typename T, typename LabelT>
void PQFlashIndex<T, LabelT>::parse_label_file(std::basic_istream<char> &infile, size_t &num_points_labels)
{
<<<<<<< HEAD
    std::ifstream infile(label_file, std::ios::binary);
    if (infile.fail())
    {
        throw diskann::ANNException(std::string("Failed to open file ") + label_file, -1);
    }
    infile.seekg(0, std::ios::end);
    size_t file_size = infile.tellg();

    std::string buffer(file_size, ' ');

    infile.seekg(0, std::ios::beg);
    infile.read(&buffer[0], file_size);
    infile.close();

    std::string line;
=======
    std::string line, token;
>>>>>>> 720c45c3
    uint32_t line_cnt = 0;

    uint32_t num_pts_in_label_file;
    uint32_t num_total_labels;
<<<<<<< HEAD
    get_label_file_metadata(buffer, num_pts_in_label_file, num_total_labels);
=======
    get_label_file_metadata(infile, num_pts_in_label_file, num_total_labels);
>>>>>>> 720c45c3

    _pts_to_label_offsets = new uint32_t[num_pts_in_label_file];
    _pts_to_label_counts = new uint32_t[num_pts_in_label_file];
    _pts_to_labels = new LabelT[num_total_labels];
    uint32_t labels_seen_so_far = 0;

    std::string label_str;
    size_t cur_pos = 0;
    size_t next_pos = 0;
    while (cur_pos < file_size && cur_pos != std::string::npos)
    {
        next_pos = buffer.find('\n', cur_pos);
        if (next_pos == std::string::npos)
        {
            break;
        }

        _pts_to_label_offsets[line_cnt] = labels_seen_so_far;
        uint32_t &num_lbls_in_cur_pt = _pts_to_label_counts[line_cnt];
        num_lbls_in_cur_pt = 0;

        size_t lbl_pos = cur_pos;
        size_t next_lbl_pos = 0;
        while (lbl_pos < next_pos && lbl_pos != std::string::npos)
        {
            next_lbl_pos = buffer.find(',', lbl_pos);
            if (next_lbl_pos == std::string::npos) // the last label in the whole file
            {
                next_lbl_pos = next_pos;
            }

            if (next_lbl_pos > next_pos) // the last label in one line, just read to the end
            {
                next_lbl_pos = next_pos;
            }

            label_str.assign(buffer.c_str() + lbl_pos, next_lbl_pos - lbl_pos);
            if (label_str[label_str.length() - 1] == '\t') // '\t' won't exist in label file?
            {
                label_str.erase(label_str.length() - 1);
            }

            LabelT token_as_num = (LabelT)std::stoul(label_str);
            _pts_to_labels[labels_seen_so_far++] = (LabelT)token_as_num;
            num_lbls_in_cur_pt++;

            // move to next label
            lbl_pos = next_lbl_pos + 1;
        }

        // move to next line
        cur_pos = next_pos + 1;

        if (num_lbls_in_cur_pt == 0)
        {
            diskann::cout << "No label found for point " << line_cnt << std::endl;
            exit(-1);
        }

        line_cnt++;
    }
<<<<<<< HEAD

=======
>>>>>>> 720c45c3
    num_points_labels = line_cnt;
    reset_stream_for_reading(infile);
}

template <typename T, typename LabelT> void PQFlashIndex<T, LabelT>::set_universal_label(const LabelT &label)
{
    _use_universal_label = true;
    _universal_filter_label = label;
}

#ifdef EXEC_ENV_OLS
template <typename T, typename LabelT>
int PQFlashIndex<T, LabelT>::load(MemoryMappedFiles &files, uint32_t num_threads, const char *index_prefix)
{
#else
template <typename T, typename LabelT> int PQFlashIndex<T, LabelT>::load(uint32_t num_threads, const char *index_prefix)
{
#endif
    std::string pq_table_bin = std::string(index_prefix) + "_pq_pivots.bin";
    std::string pq_compressed_vectors = std::string(index_prefix) + "_pq_compressed.bin";
    std::string _disk_index_file = std::string(index_prefix) + "_disk.index";
#ifdef EXEC_ENV_OLS
    return load_from_separate_paths(files, num_threads, _disk_index_file.c_str(), pq_table_bin.c_str(),
                                    pq_compressed_vectors.c_str());
#else
    return load_from_separate_paths(num_threads, _disk_index_file.c_str(), pq_table_bin.c_str(),
                                    pq_compressed_vectors.c_str());
#endif
}

#ifdef EXEC_ENV_OLS
template <typename T, typename LabelT>
int PQFlashIndex<T, LabelT>::load_from_separate_paths(diskann::MemoryMappedFiles &files, uint32_t num_threads,
                                                      const char *index_filepath, const char *pivots_filepath,
                                                      const char *compressed_filepath)
{
#else
template <typename T, typename LabelT>
int PQFlashIndex<T, LabelT>::load_from_separate_paths(uint32_t num_threads, const char *index_filepath,
                                                      const char *pivots_filepath, const char *compressed_filepath)
{
#endif
    std::string pq_table_bin = pivots_filepath;
    std::string pq_compressed_vectors = compressed_filepath;
    std::string _disk_index_file = index_filepath;
    std::string medoids_file = std::string(_disk_index_file) + "_medoids.bin";
    std::string centroids_file = std::string(_disk_index_file) + "_centroids.bin";

    std::string labels_file = std ::string(_disk_index_file) + "_labels.txt";
    std::string labels_to_medoids = std ::string(_disk_index_file) + "_labels_to_medoids.txt";
    std::string dummy_map_file = std ::string(_disk_index_file) + "_dummy_map.txt";
    std::string labels_map_file = std ::string(_disk_index_file) + "_labels_map.txt";
    size_t num_pts_in_label_file = 0;

    size_t pq_file_dim, pq_file_num_centroids;
#ifdef EXEC_ENV_OLS
    get_bin_metadata(files, pq_table_bin, pq_file_num_centroids, pq_file_dim, METADATA_SIZE);
#else
    get_bin_metadata(pq_table_bin, pq_file_num_centroids, pq_file_dim, METADATA_SIZE);
#endif

    this->_disk_index_file = _disk_index_file;

    if (pq_file_num_centroids != 256)
    {
        diskann::cout << "Error. Number of PQ centroids is not 256. Exiting." << std::endl;
        return -1;
    }

    this->_data_dim = pq_file_dim;
    // will change later if we use PQ on disk or if we are using
    // inner product without PQ
    this->_disk_bytes_per_point = this->_data_dim * sizeof(T);
    this->_aligned_dim = ROUND_UP(pq_file_dim, 8);

    size_t npts_u64, nchunks_u64;
#ifdef EXEC_ENV_OLS
    diskann::load_bin<uint8_t>(files, pq_compressed_vectors, this->data, npts_u64, nchunks_u64);
#else
    diskann::load_bin<uint8_t>(pq_compressed_vectors, this->data, npts_u64, nchunks_u64);
#endif

    this->_num_points = npts_u64;
    this->_n_chunks = nchunks_u64;
#ifdef EXEC_ENV_OLS
    if (files.fileExists(labels_file))
    {
        FileContent &content_labels = files.getContent(labels_file);
        std::stringstream infile(std::string((const char *)content_labels._content, content_labels._size));
#else
    if (file_exists(labels_file))
    {
        std::ifstream infile(labels_file);
        if (infile.fail())
        {
            throw diskann::ANNException(std::string("Failed to open file ") + labels_file, -1);
        }
#endif
        parse_label_file(infile, num_pts_in_label_file);
        assert(num_pts_in_label_file == this->_num_points);

#ifndef EXEC_ENV_OLS
        infile.close();
#endif

#ifdef EXEC_ENV_OLS
        FileContent &content_labels_map = files.getContent(labels_map_file);
        std::stringstream map_reader(std::string((const char *)content_labels_map._content, content_labels_map._size));
#else
        std::ifstream map_reader(labels_map_file);
#endif
        _label_map = load_label_map(map_reader);

#ifndef EXEC_ENV_OLS
        map_reader.close();
#endif

#ifdef EXEC_ENV_OLS
        if (files.fileExists(labels_to_medoids))
        {
            FileContent &content_labels_to_meoids = files.getContent(labels_to_medoids);
            std::stringstream medoid_stream(
                std::string((const char *)content_labels_to_meoids._content, content_labels_to_meoids._size));
#else
        if (file_exists(labels_to_medoids))
        {
            std::ifstream medoid_stream(labels_to_medoids);
            assert(medoid_stream.is_open());
#endif
            std::string line, token;

            _filter_to_medoid_ids.clear();
            try
            {
                while (std::getline(medoid_stream, line))
                {
                    std::istringstream iss(line);
                    uint32_t cnt = 0;
                    std::vector<uint32_t> medoids;
                    LabelT label;
                    while (std::getline(iss, token, ','))
                    {
                        if (cnt == 0)
                            label = (LabelT)std::stoul(token);
                        else
                            medoids.push_back((uint32_t)stoul(token));
                        cnt++;
                    }
                    _filter_to_medoid_ids[label].swap(medoids);
                }
            }
            catch (std::system_error &e)
            {
                throw FileException(labels_to_medoids, e, __FUNCSIG__, __FILE__, __LINE__);
            }
        }
        std::string univ_label_file = std ::string(_disk_index_file) + "_universal_label.txt";

#ifdef EXEC_ENV_OLS
        if (files.fileExists(univ_label_file))
        {
            FileContent &content_univ_label = files.getContent(univ_label_file);
            std::stringstream universal_label_reader(
                std::string((const char *)content_univ_label._content, content_univ_label._size));
#else
        if (file_exists(univ_label_file))
        {
            std::ifstream universal_label_reader(univ_label_file);
            assert(universal_label_reader.is_open());
#endif
            std::string univ_label;
            universal_label_reader >> univ_label;
#ifndef EXEC_ENV_OLS
            universal_label_reader.close();
#endif
            LabelT label_as_num = (LabelT)std::stoul(univ_label);
            set_universal_label(label_as_num);
        }

#ifdef EXEC_ENV_OLS
        if (files.fileExists(dummy_map_file))
        {
            FileContent &content_dummy_map = files.getContent(dummy_map_file);
            std::stringstream dummy_map_stream(
                std::string((const char *)content_dummy_map._content, content_dummy_map._size));
#else
        if (file_exists(dummy_map_file))
        {
            std::ifstream dummy_map_stream(dummy_map_file);
            assert(dummy_map_stream.is_open());
#endif
            std::string line, token;

            while (std::getline(dummy_map_stream, line))
            {
                std::istringstream iss(line);
                uint32_t cnt = 0;
                uint32_t dummy_id;
                uint32_t real_id;
                while (std::getline(iss, token, ','))
                {
                    if (cnt == 0)
                        dummy_id = (uint32_t)stoul(token);
                    else
                        real_id = (uint32_t)stoul(token);
                    cnt++;
                }
                _dummy_pts.insert(dummy_id);
                _has_dummy_pts.insert(real_id);
                _dummy_to_real_map[dummy_id] = real_id;

                if (_real_to_dummy_map.find(real_id) == _real_to_dummy_map.end())
                    _real_to_dummy_map[real_id] = std::vector<uint32_t>();

                _real_to_dummy_map[real_id].emplace_back(dummy_id);
            }
#ifndef EXEC_ENV_OLS
            dummy_map_stream.close();
#endif
            diskann::cout << "Loaded dummy map" << std::endl;
        }
    }

#ifdef EXEC_ENV_OLS
    _pq_table.load_pq_centroid_bin(files, pq_table_bin.c_str(), nchunks_u64);
#else
    _pq_table.load_pq_centroid_bin(pq_table_bin.c_str(), nchunks_u64);
#endif

    diskann::cout << "Loaded PQ centroids and in-memory compressed vectors. #points: " << _num_points
                  << " #dim: " << _data_dim << " #aligned_dim: " << _aligned_dim << " #chunks: " << _n_chunks
                  << std::endl;

    if (_n_chunks > MAX_PQ_CHUNKS)
    {
        std::stringstream stream;
        stream << "Error loading index. Ensure that max PQ bytes for in-memory "
                  "PQ data does not exceed "
               << MAX_PQ_CHUNKS << std::endl;
        throw diskann::ANNException(stream.str(), -1, __FUNCSIG__, __FILE__, __LINE__);
    }

    std::string disk_pq_pivots_path = this->_disk_index_file + "_pq_pivots.bin";
#ifdef EXEC_ENV_OLS
    if (files.fileExists(disk_pq_pivots_path))
    {
        _use_disk_index_pq = true;
        // giving 0 chunks to make the _pq_table infer from the
        // chunk_offsets file the correct value
        _disk_pq_table.load_pq_centroid_bin(files, disk_pq_pivots_path.c_str(), 0);
#else
    if (file_exists(disk_pq_pivots_path))
    {
        _use_disk_index_pq = true;
        // giving 0 chunks to make the _pq_table infer from the
        // chunk_offsets file the correct value
        _disk_pq_table.load_pq_centroid_bin(disk_pq_pivots_path.c_str(), 0);
#endif
        _disk_pq_n_chunks = _disk_pq_table.get_num_chunks();
        _disk_bytes_per_point =
            _disk_pq_n_chunks * sizeof(uint8_t); // revising disk_bytes_per_point since DISK PQ is used.
        diskann::cout << "Disk index uses PQ data compressed down to " << _disk_pq_n_chunks << " bytes per point."
                      << std::endl;
    }

// read index metadata
#ifdef EXEC_ENV_OLS
    // This is a bit tricky. We have to read the header from the
    // disk_index_file. But  this is now exclusively a preserve of the
    // DiskPriorityIO class. So, we need to estimate how many
    // bytes are needed to store the header and read in that many using our
    // 'standard' aligned file reader approach.
    reader->open(_disk_index_file);
    this->setup_thread_data(num_threads);
    this->_max_nthreads = num_threads;

    char *bytes = getHeaderBytes();
    ContentBuf buf(bytes, HEADER_SIZE);
    std::basic_istream<char> index_metadata(&buf);
#else
    std::ifstream index_metadata(_disk_index_file, std::ios::binary);
#endif

    uint32_t nr, nc; // metadata itself is stored as bin format (nr is number of
                     // metadata, nc should be 1)
    READ_U32(index_metadata, nr);
    READ_U32(index_metadata, nc);

    uint64_t disk_nnodes;
    uint64_t disk_ndims; // can be disk PQ dim if disk_PQ is set to true
    READ_U64(index_metadata, disk_nnodes);
    READ_U64(index_metadata, disk_ndims);

    if (disk_nnodes != _num_points)
    {
        diskann::cout << "Mismatch in #points for compressed data file and disk "
                         "index file: "
                      << disk_nnodes << " vs " << _num_points << std::endl;
        return -1;
    }

    size_t medoid_id_on_file;
    READ_U64(index_metadata, medoid_id_on_file);
    READ_U64(index_metadata, _max_node_len);
    READ_U64(index_metadata, _nnodes_per_sector);
    _max_degree = ((_max_node_len - _disk_bytes_per_point) / sizeof(uint32_t)) - 1;

    if (_max_degree > defaults::MAX_GRAPH_DEGREE)
    {
        std::stringstream stream;
        stream << "Error loading index. Ensure that max graph degree (R) does "
                  "not exceed "
               << defaults::MAX_GRAPH_DEGREE << std::endl;
        throw diskann::ANNException(stream.str(), -1, __FUNCSIG__, __FILE__, __LINE__);
    }

    // setting up concept of frozen points in disk index for streaming-DiskANN
    READ_U64(index_metadata, this->_num_frozen_points);
    uint64_t file_frozen_id;
    READ_U64(index_metadata, file_frozen_id);
    if (this->_num_frozen_points == 1)
        this->_frozen_location = file_frozen_id;
    if (this->_num_frozen_points == 1)
    {
        diskann::cout << " Detected frozen point in index at location " << this->_frozen_location
                      << ". Will not output it at search time." << std::endl;
    }

    READ_U64(index_metadata, this->_reorder_data_exists);
    if (this->_reorder_data_exists)
    {
        if (this->_use_disk_index_pq == false)
        {
            throw ANNException("Reordering is designed for used with disk PQ "
                               "compression option",
                               -1, __FUNCSIG__, __FILE__, __LINE__);
        }
        READ_U64(index_metadata, this->_reorder_data_start_sector);
        READ_U64(index_metadata, this->_ndims_reorder_vecs);
        READ_U64(index_metadata, this->_nvecs_per_sector);
    }

    diskann::cout << "Disk-Index File Meta-data: ";
    diskann::cout << "# nodes per sector: " << _nnodes_per_sector;
    diskann::cout << ", max node len (bytes): " << _max_node_len;
    diskann::cout << ", max node degree: " << _max_degree << std::endl;

#ifdef EXEC_ENV_OLS
    delete[] bytes;
#else
    index_metadata.close();
#endif

#ifndef EXEC_ENV_OLS
    // open AlignedFileReader handle to index_file
    std::string index_fname(_disk_index_file);
    reader->open(index_fname);
    this->setup_thread_data(num_threads);
    this->_max_nthreads = num_threads;

#endif

#ifdef EXEC_ENV_OLS
    if (files.fileExists(medoids_file))
    {
        size_t tmp_dim;
        diskann::load_bin<uint32_t>(files, medoids_file, _medoids, _num_medoids, tmp_dim);
#else
    if (file_exists(medoids_file))
    {
        size_t tmp_dim;
        diskann::load_bin<uint32_t>(medoids_file, _medoids, _num_medoids, tmp_dim);
#endif

        if (tmp_dim != 1)
        {
            std::stringstream stream;
            stream << "Error loading medoids file. Expected bin format of m times "
                      "1 vector of uint32_t."
                   << std::endl;
            throw diskann::ANNException(stream.str(), -1, __FUNCSIG__, __FILE__, __LINE__);
        }
#ifdef EXEC_ENV_OLS
        if (!files.fileExists(centroids_file))
        {
#else
        if (!file_exists(centroids_file))
        {
#endif
            diskann::cout << "Centroid data file not found. Using corresponding vectors "
                             "for the medoids "
                          << std::endl;
            use_medoids_data_as_centroids();
        }
        else
        {
            size_t num_centroids, aligned_tmp_dim;
#ifdef EXEC_ENV_OLS
            diskann::load_aligned_bin<float>(files, centroids_file, _centroid_data, num_centroids, tmp_dim,
                                             aligned_tmp_dim);
#else
            diskann::load_aligned_bin<float>(centroids_file, _centroid_data, num_centroids, tmp_dim, aligned_tmp_dim);
#endif
            if (aligned_tmp_dim != _aligned_dim || num_centroids != _num_medoids)
            {
                std::stringstream stream;
                stream << "Error loading centroids data file. Expected bin format "
                          "of "
                          "m times data_dim vector of float, where m is number of "
                          "medoids "
                          "in medoids file.";
                diskann::cerr << stream.str() << std::endl;
                throw diskann::ANNException(stream.str(), -1, __FUNCSIG__, __FILE__, __LINE__);
            }
        }
    }
    else
    {
        _num_medoids = 1;
        _medoids = new uint32_t[1];
        _medoids[0] = (uint32_t)(medoid_id_on_file);
        use_medoids_data_as_centroids();
    }

    std::string norm_file = std::string(_disk_index_file) + "_max_base_norm.bin";

#ifdef EXEC_ENV_OLS
    if (files.fileExists(norm_file) && metric == diskann::Metric::INNER_PRODUCT)
    {
        uint64_t dumr, dumc;
        float *norm_val;
        diskann::load_bin<float>(files, norm_val, dumr, dumc);
#else
    if (file_exists(norm_file) && metric == diskann::Metric::INNER_PRODUCT)
    {
        uint64_t dumr, dumc;
        float *norm_val;
        diskann::load_bin<float>(norm_file, norm_val, dumr, dumc);
#endif
        this->_max_base_norm = norm_val[0];
        diskann::cout << "Setting re-scaling factor of base vectors to " << this->_max_base_norm << std::endl;
        delete[] norm_val;
    }
    diskann::cout << "done.." << std::endl;
    return 0;
}

#ifdef USE_BING_INFRA
bool getNextCompletedRequest(const IOContext &ctx, size_t size, int &completedIndex)
{
    bool waitsRemaining = false;
    long completeCount = ctx.m_completeCount;
    do
    {
        for (int i = 0; i < size; i++)
        {
            auto ithStatus = (*ctx.m_pRequestsStatus)[i];
            if (ithStatus == IOContext::Status::READ_SUCCESS)
            {
                completedIndex = i;
                return true;
            }
            else if (ithStatus == IOContext::Status::READ_WAIT)
            {
                waitsRemaining = true;
            }
        }

        // if we didn't find one in READ_SUCCESS, wait for one to complete.
        if (waitsRemaining)
        {
            WaitOnAddress(&ctx.m_completeCount, &completeCount, sizeof(completeCount), 100);
            // this assumes the knowledge of the reader behavior (implicit
            // contract). need better factoring?
        }
    } while (waitsRemaining);

    completedIndex = -1;
    return false;
}
#endif

template <typename T, typename LabelT>
void PQFlashIndex<T, LabelT>::cached_beam_search(const T *query1, const uint64_t k_search, const uint64_t l_search,
                                                 uint64_t *indices, float *distances, const uint64_t beam_width,
                                                 const bool use_reorder_data, QueryStats *stats)
{
    cached_beam_search(query1, k_search, l_search, indices, distances, beam_width, std::numeric_limits<uint32_t>::max(),
                       use_reorder_data, stats);
}

template <typename T, typename LabelT>
void PQFlashIndex<T, LabelT>::cached_beam_search(const T *query1, const uint64_t k_search, const uint64_t l_search,
                                                 uint64_t *indices, float *distances, const uint64_t beam_width,
                                                 const bool use_filter, const LabelT &filter_label,
                                                 const bool use_reorder_data, QueryStats *stats)
{
    cached_beam_search(query1, k_search, l_search, indices, distances, beam_width, use_filter, filter_label,
                       std::numeric_limits<uint32_t>::max(), use_reorder_data, stats);
}

template <typename T, typename LabelT>
void PQFlashIndex<T, LabelT>::cached_beam_search(const T *query1, const uint64_t k_search, const uint64_t l_search,
                                                 uint64_t *indices, float *distances, const uint64_t beam_width,
                                                 const uint32_t io_limit, const bool use_reorder_data,
                                                 QueryStats *stats)
{
    LabelT dummy_filter = 0;
    cached_beam_search(query1, k_search, l_search, indices, distances, beam_width, false, dummy_filter, io_limit,
                       use_reorder_data, stats);
}

template <typename T, typename LabelT>
void PQFlashIndex<T, LabelT>::cached_beam_search(const T *query1, const uint64_t k_search, const uint64_t l_search,
                                                 uint64_t *indices, float *distances, const uint64_t beam_width,
                                                 const bool use_filter, const LabelT &filter_label,
                                                 const uint32_t io_limit, const bool use_reorder_data,
                                                 QueryStats *stats)
{

    uint64_t num_sector_per_nodes = DIV_ROUND_UP(_max_node_len, defaults::SECTOR_LEN);
    if (beam_width > num_sector_per_nodes * defaults::MAX_N_SECTOR_READS)
        throw ANNException("Beamwidth can not be higher than defaults::MAX_N_SECTOR_READS", -1, __FUNCSIG__, __FILE__,
                           __LINE__);

    ScratchStoreManager<SSDThreadData<T>> manager(this->_thread_data);
    auto data = manager.scratch_space();
    IOContext &ctx = data->ctx;
    auto query_scratch = &(data->scratch);
    auto pq_query_scratch = query_scratch->_pq_scratch;

    // reset query scratch
    query_scratch->reset();

    // copy query to thread specific aligned and allocated memory (for distance
    // calculations we need aligned data)
    float query_norm = 0;
    T *aligned_query_T = query_scratch->aligned_query_T;
    float *query_float = pq_query_scratch->aligned_query_float;
    float *query_rotated = pq_query_scratch->rotated_query;

    // if inner product, we laso normalize the query and set the last coordinate
    // to 0 (this is the extra coordindate used to convert MIPS to L2 search)
    if (metric == diskann::Metric::INNER_PRODUCT)
    {
        for (size_t i = 0; i < this->_data_dim - 1; i++)
        {
            aligned_query_T[i] = query1[i];
            query_norm += query1[i] * query1[i];
        }
        aligned_query_T[this->_data_dim - 1] = 0;

        query_norm = std::sqrt(query_norm);

        for (size_t i = 0; i < this->_data_dim - 1; i++)
        {
            aligned_query_T[i] = (T)(aligned_query_T[i] / query_norm);
        }
        pq_query_scratch->set(this->_data_dim, aligned_query_T);
    }
    else
    {
        for (size_t i = 0; i < this->_data_dim; i++)
        {
            aligned_query_T[i] = query1[i];
        }
        pq_query_scratch->set(this->_data_dim, aligned_query_T);
    }

    // pointers to buffers for data
    T *data_buf = query_scratch->coord_scratch;
    _mm_prefetch((char *)data_buf, _MM_HINT_T1);

    // sector scratch
    char *sector_scratch = query_scratch->sector_scratch;
    uint64_t &sector_scratch_idx = query_scratch->sector_idx;
    const uint64_t num_sectors_per_node =
        _nnodes_per_sector > 0 ? 1 : DIV_ROUND_UP(_max_node_len, defaults::SECTOR_LEN);

    // query <-> PQ chunk centers distances
    _pq_table.preprocess_query(query_rotated); // center the query and rotate if
                                               // we have a rotation matrix
    float *pq_dists = pq_query_scratch->aligned_pqtable_dist_scratch;
    _pq_table.populate_chunk_distances(query_rotated, pq_dists);

    // query <-> neighbor list
    float *dist_scratch = pq_query_scratch->aligned_dist_scratch;
    uint8_t *pq_coord_scratch = pq_query_scratch->aligned_pq_coord_scratch;

    // lambda to batch compute query<-> node distances in PQ space
    auto compute_dists = [this, pq_coord_scratch, pq_dists](const uint32_t *ids, const uint64_t n_ids,
                                                            float *dists_out) {
        diskann::aggregate_coords(ids, n_ids, this->data, this->_n_chunks, pq_coord_scratch);
        diskann::pq_dist_lookup(pq_coord_scratch, n_ids, this->_n_chunks, pq_dists, dists_out);
    };
    Timer query_timer, io_timer, cpu_timer;

    tsl::robin_set<uint64_t> &visited = query_scratch->visited;
    NeighborPriorityQueue &retset = query_scratch->retset;
    retset.reserve(l_search);
    std::vector<Neighbor> &full_retset = query_scratch->full_retset;

    uint32_t best_medoid = 0;
    float best_dist = (std::numeric_limits<float>::max)();
    if (!use_filter)
    {
        for (uint64_t cur_m = 0; cur_m < _num_medoids; cur_m++)
        {
            float cur_expanded_dist =
                _dist_cmp_float->compare(query_float, _centroid_data + _aligned_dim * cur_m, (uint32_t)_aligned_dim);
            if (cur_expanded_dist < best_dist)
            {
                best_medoid = _medoids[cur_m];
                best_dist = cur_expanded_dist;
            }
        }
    }
    else
    {
        if (_filter_to_medoid_ids.find(filter_label) != _filter_to_medoid_ids.end())
        {
            const auto &medoid_ids = _filter_to_medoid_ids[filter_label];
            for (uint64_t cur_m = 0; cur_m < medoid_ids.size(); cur_m++)
            {
                // for filtered index, we dont store global centroid data as for unfiltered index, so we use PQ distance
                // as approximation to decide closest medoid matching the query filter.
                compute_dists(&medoid_ids[cur_m], 1, dist_scratch);
                float cur_expanded_dist = dist_scratch[0];
                if (cur_expanded_dist < best_dist)
                {
                    best_medoid = medoid_ids[cur_m];
                    best_dist = cur_expanded_dist;
                }
            }
        }
        else
        {
            throw ANNException("Cannot find medoid for specified filter.", -1, __FUNCSIG__, __FILE__, __LINE__);
        }
    }

    compute_dists(&best_medoid, 1, dist_scratch);
    retset.insert(Neighbor(best_medoid, dist_scratch[0]));
    visited.insert(best_medoid);

    uint32_t cmps = 0;
    uint32_t hops = 0;
    uint32_t num_ios = 0;

    // cleared every iteration
    std::vector<uint32_t> frontier;
    frontier.reserve(2 * beam_width);
    std::vector<std::pair<uint32_t, char *>> frontier_nhoods;
    frontier_nhoods.reserve(2 * beam_width);
    std::vector<AlignedRead> frontier_read_reqs;
    frontier_read_reqs.reserve(2 * beam_width);
    std::vector<std::pair<uint32_t, std::pair<uint32_t, uint32_t *>>> cached_nhoods;
    cached_nhoods.reserve(2 * beam_width);

    while (retset.has_unexpanded_node() && num_ios < io_limit)
    {
        // clear iteration state
        frontier.clear();
        frontier_nhoods.clear();
        frontier_read_reqs.clear();
        cached_nhoods.clear();
        sector_scratch_idx = 0;
        // find new beam
        uint32_t num_seen = 0;
        while (retset.has_unexpanded_node() && frontier.size() < beam_width && num_seen < beam_width)
        {
            auto nbr = retset.closest_unexpanded();
            num_seen++;
            auto iter = _nhood_cache.find(nbr.id);
            if (iter != _nhood_cache.end())
            {
                cached_nhoods.push_back(std::make_pair(nbr.id, iter->second));
                if (stats != nullptr)
                {
                    stats->n_cache_hits++;
                }
            }
            else
            {
                frontier.push_back(nbr.id);
            }
            if (this->_count_visited_nodes)
            {
                reinterpret_cast<std::atomic<uint32_t> &>(this->_node_visit_counter[nbr.id].second).fetch_add(1);
            }
        }

        // read nhoods of frontier ids
        if (!frontier.empty())
        {
            if (stats != nullptr)
                stats->n_hops++;
            for (uint64_t i = 0; i < frontier.size(); i++)
            {
                auto id = frontier[i];
                std::pair<uint32_t, char *> fnhood;
                fnhood.first = id;
                fnhood.second = sector_scratch + num_sectors_per_node * sector_scratch_idx * defaults::SECTOR_LEN;
                sector_scratch_idx++;
                frontier_nhoods.push_back(fnhood);
                frontier_read_reqs.emplace_back(get_node_sector((size_t)id) * defaults::SECTOR_LEN,
                                                num_sectors_per_node * defaults::SECTOR_LEN, fnhood.second);
                if (stats != nullptr)
                {
                    stats->n_4k++;
                    stats->n_ios++;
                }
                num_ios++;
            }
            io_timer.reset();
#ifdef USE_BING_INFRA
            reader->read(frontier_read_reqs, ctx,
                         true); // asynhronous reader for Bing.
#else
            reader->read(frontier_read_reqs, ctx); // synchronous IO linux
#endif
            if (stats != nullptr)
            {
                stats->io_us += (float)io_timer.elapsed();
            }
        }

        // process cached nhoods
        for (auto &cached_nhood : cached_nhoods)
        {
            auto global_cache_iter = _coord_cache.find(cached_nhood.first);
            T *node_fp_coords_copy = global_cache_iter->second;
            float cur_expanded_dist;
            if (!_use_disk_index_pq)
            {
                cur_expanded_dist = _dist_cmp->compare(aligned_query_T, node_fp_coords_copy, (uint32_t)_aligned_dim);
            }
            else
            {
                if (metric == diskann::Metric::INNER_PRODUCT)
                    cur_expanded_dist = _disk_pq_table.inner_product(query_float, (uint8_t *)node_fp_coords_copy);
                else
                    cur_expanded_dist = _disk_pq_table.l2_distance( // disk_pq does not support OPQ yet
                        query_float, (uint8_t *)node_fp_coords_copy);
            }
            full_retset.push_back(Neighbor((uint32_t)cached_nhood.first, cur_expanded_dist));

            uint64_t nnbrs = cached_nhood.second.first;
            uint32_t *node_nbrs = cached_nhood.second.second;

            // compute node_nbrs <-> query dists in PQ space
            cpu_timer.reset();
            compute_dists(node_nbrs, nnbrs, dist_scratch);
            if (stats != nullptr)
            {
                stats->n_cmps += (uint32_t)nnbrs;
                stats->cpu_us += (float)cpu_timer.elapsed();
            }

            // process prefetched nhood
            for (uint64_t m = 0; m < nnbrs; ++m)
            {
                uint32_t id = node_nbrs[m];
                if (visited.insert(id).second)
                {
                    if (!use_filter && _dummy_pts.find(id) != _dummy_pts.end())
                        continue;

                    if (use_filter && !(point_has_label(id, filter_label)) &&
                        (!_use_universal_label || !point_has_label(id, _universal_filter_label)))
                        continue;
                    cmps++;
                    float dist = dist_scratch[m];
                    Neighbor nn(id, dist);
                    retset.insert(nn);
                }
            }
        }
#ifdef USE_BING_INFRA
        // process each frontier nhood - compute distances to unvisited nodes
        int completedIndex = -1;
        long requestCount = static_cast<long>(frontier_read_reqs.size());
        // If we issued read requests and if a read is complete or there are
        // reads in wait state, then enter the while loop.
        while (requestCount > 0 && getNextCompletedRequest(ctx, requestCount, completedIndex))
        {
            assert(completedIndex >= 0);
            auto &frontier_nhood = frontier_nhoods[completedIndex];
            (*ctx.m_pRequestsStatus)[completedIndex] = IOContext::PROCESS_COMPLETE;
#else
        for (auto &frontier_nhood : frontier_nhoods)
        {
#endif
            char *node_disk_buf = offset_to_node(frontier_nhood.second, frontier_nhood.first);
            uint32_t *node_buf = offset_to_node_nhood(node_disk_buf);
            uint64_t nnbrs = (uint64_t)(*node_buf);
            T *node_fp_coords = offset_to_node_coords(node_disk_buf);
            memcpy(data_buf, node_fp_coords, _disk_bytes_per_point);
            float cur_expanded_dist;
            if (!_use_disk_index_pq)
            {
                cur_expanded_dist = _dist_cmp->compare(aligned_query_T, data_buf, (uint32_t)_aligned_dim);
            }
            else
            {
                if (metric == diskann::Metric::INNER_PRODUCT)
                    cur_expanded_dist = _disk_pq_table.inner_product(query_float, (uint8_t *)data_buf);
                else
                    cur_expanded_dist = _disk_pq_table.l2_distance(query_float, (uint8_t *)data_buf);
            }
            full_retset.push_back(Neighbor(frontier_nhood.first, cur_expanded_dist));
            uint32_t *node_nbrs = (node_buf + 1);
            // compute node_nbrs <-> query dist in PQ space
            cpu_timer.reset();
            compute_dists(node_nbrs, nnbrs, dist_scratch);
            if (stats != nullptr)
            {
                stats->n_cmps += (uint32_t)nnbrs;
                stats->cpu_us += (float)cpu_timer.elapsed();
            }

            cpu_timer.reset();
            // process prefetch-ed nhood
            for (uint64_t m = 0; m < nnbrs; ++m)
            {
                uint32_t id = node_nbrs[m];
                if (visited.insert(id).second)
                {
                    if (!use_filter && _dummy_pts.find(id) != _dummy_pts.end())
                        continue;

                    if (use_filter && !(point_has_label(id, filter_label)) &&
                        (!_use_universal_label || !point_has_label(id, _universal_filter_label)))
                        continue;
                    cmps++;
                    float dist = dist_scratch[m];
                    if (stats != nullptr)
                    {
                        stats->n_cmps++;
                    }

                    Neighbor nn(id, dist);
                    retset.insert(nn);
                }
            }

            if (stats != nullptr)
            {
                stats->cpu_us += (float)cpu_timer.elapsed();
            }
        }

        hops++;
    }

    // re-sort by distance
    std::sort(full_retset.begin(), full_retset.end());

    if (use_reorder_data)
    {
        if (!(this->_reorder_data_exists))
        {
            throw ANNException("Requested use of reordering data which does "
                               "not exist in index "
                               "file",
                               -1, __FUNCSIG__, __FILE__, __LINE__);
        }

        std::vector<AlignedRead> vec_read_reqs;

        if (full_retset.size() > k_search * FULL_PRECISION_REORDER_MULTIPLIER)
            full_retset.erase(full_retset.begin() + k_search * FULL_PRECISION_REORDER_MULTIPLIER, full_retset.end());

        for (size_t i = 0; i < full_retset.size(); ++i)
        {
            // MULTISECTORFIX
            vec_read_reqs.emplace_back(VECTOR_SECTOR_NO(((size_t)full_retset[i].id)) * defaults::SECTOR_LEN,
                                       defaults::SECTOR_LEN, sector_scratch + i * defaults::SECTOR_LEN);

            if (stats != nullptr)
            {
                stats->n_4k++;
                stats->n_ios++;
            }
        }

        io_timer.reset();
#ifdef USE_BING_INFRA
        reader->read(vec_read_reqs, ctx, true); // async reader windows.
#else
        reader->read(vec_read_reqs, ctx); // synchronous IO linux
#endif
        if (stats != nullptr)
        {
            stats->io_us += io_timer.elapsed();
        }

        for (size_t i = 0; i < full_retset.size(); ++i)
        {
            auto id = full_retset[i].id;
            // MULTISECTORFIX
            auto location = (sector_scratch + i * defaults::SECTOR_LEN) + VECTOR_SECTOR_OFFSET(id);
            full_retset[i].distance = _dist_cmp->compare(aligned_query_T, (T *)location, (uint32_t)this->_data_dim);
        }

        std::sort(full_retset.begin(), full_retset.end());
    }

    // copy k_search values
    for (uint64_t i = 0; i < k_search; i++)
    {
        indices[i] = full_retset[i].id;
        auto key = (uint32_t)indices[i];
        if (_dummy_pts.find(key) != _dummy_pts.end())
        {
            indices[i] = _dummy_to_real_map[key];
        }

        if (distances != nullptr)
        {
            distances[i] = full_retset[i].distance;
            if (metric == diskann::Metric::INNER_PRODUCT)
            {
                // flip the sign to convert min to max
                distances[i] = (-distances[i]);
                // rescale to revert back to original norms (cancelling the
                // effect of base and query pre-processing)
                if (_max_base_norm != 0)
                    distances[i] *= (_max_base_norm * query_norm);
            }
        }
    }

#ifdef USE_BING_INFRA
    ctx.m_completeCount = 0;
#endif

    if (stats != nullptr)
    {
        stats->total_us = (float)query_timer.elapsed();
    }
}

// range search returns results of all neighbors within distance of range.
// indices and distances need to be pre-allocated of size l_search and the
// return value is the number of matching hits.
template <typename T, typename LabelT>
uint32_t PQFlashIndex<T, LabelT>::range_search(const T *query1, const double range, const uint64_t min_l_search,
                                               const uint64_t max_l_search, std::vector<uint64_t> &indices,
                                               std::vector<float> &distances, const uint64_t min_beam_width,
                                               QueryStats *stats)
{
    uint32_t res_count = 0;

    bool stop_flag = false;

    uint32_t l_search = (uint32_t)min_l_search; // starting size of the candidate list
    while (!stop_flag)
    {
        indices.resize(l_search);
        distances.resize(l_search);
        uint64_t cur_bw = min_beam_width > (l_search / 5) ? min_beam_width : l_search / 5;
        cur_bw = (cur_bw > 100) ? 100 : cur_bw;
        for (auto &x : distances)
            x = std::numeric_limits<float>::max();
        this->cached_beam_search(query1, l_search, l_search, indices.data(), distances.data(), cur_bw, false, stats);
        for (uint32_t i = 0; i < l_search; i++)
        {
            if (distances[i] > (float)range)
            {
                res_count = i;
                break;
            }
            else if (i == l_search - 1)
                res_count = l_search;
        }
        if (res_count < (uint32_t)(l_search / 2.0))
            stop_flag = true;
        l_search = l_search * 2;
        if (l_search > max_l_search)
            stop_flag = true;
    }
    indices.resize(res_count);
    distances.resize(res_count);
    return res_count;
}

template <typename T, typename LabelT> uint64_t PQFlashIndex<T, LabelT>::get_data_dim()
{
    return _data_dim;
}

template <typename T, typename LabelT> diskann::Metric PQFlashIndex<T, LabelT>::get_metric()
{
    return this->metric;
}

#ifdef EXEC_ENV_OLS
template <typename T, typename LabelT> char *PQFlashIndex<T, LabelT>::getHeaderBytes()
{
    IOContext &ctx = reader->get_ctx();
    AlignedRead readReq;
    readReq.buf = new char[PQFlashIndex<T, LabelT>::HEADER_SIZE];
    readReq.len = PQFlashIndex<T, LabelT>::HEADER_SIZE;
    readReq.offset = 0;

    std::vector<AlignedRead> readReqs;
    readReqs.push_back(readReq);

    reader->read(readReqs, ctx, false);

    return (char *)readReq.buf;
}
#endif

template <typename T, typename LabelT>
std::vector<std::uint8_t> PQFlashIndex<T, LabelT>::get_pq_vector(std::uint64_t vid)
{
    std::uint8_t *pqVec = &this->data[vid * this->_n_chunks];
    return std::vector<std::uint8_t>(pqVec, pqVec + this->_n_chunks);
}

template <typename T, typename LabelT> std::uint64_t PQFlashIndex<T, LabelT>::get_num_points()
{
    return _num_points;
}

// instantiations
template class PQFlashIndex<uint8_t>;
template class PQFlashIndex<int8_t>;
template class PQFlashIndex<float>;
template class PQFlashIndex<uint8_t, uint16_t>;
template class PQFlashIndex<int8_t, uint16_t>;
template class PQFlashIndex<float, uint16_t>;

} // namespace diskann<|MERGE_RESOLUTION|>--- conflicted
+++ resolved
@@ -603,11 +603,6 @@
 }
 
 template <typename T, typename LabelT>
-<<<<<<< HEAD
-void PQFlashIndex<T, LabelT>::get_label_file_metadata(const std::string &fileContent, uint32_t &num_pts,
-                                                      uint32_t &num_total_labels)
-{
-=======
 void PQFlashIndex<T, LabelT>::reset_stream_for_reading(std::basic_istream<char> &infile)
 {
     infile.clear();
@@ -615,11 +610,9 @@
 }
 
 template <typename T, typename LabelT>
-void PQFlashIndex<T, LabelT>::get_label_file_metadata(std::basic_istream<char> &infile, uint32_t &num_pts,
+void PQFlashIndex<T, LabelT>::get_label_file_metadata(const std::string& fileContent, uint32_t &num_pts,
                                                       uint32_t &num_total_labels)
 {
-    std::string line, token;
->>>>>>> 720c45c3
     num_pts = 0;
     num_total_labels = 0;
 
@@ -658,10 +651,6 @@
 
     diskann::cout << "Labels file metadata: num_points: " << num_pts << ", #total_labels: " << num_total_labels
                   << std::endl;
-<<<<<<< HEAD
-=======
-    reset_stream_for_reading(infile);
->>>>>>> 720c45c3
 }
 
 template <typename T, typename LabelT>
@@ -684,12 +673,6 @@
 template <typename T, typename LabelT>
 void PQFlashIndex<T, LabelT>::parse_label_file(std::basic_istream<char> &infile, size_t &num_points_labels)
 {
-<<<<<<< HEAD
-    std::ifstream infile(label_file, std::ios::binary);
-    if (infile.fail())
-    {
-        throw diskann::ANNException(std::string("Failed to open file ") + label_file, -1);
-    }
     infile.seekg(0, std::ios::end);
     size_t file_size = infile.tellg();
 
@@ -700,18 +683,11 @@
     infile.close();
 
     std::string line;
-=======
-    std::string line, token;
->>>>>>> 720c45c3
     uint32_t line_cnt = 0;
 
     uint32_t num_pts_in_label_file;
     uint32_t num_total_labels;
-<<<<<<< HEAD
     get_label_file_metadata(buffer, num_pts_in_label_file, num_total_labels);
-=======
-    get_label_file_metadata(infile, num_pts_in_label_file, num_total_labels);
->>>>>>> 720c45c3
 
     _pts_to_label_offsets = new uint32_t[num_pts_in_label_file];
     _pts_to_label_counts = new uint32_t[num_pts_in_label_file];
@@ -773,10 +749,7 @@
 
         line_cnt++;
     }
-<<<<<<< HEAD
-
-=======
->>>>>>> 720c45c3
+
     num_points_labels = line_cnt;
     reset_stream_for_reading(infile);
 }
