--- conflicted
+++ resolved
@@ -85,8 +85,6 @@
   PQFlashIndex<_u8>::PQFlashIndex(
       std::shared_ptr<AlignedFileReader> &fileReader)
       : reader(fileReader) {
-<<<<<<< HEAD
-
     diskann::cout << "dist_cmp function for _u8 uses slow implementation."
         " Please contact gopalsr@microsoft.com if you need an AVX/AVX2"
         " implementation." << std::endl;
@@ -95,10 +93,6 @@
 
     if (Avx2SupportedCPU) {
       diskann::cout << "Using AVX2 dist_cmp_float function." << std::endl;
-=======
-    if (avx2Supported()) {
-      this->dist_cmp = new DistanceL2UInt8();
->>>>>>> 284e5d75
       this->dist_cmp_float = new DistanceL2();
     } else if (AvxSupportedCPU) {
       diskann::cout << "Using AVX dist_cmp_float function" << std::endl;
