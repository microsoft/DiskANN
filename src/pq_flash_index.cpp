#include "logger.h"
#include "pq_flash_index.h"
#include <malloc.h>
#include "percentile_stats.h"

#include <omp.h>
#include <atomic>
#include <chrono>
#include <cmath>
#include <iterator>
#include <thread>
#include "distance.h"
#include "exceptions.h"
#include "parameters.h"
#include "timer.h"
#include "utils.h"

#include "tsl/robin_set.h"

#ifdef _WINDOWS
#ifdef USE_BING_INFRA
#include "bing_aligned_file_reader.h"
#else
#include "windows_aligned_file_reader.h"
#endif
#else
#include "linux_aligned_file_reader.h"
#endif

#define SECTOR_LEN 4096

#define READ_U64(stream, val) stream.read((char *) &val, sizeof(_u64))
#define READ_UNSIGNED(stream, val) stream.read((char *) &val, sizeof(unsigned))

// sector # on disk where node_id is present
#define NODE_SECTOR_NO(node_id) (((_u64)(node_id)) / nnodes_per_sector + 1)

// obtains region of sector containing node
#define OFFSET_TO_NODE(sector_buf, node_id) \
  ((char *) sector_buf + (((_u64) node_id) % nnodes_per_sector) * max_node_len)

// offset into sector where node_id's nhood starts
#define NODE_SECTOR_OFFSET(sector_buf, node_id) \
  ((char *) sector_buf +                        \
   ((((_u64) node_id) % nnodes_per_sector) * max_node_len))

// returns region of `node_buf` containing [NNBRS][NBR_ID(_u32)]
#define OFFSET_TO_NODE_NHOOD(node_buf) \
  (unsigned *) ((char *) node_buf + data_dim * sizeof(T))

// returns region of `node_buf` containing [COORD(T)]
#define OFFSET_TO_NODE_COORDS(node_buf) (T *) (node_buf)

namespace {
  void aggregate_coords(const unsigned *ids, const _u64 n_ids,
                        const _u8 *all_coords, const _u64 ndims, _u8 *out) {
    for (_u64 i = 0; i < n_ids; i++) {
      memcpy(out + i * ndims, all_coords + ids[i] * ndims, ndims * sizeof(_u8));
    }
  }

  void pq_dist_lookup(const _u8 *pq_ids, const _u64 n_pts,
                      const _u64 pq_nchunks, const float *pq_dists,
                      float *dists_out) {
    _mm_prefetch((char *) dists_out, _MM_HINT_T0);
    _mm_prefetch((char *) pq_ids, _MM_HINT_T0);
    _mm_prefetch((char *) (pq_ids + 64), _MM_HINT_T0);
    _mm_prefetch((char *) (pq_ids + 128), _MM_HINT_T0);
    memset(dists_out, 0, n_pts * sizeof(float));
    for (_u64 chunk = 0; chunk < pq_nchunks; chunk++) {
      const float *chunk_dists = pq_dists + 256 * chunk;
      if (chunk < pq_nchunks - 1) {
        _mm_prefetch((char *) (chunk_dists + 256), _MM_HINT_T0);
      }
      for (_u64 idx = 0; idx < n_pts; idx++) {
        _u8 pq_centerid = pq_ids[pq_nchunks * idx + chunk];
        dists_out[idx] += chunk_dists[pq_centerid];
      }
    }
  }
}  // namespace

namespace diskann {
  template<>
  PQFlashIndex<_u8>::PQFlashIndex(
      std::shared_ptr<AlignedFileReader> &fileReader)
      : reader(fileReader) {
    if (avx2Supported()) {
      this->dist_cmp = new DistanceL2UInt8();
      this->dist_cmp_float = new DistanceL2();
    } else {
      diskann::cout << "No AVX2 support. Switching to slower compare routines"
                    << std::endl;
      this->dist_cmp = new SlowDistanceL2Int<_u8>();
      this->dist_cmp_float = new SlowDistanceL2Float();
    }
  }

  template<>
  PQFlashIndex<_s8>::PQFlashIndex(
      std::shared_ptr<AlignedFileReader> &fileReader)
      : reader(fileReader) {
    if (avx2Supported()) {
      this->dist_cmp = new DistanceL2Int8();
      this->dist_cmp_float = new DistanceL2();
    } else {
      diskann::cout << "No AVX2 support. Switching to slower compare routines."
                    << std::endl;
      this->dist_cmp = new SlowDistanceL2Int<_s8>();
      this->dist_cmp_float = new SlowDistanceL2Float();
    }
  }

  template<>
  PQFlashIndex<float>::PQFlashIndex(
      std::shared_ptr<AlignedFileReader> &fileReader)
      : reader(fileReader) {
    if (avx2Supported()) {
      this->dist_cmp = new DistanceL2();
      this->dist_cmp_float = new DistanceL2();
    } else {
      diskann::cout << "No AVX2 support. Switching to slower compare routines."
                    << std::endl;
      this->dist_cmp = new SlowDistanceL2Float();
      this->dist_cmp_float = new SlowDistanceL2Float();
    }
  }

  template<typename T>
  PQFlashIndex<T>::~PQFlashIndex() {
#ifndef EXEC_ENV_OLS
    if (data != nullptr) {
      delete[] data;
    }
#endif

    if (centroid_data != nullptr)
      aligned_free(centroid_data);
    // delete backing bufs for nhood and coord cache
    if (nhood_cache_buf != nullptr) {
      delete[] nhood_cache_buf;
      diskann::aligned_free(coord_cache_buf);
    }

    delete this->dist_cmp;
    delete this->dist_cmp_float;
    if (load_flag) {
      this->destroy_thread_data();
      reader->close();
      // delete reader; //not deleting reader because it is now passed by ref.
    }
  }

  template<typename T>
  void PQFlashIndex<T>::setup_thread_data(_u64 nthreads) {
    diskann::cout << "Setting up thread-specific contexts for nthreads: "
<<<<<<< HEAD
              << nthreads << std::endl;
=======
                  << nthreads << std::endl;
>>>>>>> 284e5d75
// omp parallel for to generate unique thread IDs
#pragma omp parallel for num_threads((int) nthreads)
    for (_s64 thread = 0; thread < (_s64) nthreads; thread++) {
#pragma omp critical
      {
        this->reader->register_thread();
<<<<<<< HEAD
        IOContext ctx = this->reader->get_ctx();
=======
        IOContext &ctx = this->reader->get_ctx();
>>>>>>> 284e5d75
        // diskann::cout << "ctx: " << ctx << "\n";
        QueryScratch<T> scratch;
        _u64 coord_alloc_size = ROUND_UP(MAX_N_CMPS * this->aligned_dim, 256);
        diskann::alloc_aligned((void **) &scratch.coord_scratch,
                               coord_alloc_size, 256);
        // scratch.coord_scratch = new T[MAX_N_CMPS * this->aligned_dim];
        // //Gopal. Commenting out the reallocation!
        diskann::alloc_aligned((void **) &scratch.sector_scratch,
                               MAX_N_SECTOR_READS * SECTOR_LEN, SECTOR_LEN);
        diskann::alloc_aligned((void **) &scratch.aligned_scratch,
                               256 * sizeof(float), 256);
        diskann::alloc_aligned((void **) &scratch.aligned_pq_coord_scratch,
                               25600 * sizeof(_u8), 256);
        diskann::alloc_aligned((void **) &scratch.aligned_pqtable_dist_scratch,
                               25600 * sizeof(float), 256);
        diskann::alloc_aligned((void **) &scratch.aligned_dist_scratch,
                               512 * sizeof(float), 256);
        diskann::alloc_aligned((void **) &scratch.aligned_query_T,
                               this->aligned_dim * sizeof(T), 8 * sizeof(T));
        diskann::alloc_aligned((void **) &scratch.aligned_query_float,
                               this->aligned_dim * sizeof(float),
                               8 * sizeof(float));

        memset(scratch.aligned_scratch, 0, 256 * sizeof(float));
        memset(scratch.coord_scratch, 0, MAX_N_CMPS * this->aligned_dim);
        memset(scratch.aligned_query_T, 0, this->aligned_dim * sizeof(T));
        memset(scratch.aligned_query_float, 0,
               this->aligned_dim * sizeof(float));

        ThreadData<T> data;
        data.ctx = ctx;
        data.scratch = scratch;
        this->thread_data.push(data);
      }
    }
    load_flag = true;
  }

  template<typename T>
  void PQFlashIndex<T>::destroy_thread_data() {
    diskann::cout << "Clearing scratch" << std::endl;
    assert(this->thread_data.size() == this->max_nthreads);
    while (this->thread_data.size() > 0) {
      ThreadData<T> data = this->thread_data.pop();
      while (data.scratch.sector_scratch == nullptr) {
        this->thread_data.wait_for_push_notify();
        data = this->thread_data.pop();
      }
      auto &scratch = data.scratch;
      diskann::aligned_free((void *) scratch.coord_scratch);
      diskann::aligned_free((void *) scratch.sector_scratch);
      diskann::aligned_free((void *) scratch.aligned_scratch);
      diskann::aligned_free((void *) scratch.aligned_pq_coord_scratch);
      diskann::aligned_free((void *) scratch.aligned_pqtable_dist_scratch);
      diskann::aligned_free((void *) scratch.aligned_dist_scratch);
      diskann::aligned_free((void *) scratch.aligned_query_float);
      diskann::aligned_free((void *) scratch.aligned_query_T);
    }
  }

  template<typename T>
  void PQFlashIndex<T>::load_cache_list(std::vector<uint32_t> &node_list) {
    diskann::cout << "Loading the cache list into memory.." << std::flush;
    _u64 num_cached_nodes = node_list.size();

    // borrow thread data
    ThreadData<T> this_thread_data = this->thread_data.pop();
    while (this_thread_data.scratch.sector_scratch == nullptr) {
      this->thread_data.wait_for_push_notify();
      this_thread_data = this->thread_data.pop();
    }

    IOContext &ctx = this_thread_data.ctx;

    nhood_cache_buf = new unsigned[num_cached_nodes * (max_degree + 1)];
    memset(nhood_cache_buf, 0, num_cached_nodes * (max_degree + 1));

    _u64 coord_cache_buf_len = num_cached_nodes * aligned_dim;
    diskann::alloc_aligned((void **) &coord_cache_buf,
                           coord_cache_buf_len * sizeof(T), 8 * sizeof(T));
    memset(coord_cache_buf, 0, coord_cache_buf_len * sizeof(T));

    size_t BLOCK_SIZE = 8;
    size_t num_blocks = DIV_ROUND_UP(num_cached_nodes, BLOCK_SIZE);

    for (_u64 block = 0; block < num_blocks; block++) {
      _u64 start_idx = block * BLOCK_SIZE;
      _u64 end_idx = (std::min)(num_cached_nodes, (block + 1) * BLOCK_SIZE);
      std::vector<AlignedRead> read_reqs;
      std::vector<std::pair<_u32, char *>> nhoods;
      for (_u64 node_idx = start_idx; node_idx < end_idx; node_idx++) {
        AlignedRead read;
        char *      buf = nullptr;
        alloc_aligned((void **) &buf, SECTOR_LEN, SECTOR_LEN);
        nhoods.push_back(std::make_pair(node_list[node_idx], buf));
        read.len = SECTOR_LEN;
        read.buf = buf;
        read.offset = NODE_SECTOR_NO(node_list[node_idx]) * SECTOR_LEN;
        read_reqs.push_back(read);
      }

      reader->read(read_reqs, ctx);

      _u64 node_idx = start_idx;
      for (auto &nhood : nhoods) {
        char *node_buf = OFFSET_TO_NODE(nhood.second, nhood.first);
        T *   node_coords = OFFSET_TO_NODE_COORDS(node_buf);
        T *   cached_coords = coord_cache_buf + node_idx * aligned_dim;
        memcpy(cached_coords, node_coords, data_dim * sizeof(T));
        coord_cache.insert(std::make_pair(nhood.first, cached_coords));

        // insert node nhood into nhood_cache
        unsigned *node_nhood = OFFSET_TO_NODE_NHOOD(node_buf);
        auto      nnbrs = *node_nhood;
        unsigned *nbrs = node_nhood + 1;
        // diskann::cout << "CACHE: nnbrs = " << nnbrs << "\n";
        std::pair<_u32, unsigned *> cnhood;
        cnhood.first = nnbrs;
        cnhood.second = nhood_cache_buf + node_idx * (max_degree + 1);
        memcpy(cnhood.second, nbrs, nnbrs * sizeof(unsigned));
        nhood_cache.insert(std::make_pair(nhood.first, cnhood));
        aligned_free(nhood.second);
        node_idx++;
      }
    }
    // return thread data
    this->thread_data.push(this_thread_data);
    diskann::cout << "..done." << std::endl;
  }

#ifdef EXEC_ENV_OLS
  template<typename T>
  void PQFlashIndex<T>::generate_cache_list_from_sample_queries(
      MemoryMappedFiles &files, std::string sample_bin, _u64 l_search,
      _u64 beamwidth, _u64 num_nodes_to_cache, uint32_t nthreads,
      std::vector<uint32_t> &node_list) {
#else
  template<typename T>
  void PQFlashIndex<T>::generate_cache_list_from_sample_queries(
      std::string sample_bin, _u64 l_search, _u64 beamwidth,
      _u64 num_nodes_to_cache, uint32_t nthreads,
      std::vector<uint32_t> &node_list) {
#endif
    this->count_visited_nodes = true;
    this->node_visit_counter.clear();
    this->node_visit_counter.resize(this->num_points);
    for (_u32 i = 0; i < node_visit_counter.size(); i++) {
      this->node_visit_counter[i].first = i;
      this->node_visit_counter[i].second = 0;
    }

    _u64 sample_num, sample_dim, sample_aligned_dim;
    T *  samples;

#ifdef EXEC_ENV_OLS
    if (files.fileExists(sample_bin)) {
      diskann::load_aligned_bin<T>(files, sample_bin, samples, sample_num,
                                   sample_dim, sample_aligned_dim);
    }
#else
    if (file_exists(sample_bin)) {
      diskann::load_aligned_bin<T>(sample_bin, samples, sample_num, sample_dim,
                                   sample_aligned_dim);
<<<<<<< HEAD
    } else {
      diskann::cerr << "Sample bin file not found. Not generating cache."
                << std::endl;
=======
    }
#endif
    else {
      diskann::cerr << "Sample bin file not found. Not generating cache."
                    << std::endl;
>>>>>>> 284e5d75
      return;
    }

    std::vector<uint64_t> tmp_result_ids_64(sample_num, 0);
    std::vector<float>    tmp_result_dists(sample_num, 0);

#pragma omp parallel for schedule(dynamic, 1) num_threads(nthreads)
    for (_s64 i = 0; i < (int64_t) sample_num; i++) {
      cached_beam_search(samples + (i * sample_aligned_dim), 1, l_search,
                         tmp_result_ids_64.data() + (i * 1),
                         tmp_result_dists.data() + (i * 1), beamwidth);
    }

    std::sort(this->node_visit_counter.begin(), node_visit_counter.end(),
              [](std::pair<_u32, _u32> &left, std::pair<_u32, _u32> &right) {
                return left.second > right.second;
              });
    node_list.clear();
    node_list.shrink_to_fit();
    node_list.reserve(num_nodes_to_cache);
    for (_u64 i = 0; i < num_nodes_to_cache; i++) {
      node_list.push_back(this->node_visit_counter[i].first);
    }
    this->count_visited_nodes = false;

    diskann::aligned_free(samples);
  }

  template<typename T>
  void PQFlashIndex<T>::cache_bfs_levels(_u64 num_nodes_to_cache,
                                         std::vector<uint32_t> &node_list) {
    // Gopal. random_shuffle() is deprecated.
    std::random_device rng;
    std::mt19937       urng(rng());

    node_list.clear();

    // borrow thread data
    ThreadData<T> this_thread_data = this->thread_data.pop();
    while (this_thread_data.scratch.sector_scratch == nullptr) {
      this->thread_data.wait_for_push_notify();
      this_thread_data = this->thread_data.pop();
    }

    IOContext &ctx = this_thread_data.ctx;

    std::unique_ptr<tsl::robin_set<unsigned>> cur_level, prev_level;
    cur_level = std::make_unique<tsl::robin_set<unsigned>>();
    prev_level = std::make_unique<tsl::robin_set<unsigned>>();

    for (_u64 miter = 0; miter < num_medoids; miter++) {
      cur_level->insert(medoids[miter]);
    }

    _u64     lvl = 1;
    uint64_t prev_node_list_size = 0;
    while ((node_list.size() + cur_level->size() < num_nodes_to_cache) &&
           cur_level->size() != 0) {
      // swap prev_level and cur_level
      std::swap(prev_level, cur_level);
      // clear cur_level
      cur_level->clear();

      std::vector<unsigned> nodes_to_expand;

      for (const unsigned &id : *prev_level) {
        if (std::find(node_list.begin(), node_list.end(), id) !=
            node_list.end()) {
          continue;
        }
        node_list.push_back(id);
        nodes_to_expand.push_back(id);
      }

      // Gopal. random_shuffle() is deprecated.
      std::shuffle(nodes_to_expand.begin(), nodes_to_expand.end(), urng);

      diskann::cout << "Level: " << lvl << std::flush;
      bool finish_flag = false;

      uint64_t BLOCK_SIZE = 1024;
      uint64_t nblocks = DIV_ROUND_UP(nodes_to_expand.size(), BLOCK_SIZE);
      for (size_t block = 0; block < nblocks && !finish_flag; block++) {
        diskann::cout << "." << std::flush;
        size_t start = block * BLOCK_SIZE;
        size_t end =
            (std::min)((block + 1) * BLOCK_SIZE, nodes_to_expand.size());
        std::vector<AlignedRead> read_reqs;
        std::vector<std::pair<_u32, char *>> nhoods;
        for (size_t cur_pt = start; cur_pt < end; cur_pt++) {
          char *buf = nullptr;
          alloc_aligned((void **) &buf, SECTOR_LEN, SECTOR_LEN);
          nhoods.push_back(std::make_pair(nodes_to_expand[cur_pt], buf));
          AlignedRead read;
          read.len = SECTOR_LEN;
          read.buf = buf;
          read.offset = NODE_SECTOR_NO(nodes_to_expand[cur_pt]) * SECTOR_LEN;
          read_reqs.push_back(read);
        }
        // issue read requests
        reader->read(read_reqs, ctx);
        // process each nhood buf
        for (auto &nhood : nhoods) {
          // insert node coord into coord_cache
          char *    node_buf = OFFSET_TO_NODE(nhood.second, nhood.first);
          unsigned *node_nhood = OFFSET_TO_NODE_NHOOD(node_buf);
          _u64      nnbrs = (_u64) *node_nhood;
          unsigned *nbrs = node_nhood + 1;
          // explore next level
          for (_u64 j = 0; j < nnbrs && !finish_flag; j++) {
            if (std::find(node_list.begin(), node_list.end(), nbrs[j]) ==
                node_list.end()) {
              cur_level->insert(nbrs[j]);
            }
            if (cur_level->size() + node_list.size() >= num_nodes_to_cache) {
              finish_flag = true;
            }
          }
          aligned_free(nhood.second);
        }
      }

      diskann::cout << ". #nodes: " << node_list.size() - prev_node_list_size
<<<<<<< HEAD
                << ", #nodes thus far: " << node_list.size() << std::endl;
=======
                    << ", #nodes thus far: " << node_list.size() << std::endl;
>>>>>>> 284e5d75
      prev_node_list_size = node_list.size();
      lvl++;
    }

    std::vector<uint32_t> cur_level_node_list;
    for (const unsigned &p : *cur_level)
      cur_level_node_list.push_back(p);

    // Gopal. random_shuffle() is deprecated
    std::shuffle(cur_level_node_list.begin(), cur_level_node_list.end(), urng);
    size_t residual = num_nodes_to_cache - node_list.size();

    for (size_t i = 0; i < (std::min)(residual, cur_level_node_list.size());
         i++)
      node_list.push_back(cur_level_node_list[i]);

    diskann::cout << "Level: " << lvl << std::flush;
    diskann::cout << ". #nodes: " << node_list.size() - prev_node_list_size
<<<<<<< HEAD
              << ", #nodes thus far: " << node_list.size() << std::endl;
=======
                  << ", #nodes thus far: " << node_list.size() << std::endl;
>>>>>>> 284e5d75

    // return thread data
    this->thread_data.push(this_thread_data);
  }

  template<typename T>
  void PQFlashIndex<T>::use_medoids_data_as_centroids() {
    if (centroid_data != nullptr)
      aligned_free(centroid_data);
    alloc_aligned(((void **) &centroid_data),
                  num_medoids * aligned_dim * sizeof(float), 32);
    std::memset(centroid_data, 0, num_medoids * aligned_dim * sizeof(float));

    // borrow ctx
    ThreadData<T> data = this->thread_data.pop();
    while (data.scratch.sector_scratch == nullptr) {
      this->thread_data.wait_for_push_notify();
      data = this->thread_data.pop();
    }
<<<<<<< HEAD
    IOContext ctx = data.ctx;
    diskann::cout << "Loading centroid data from medoids vector data of "
              << num_medoids << " medoid(s)" << std::endl;
=======
    IOContext &ctx = data.ctx;
    diskann::cout << "Loading centroid data from medoids vector data of "
                  << num_medoids << " medoid(s)" << std::endl;
>>>>>>> 284e5d75
    for (uint64_t cur_m = 0; cur_m < num_medoids; cur_m++) {
      auto medoid = medoids[cur_m];
      // read medoid nhood
      char *medoid_buf = nullptr;
      alloc_aligned((void **) &medoid_buf, SECTOR_LEN, SECTOR_LEN);
      std::vector<AlignedRead> medoid_read(1);
      medoid_read[0].len = SECTOR_LEN;
      medoid_read[0].buf = medoid_buf;
      medoid_read[0].offset = NODE_SECTOR_NO(medoid) * SECTOR_LEN;
      reader->read(medoid_read, ctx);

      // all data about medoid
      char *medoid_node_buf = OFFSET_TO_NODE(medoid_buf, medoid);

      // add medoid coords to `coord_cache`
      T *medoid_coords = new T[data_dim];
      T *medoid_disk_coords = OFFSET_TO_NODE_COORDS(medoid_node_buf);
      memcpy(medoid_coords, medoid_disk_coords, data_dim * sizeof(T));

      for (uint32_t i = 0; i < data_dim; i++)
        centroid_data[cur_m * aligned_dim + i] = medoid_coords[i];

      aligned_free(medoid_buf);
    }

    // return ctx
    this->thread_data.push(data);
    this->thread_data.push_notify_all();
  }

#ifdef EXEC_ENV_OLS
  template<typename T>
  int PQFlashIndex<T>::load(MemoryMappedFiles &files, uint32_t num_threads,
                            const char *pq_prefix,
                            const char *disk_index_file) {
#else
  template<typename T>
  int PQFlashIndex<T>::load(uint32_t num_threads, const char *pq_prefix,
                            const char *disk_index_file) {
#endif
    std::string pq_table_bin = std::string(pq_prefix) + "_pivots.bin";
    std::string pq_compressed_vectors =
        std::string(pq_prefix) + "_compressed.bin";
    std::string medoids_file = std::string(disk_index_file) + "_medoids.bin";
    std::string centroids_file =
        std::string(disk_index_file) + "_centroids.bin";

    size_t pq_file_dim, pq_file_num_centroids;
#ifdef EXEC_ENV_OLS
    get_bin_metadata(files, pq_table_bin, pq_file_num_centroids, pq_file_dim);
#else
    get_bin_metadata(pq_table_bin, pq_file_num_centroids, pq_file_dim);
#endif

    this->disk_index_file = std::string(disk_index_file);

    if (pq_file_num_centroids != 256) {
      diskann::cout << "Error. Number of PQ centroids is not 256. Exitting."
<<<<<<< HEAD
                << std::endl;
=======
                    << std::endl;
>>>>>>> 284e5d75
      return -1;
    }

    this->data_dim = pq_file_dim;
    this->aligned_dim = ROUND_UP(pq_file_dim, 8);

    size_t npts_u64, nchunks_u64;
#ifdef EXEC_ENV_OLS
    diskann::load_bin<_u8>(files, pq_compressed_vectors, this->data, npts_u64,
                           nchunks_u64);
#else
    diskann::load_bin<_u8>(pq_compressed_vectors, this->data, npts_u64,
                           nchunks_u64);
#endif

    this->num_points = npts_u64;
    this->n_chunks = nchunks_u64;

#ifdef EXEC_ENV_OLS
    pq_table.load_pq_centroid_bin(files, pq_table_bin.c_str(), nchunks_u64);
#else
    pq_table.load_pq_centroid_bin(pq_table_bin.c_str(), nchunks_u64);
#endif

    diskann::cout
        << "Loaded PQ centroids and in-memory compressed vectors. #points: "
        << num_points << " #dim: " << data_dim
        << " #aligned_dim: " << aligned_dim << " #chunks: " << n_chunks
        << std::endl;

// read nsg metadata
#ifdef EXEC_ENV_OLS
    // This is a bit tricky. We have to read the header from the
    // disk_index_file. But  this is
    // now exclusively a preserve of the DiskPriorityIO class. So, we need to
    // estimate how many
    // bytes are needed to store the header and read in that many using our
    // 'standard' aligned
    // file reader approach.
    reader->open(disk_index_file);
    this->setup_thread_data(num_threads);
    this->max_nthreads = num_threads;

    char *                   bytes = getHeaderBytes();
    ContentBuf               buf(bytes, HEADER_SIZE);
    std::basic_istream<char> nsg_meta(&buf);
#else
    std::ifstream nsg_meta(disk_index_file, std::ios::binary);
#endif

    size_t actual_index_size = get_file_size(disk_index_file);
    size_t expected_file_size;
    READ_U64(nsg_meta, expected_file_size);
    if (actual_index_size != expected_file_size) {
      diskann::cout << "File size mismatch for " << disk_index_file
<<<<<<< HEAD
                << " (size: " << actual_index_size << ")"
                << " with meta-data size: " << expected_file_size << std::endl;
=======
                    << " (size: " << actual_index_size << ")"
                    << " with meta-data size: " << expected_file_size
                    << std::endl;
>>>>>>> 284e5d75
      return -1;
    }

    _u64 disk_nnodes;
    READ_U64(nsg_meta, disk_nnodes);
    if (disk_nnodes != num_points) {
      diskann::cout << "Mismatch in #points for compressed data file and disk "
<<<<<<< HEAD
                   "index file: "
                << disk_nnodes << " vs " << num_points << std::endl;
=======
                       "index file: "
                    << disk_nnodes << " vs " << num_points << std::endl;
>>>>>>> 284e5d75
      return -1;
    }

    size_t medoid_id_on_file;
    READ_U64(nsg_meta, medoid_id_on_file);
    READ_U64(nsg_meta, max_node_len);
    READ_U64(nsg_meta, nnodes_per_sector);
    max_degree = ((max_node_len - data_dim * sizeof(T)) / sizeof(unsigned)) - 1;

    diskann::cout << "Disk-Index File Meta-data: ";
    diskann::cout << "# nodes per sector: " << nnodes_per_sector;
    diskann::cout << ", max node len (bytes): " << max_node_len;
    diskann::cout << ", max node degree: " << max_degree << std::endl;
<<<<<<< HEAD
=======

#ifdef EXEC_ENV_OLS
    delete[] bytes;
#else
>>>>>>> 284e5d75
    nsg_meta.close();
#endif

#ifndef EXEC_ENV_OLS
    // open AlignedFileReader handle to nsg_file
    std::string nsg_fname(disk_index_file);
    reader->open(nsg_fname);
    this->setup_thread_data(num_threads);
    this->max_nthreads = num_threads;

#endif

#ifdef EXEC_ENV_OLS
    if (files.fileExists(medoids_file)) {
      size_t tmp_dim;
      diskann::load_bin<uint32_t>(files, medoids_file, medoids, num_medoids,
                                  tmp_dim);
#else
    if (file_exists(medoids_file)) {
      size_t tmp_dim;
      diskann::load_bin<uint32_t>(medoids_file, medoids, num_medoids, tmp_dim);
#endif

      if (tmp_dim != 1) {
        std::stringstream stream;
        stream << "Error loading medoids file. Expected bin format of m times "
                  "1 vector of uint32_t."
               << std::endl;
        throw diskann::ANNException(stream.str(), -1, __FUNCSIG__, __FILE__,
                                    __LINE__);
      }
#ifdef EXEC_ENV_OLS
      if (!files.fileExists(centroids_file)) {
#else
      if (!file_exists(centroids_file)) {
<<<<<<< HEAD
=======
#endif
>>>>>>> 284e5d75
        diskann::cout
            << "Centroid data file not found. Using corresponding vectors "
               "for the medoids "
            << std::endl;
        use_medoids_data_as_centroids();
      } else {
        size_t num_centroids, aligned_tmp_dim;
#ifdef EXEC_ENV_OLS
        diskann::load_aligned_bin<float>(files, centroids_file, centroid_data,
                                         num_centroids, tmp_dim,
                                         aligned_tmp_dim);
#else
        diskann::load_aligned_bin<float>(centroids_file, centroid_data,
                                         num_centroids, tmp_dim,
                                         aligned_tmp_dim);
#endif
        if (aligned_tmp_dim != aligned_dim || num_centroids != num_medoids) {
          std::stringstream stream;
          stream << "Error loading centroids data file. Expected bin format of "
                    "m times data_dim vector of float, where m is number of "
                    "medoids "
                    "in medoids file."
                 << std::endl;
          throw diskann::ANNException(stream.str(), -1, __FUNCSIG__, __FILE__,
                                      __LINE__);
        }
      }
    } else {
      num_medoids = 1;
      medoids = new uint32_t[1];
      medoids[0] = (_u32)(medoid_id_on_file);
      use_medoids_data_as_centroids();
    }

    diskann::cout << "done.." << std::endl;
    return 0;
  }

#ifdef USE_BING_INFRA
  bool getNextCompletedRequest(const IOContext &ctx, size_t size,
                               int &completedIndex) {
    bool waitsRemaining = false;
    for (int i = 0; i < size; i++) {
      auto ithStatus = (*ctx.m_pRequestsStatus)[i];
      if (ithStatus == IOContext::Status::READ_SUCCESS) {
        completedIndex = i;
        return true;
      } else if (ithStatus == IOContext::Status::READ_WAIT) {
        waitsRemaining = true;
      }
    }
    completedIndex = -1;
    return waitsRemaining;
  }
#endif

  template<typename T>
  void PQFlashIndex<T>::cached_beam_search(const T *query1, const _u64 k_search,
                                           const _u64 l_search, _u64 *indices,
                                           float *      distances,
                                           const _u64   beam_width,
                                           QueryStats * stats,
                                           Distance<T> *output_dist_func) {
    ThreadData<T> data = this->thread_data.pop();
    while (data.scratch.sector_scratch == nullptr) {
      this->thread_data.wait_for_push_notify();
      data = this->thread_data.pop();
    }

    for (uint32_t i = 0; i < this->data_dim; i++) {
      data.scratch.aligned_query_float[i] = query1[i];
    }
    memcpy(data.scratch.aligned_query_T, query1, this->data_dim * sizeof(T));
    const T *    query = data.scratch.aligned_query_T;
    const float *query_float = data.scratch.aligned_query_float;

    IOContext &ctx = data.ctx;
    auto       query_scratch = &(data.scratch);

    // reset query
    query_scratch->reset();

    // scratch space to compute distances between FP32 Query and INT8 data
    float *scratch = query_scratch->aligned_scratch;
    _mm_prefetch((char *) scratch, _MM_HINT_T0);

    // pointers to buffers for data
    T *   data_buf = query_scratch->coord_scratch;
    _u64 &data_buf_idx = query_scratch->coord_idx;
    _mm_prefetch((char *) data_buf, _MM_HINT_T1);

    // sector scratch
    char *sector_scratch = query_scratch->sector_scratch;
    _u64 &sector_scratch_idx = query_scratch->sector_idx;

    // query <-> PQ chunk centers distances
    float *pq_dists = query_scratch->aligned_pqtable_dist_scratch;
    pq_table.populate_chunk_distances(query, pq_dists);

    // query <-> neighbor list
    float *dist_scratch = query_scratch->aligned_dist_scratch;
    _u8 *  pq_coord_scratch = query_scratch->aligned_pq_coord_scratch;

    // lambda to batch compute query<-> node distances in PQ space
    auto compute_dists = [this, pq_coord_scratch, pq_dists](
        const unsigned *ids, const _u64 n_ids, float *dists_out) {
      ::aggregate_coords(ids, n_ids, this->data, this->n_chunks,
                         pq_coord_scratch);
      ::pq_dist_lookup(pq_coord_scratch, n_ids, this->n_chunks, pq_dists,
                       dists_out);
    };
    Timer                 query_timer, io_timer, cpu_timer;
    std::vector<Neighbor> retset(l_search + 1);
    tsl::robin_set<_u64>  visited(4096);

    std::vector<Neighbor> full_retset;
    full_retset.reserve(4096);
    tsl::robin_map<_u64, T *> fp_coords;

    _u32                        best_medoid = 0;
    float                       best_dist = (std::numeric_limits<float>::max)();
    std::vector<SimpleNeighbor> medoid_dists;
    for (_u64 cur_m = 0; cur_m < num_medoids; cur_m++) {
      float cur_expanded_dist = dist_cmp_float->compare(
          query_float, centroid_data + aligned_dim * cur_m,
          (unsigned) aligned_dim);
      if (cur_expanded_dist < best_dist) {
        best_medoid = medoids[cur_m];
        best_dist = cur_expanded_dist;
      }
    }

    compute_dists(&best_medoid, 1, dist_scratch);
    retset[0].id = best_medoid;
    retset[0].distance = dist_scratch[0];
    retset[0].flag = true;
    visited.insert(best_medoid);

    unsigned cur_list_size = 1;

    std::sort(retset.begin(), retset.begin() + cur_list_size);

    unsigned cmps = 0;
    unsigned hops = 0;
    unsigned num_ios = 0;
    unsigned k = 0;

    // cleared every iteration
    std::vector<unsigned> frontier;
    std::vector<std::pair<unsigned, char *>> frontier_nhoods;
    std::vector<AlignedRead> frontier_read_reqs;
    std::vector<std::pair<unsigned, std::pair<unsigned, unsigned *>>>
        cached_nhoods;

    while (k < cur_list_size) {
      auto nk = cur_list_size;

      // clear iteration state
      frontier.clear();
      frontier_nhoods.clear();
      frontier_read_reqs.clear();
      cached_nhoods.clear();
      sector_scratch_idx = 0;

      // find new beam
      // WAS: _u64 marker = k - 1;
      _u32 marker = k;
      _u32 num_seen = 0;

      /*
        bool marker_set = false;
        diskann::cout << "hop " << hops << ": ";
        for (_u32 i = 0; i < cur_list_size; i++) {
          diskann::cout << retset[i].id << "( " << retset[i].distance;
          if (retset[i].flag && !marker_set) {
            diskann::cout << ",*)  ";
            marker_set = true;
          } else
            diskann::cout << ")  ";
        }
        diskann::cout << std::endl;
  */
      while (marker < cur_list_size && frontier.size() < beam_width &&
             num_seen < beam_width + 2) {
        if (retset[marker].flag) {
          num_seen++;
          auto iter = nhood_cache.find(retset[marker].id);
          if (iter != nhood_cache.end()) {
            cached_nhoods.push_back(
                std::make_pair(retset[marker].id, iter->second));
            if (stats != nullptr) {
              stats->n_cache_hits++;
            }
          } else {
            frontier.push_back(retset[marker].id);
          }
          retset[marker].flag = false;
          if (this->count_visited_nodes) {
            reinterpret_cast<std::atomic<_u32> &>(
                this->node_visit_counter[retset[marker].id].second)
                .fetch_add(1);
          }
        }
        marker++;
      }

      // read nhoods of frontier ids
      if (!frontier.empty()) {
        if (stats != nullptr)
          stats->n_hops++;
        for (_u64 i = 0; i < frontier.size(); i++) {
          auto id = frontier[i];
          std::pair<_u32, char *> fnhood;
          fnhood.first = id;
          fnhood.second = sector_scratch + sector_scratch_idx * SECTOR_LEN;
          sector_scratch_idx++;
          frontier_nhoods.push_back(fnhood);
          frontier_read_reqs.emplace_back(
              NODE_SECTOR_NO(((size_t) id)) * SECTOR_LEN, SECTOR_LEN,
              fnhood.second);
          if (stats != nullptr) {
            stats->n_4k++;
            stats->n_ios++;
          }
          num_ios++;
        }
        io_timer.reset();
#ifdef USE_BING_INFRA
        reader->read(frontier_read_reqs, ctx, true);  // async reader windows.
#else
        reader->read(frontier_read_reqs, ctx);  // synchronous IO linux
#endif
        if (stats != nullptr) {
          stats->io_us += io_timer.elapsed();
        }
      }

      // process cached nhoods
      for (auto &cached_nhood : cached_nhoods) {
        auto  global_cache_iter = coord_cache.find(cached_nhood.first);
        T *   node_fp_coords_copy = global_cache_iter->second;
        float cur_expanded_dist = dist_cmp->compare(query, node_fp_coords_copy,
                                                    (unsigned) aligned_dim);
        full_retset.push_back(
            Neighbor((unsigned) cached_nhood.first, cur_expanded_dist, true));

        _u64      nnbrs = cached_nhood.second.first;
        unsigned *node_nbrs = cached_nhood.second.second;

        // compute node_nbrs <-> query dists in PQ space
        cpu_timer.reset();
        compute_dists(node_nbrs, nnbrs, dist_scratch);
        if (stats != nullptr) {
          stats->n_cmps += nnbrs;
          stats->cpu_us += cpu_timer.elapsed();
        }

        // process prefetched nhood
        for (_u64 m = 0; m < nnbrs; ++m) {
          unsigned id = node_nbrs[m];
          if (visited.find(id) != visited.end()) {
            continue;
          } else {
            visited.insert(id);
            cmps++;
            float dist = dist_scratch[m];
            // diskann::cout << "cmp: " << id << ", dist: " << dist <<
            // std::endl; std::cerr << "dist: " << dist << std::endl;
            if (dist >= retset[cur_list_size - 1].distance &&
                (cur_list_size == l_search))
              continue;
            Neighbor nn(id, dist, true);
            auto     r = InsertIntoPool(
                retset.data(), cur_list_size,
                nn);  // Return position in sorted list where nn inserted.
            if (cur_list_size < l_search)
              ++cur_list_size;
            if (r < nk)
              nk = r;  // nk logs the best position in the retset that was
            // updated
            // due to neighbors of n.
          }
        }
      }
#ifdef USE_BING_INFRA
      // process each frontier nhood - compute distances to unvisited nodes
      int completedIndex = -1;
      // If we issued read requests and if a read is complete or there are reads
      // in wait
      // state, then enter the while loop.
      while (frontier_read_reqs.size() > 0 &&
             getNextCompletedRequest(ctx, frontier_read_reqs.size(),
                                     completedIndex)) {
        if (completedIndex == -1) {  // all reads are waiting
          continue;
        }
        auto &frontier_nhood = frontier_nhoods[completedIndex];
        (*ctx.m_pRequestsStatus)[completedIndex] = IOContext::PROCESS_COMPLETE;
#else
      for (auto &frontier_nhood : frontier_nhoods) {
#endif
        char *node_disk_buf =
            OFFSET_TO_NODE(frontier_nhood.second, frontier_nhood.first);
        unsigned *node_buf = OFFSET_TO_NODE_NHOOD(node_disk_buf);
        _u64      nnbrs = (_u64)(*node_buf);
        T *       node_fp_coords = OFFSET_TO_NODE_COORDS(node_disk_buf);
        assert(data_buf_idx < MAX_N_CMPS);

        T *node_fp_coords_copy = data_buf + (data_buf_idx * aligned_dim);
        data_buf_idx++;
        memcpy(node_fp_coords_copy, node_fp_coords, data_dim * sizeof(T));

        float cur_expanded_dist = dist_cmp->compare(query, node_fp_coords_copy,
                                                    (unsigned) aligned_dim);
        full_retset.push_back(
            Neighbor(frontier_nhood.first, cur_expanded_dist, true));

        unsigned *node_nbrs = (node_buf + 1);
        // compute node_nbrs <-> query dist in PQ space
        cpu_timer.reset();
        compute_dists(node_nbrs, nnbrs, dist_scratch);
        if (stats != nullptr) {
          stats->n_cmps += nnbrs;
          stats->cpu_us += cpu_timer.elapsed();
        }

        cpu_timer.reset();
        // process prefetch-ed nhood
        for (_u64 m = 0; m < nnbrs; ++m) {
          unsigned id = node_nbrs[m];
          if (visited.find(id) != visited.end()) {
            continue;
          } else {
            visited.insert(id);
            cmps++;
            float dist = dist_scratch[m];
<<<<<<< HEAD
            // diskann::cout << "cmp: " << id << ", dist: " << dist << std::endl;
=======
            // diskann::cout << "cmp: " << id << ", dist: " << dist <<
            // std::endl;
>>>>>>> 284e5d75
            // diskann::cout << "dist: " << dist << std::endl;
            if (stats != nullptr) {
              stats->n_cmps++;
            }
            if (dist >= retset[cur_list_size - 1].distance &&
                (cur_list_size == l_search))
              continue;
            Neighbor nn(id, dist, true);
            auto     r = InsertIntoPool(
                retset.data(), cur_list_size,
                nn);  // Return position in sorted list where nn inserted.
            if (cur_list_size < l_search)
              ++cur_list_size;
            if (r < nk)
              nk = r;  // nk logs the best position in the retset that was
                       // updated
                       // due to neighbors of n.
          }
        }

        if (stats != nullptr) {
          stats->cpu_us += cpu_timer.elapsed();
        }
      }

      // update best inserted position
      //

      if (nk <= k)
        k = nk;  // k is the best position in retset updated in this round.
      else
        ++k;

      hops++;
    }
    // re-sort by distance
    std::sort(full_retset.begin(), full_retset.end(),
              [](const Neighbor &left, const Neighbor &right) {
                return left.distance < right.distance;
              });

    // copy k_search values
    for (_u64 i = 0; i < k_search; i++) {
      indices[i] = full_retset[i].id;
      if (distances != nullptr) {
        distances[i] = full_retset[i].distance;
      }
    }

    this->thread_data.push(data);
    this->thread_data.push_notify_all();

    if (stats != nullptr) {
      stats->total_us = (double) query_timer.elapsed();
    }
  }

#ifdef EXEC_ENV_OLS
  template<typename T>
  char *PQFlashIndex<T>::getHeaderBytes() {
    IOContext & ctx = reader->get_ctx();
    AlignedRead readReq;
    readReq.buf = new char[PQFlashIndex<T>::HEADER_SIZE];
    readReq.len = PQFlashIndex<T>::HEADER_SIZE;
    readReq.offset = 0;

    std::vector<AlignedRead> readReqs;
    readReqs.push_back(readReq);

    reader->read(readReqs, ctx, false);

    return (char *) readReq.buf;
  }
#endif

  // instantiations
  template class PQFlashIndex<_u8>;
  template class PQFlashIndex<_s8>;
  template class PQFlashIndex<float>;

}  // namespace diskann<|MERGE_RESOLUTION|>--- conflicted
+++ resolved
@@ -154,22 +154,14 @@
   template<typename T>
   void PQFlashIndex<T>::setup_thread_data(_u64 nthreads) {
     diskann::cout << "Setting up thread-specific contexts for nthreads: "
-<<<<<<< HEAD
-              << nthreads << std::endl;
-=======
                   << nthreads << std::endl;
->>>>>>> 284e5d75
 // omp parallel for to generate unique thread IDs
 #pragma omp parallel for num_threads((int) nthreads)
     for (_s64 thread = 0; thread < (_s64) nthreads; thread++) {
 #pragma omp critical
       {
         this->reader->register_thread();
-<<<<<<< HEAD
-        IOContext ctx = this->reader->get_ctx();
-=======
         IOContext &ctx = this->reader->get_ctx();
->>>>>>> 284e5d75
         // diskann::cout << "ctx: " << ctx << "\n";
         QueryScratch<T> scratch;
         _u64 coord_alloc_size = ROUND_UP(MAX_N_CMPS * this->aligned_dim, 256);
@@ -333,17 +325,11 @@
     if (file_exists(sample_bin)) {
       diskann::load_aligned_bin<T>(sample_bin, samples, sample_num, sample_dim,
                                    sample_aligned_dim);
-<<<<<<< HEAD
-    } else {
-      diskann::cerr << "Sample bin file not found. Not generating cache."
-                << std::endl;
-=======
     }
 #endif
     else {
       diskann::cerr << "Sample bin file not found. Not generating cache."
                     << std::endl;
->>>>>>> 284e5d75
       return;
     }
 
@@ -467,11 +453,7 @@
       }
 
       diskann::cout << ". #nodes: " << node_list.size() - prev_node_list_size
-<<<<<<< HEAD
-                << ", #nodes thus far: " << node_list.size() << std::endl;
-=======
                     << ", #nodes thus far: " << node_list.size() << std::endl;
->>>>>>> 284e5d75
       prev_node_list_size = node_list.size();
       lvl++;
     }
@@ -490,11 +472,7 @@
 
     diskann::cout << "Level: " << lvl << std::flush;
     diskann::cout << ". #nodes: " << node_list.size() - prev_node_list_size
-<<<<<<< HEAD
-              << ", #nodes thus far: " << node_list.size() << std::endl;
-=======
                   << ", #nodes thus far: " << node_list.size() << std::endl;
->>>>>>> 284e5d75
 
     // return thread data
     this->thread_data.push(this_thread_data);
@@ -514,15 +492,9 @@
       this->thread_data.wait_for_push_notify();
       data = this->thread_data.pop();
     }
-<<<<<<< HEAD
-    IOContext ctx = data.ctx;
-    diskann::cout << "Loading centroid data from medoids vector data of "
-              << num_medoids << " medoid(s)" << std::endl;
-=======
     IOContext &ctx = data.ctx;
     diskann::cout << "Loading centroid data from medoids vector data of "
                   << num_medoids << " medoid(s)" << std::endl;
->>>>>>> 284e5d75
     for (uint64_t cur_m = 0; cur_m < num_medoids; cur_m++) {
       auto medoid = medoids[cur_m];
       // read medoid nhood
@@ -581,11 +553,7 @@
 
     if (pq_file_num_centroids != 256) {
       diskann::cout << "Error. Number of PQ centroids is not 256. Exitting."
-<<<<<<< HEAD
-                << std::endl;
-=======
                     << std::endl;
->>>>>>> 284e5d75
       return -1;
     }
 
@@ -641,14 +609,9 @@
     READ_U64(nsg_meta, expected_file_size);
     if (actual_index_size != expected_file_size) {
       diskann::cout << "File size mismatch for " << disk_index_file
-<<<<<<< HEAD
-                << " (size: " << actual_index_size << ")"
-                << " with meta-data size: " << expected_file_size << std::endl;
-=======
                     << " (size: " << actual_index_size << ")"
                     << " with meta-data size: " << expected_file_size
                     << std::endl;
->>>>>>> 284e5d75
       return -1;
     }
 
@@ -656,13 +619,8 @@
     READ_U64(nsg_meta, disk_nnodes);
     if (disk_nnodes != num_points) {
       diskann::cout << "Mismatch in #points for compressed data file and disk "
-<<<<<<< HEAD
-                   "index file: "
-                << disk_nnodes << " vs " << num_points << std::endl;
-=======
                        "index file: "
                     << disk_nnodes << " vs " << num_points << std::endl;
->>>>>>> 284e5d75
       return -1;
     }
 
@@ -676,13 +634,10 @@
     diskann::cout << "# nodes per sector: " << nnodes_per_sector;
     diskann::cout << ", max node len (bytes): " << max_node_len;
     diskann::cout << ", max node degree: " << max_degree << std::endl;
-<<<<<<< HEAD
-=======
 
 #ifdef EXEC_ENV_OLS
     delete[] bytes;
 #else
->>>>>>> 284e5d75
     nsg_meta.close();
 #endif
 
@@ -718,10 +673,7 @@
       if (!files.fileExists(centroids_file)) {
 #else
       if (!file_exists(centroids_file)) {
-<<<<<<< HEAD
-=======
-#endif
->>>>>>> 284e5d75
+#endif
         diskann::cout
             << "Centroid data file not found. Using corresponding vectors "
                "for the medoids "
@@ -1058,12 +1010,8 @@
             visited.insert(id);
             cmps++;
             float dist = dist_scratch[m];
-<<<<<<< HEAD
-            // diskann::cout << "cmp: " << id << ", dist: " << dist << std::endl;
-=======
             // diskann::cout << "cmp: " << id << ", dist: " << dist <<
             // std::endl;
->>>>>>> 284e5d75
             // diskann::cout << "dist: " << dist << std::endl;
             if (stats != nullptr) {
               stats->n_cmps++;
