// Copyright (c) Microsoft Corporation. All rights reserved.
// Licensed under the MIT license.

#include "common_includes.h"

#include "timer.h"
#include "pq_flash_index.h"
#include "cosine_similarity.h"
#include <limits>

#ifdef _WINDOWS
#include "windows_aligned_file_reader.h"
#else
#include "linux_aligned_file_reader.h"
#endif

#define READ_U64(stream, val) stream.read((char *)&val, sizeof(uint64_t))
#define READ_U32(stream, val) stream.read((char *)&val, sizeof(uint32_t))
#define READ_UNSIGNED(stream, val) stream.read((char *)&val, sizeof(unsigned))

// sector # on disk where node_id is present with in the graph part
#define NODE_SECTOR_NO(node_id) (((uint64_t)(node_id)) / nnodes_per_sector + 1)

// obtains region of sector containing node
#define OFFSET_TO_NODE(sector_buf, node_id)                                                                            \
    ((char *)sector_buf + (((uint64_t)node_id) % nnodes_per_sector) * max_node_len)

// returns region of `node_buf` containing [NNBRS][NBR_ID(uint32_t)]
#define OFFSET_TO_NODE_NHOOD(node_buf) (unsigned *)((char *)node_buf + disk_bytes_per_point)

// returns region of `node_buf` containing [COORD(T)]
#define OFFSET_TO_NODE_COORDS(node_buf) (T *)(node_buf)

// sector # beyond the end of graph where data for id is present for reordering
#define VECTOR_SECTOR_NO(id) (((uint64_t)(id)) / nvecs_per_sector + reorder_data_start_sector)

// sector # beyond the end of graph where data for id is present for reordering
#define VECTOR_SECTOR_OFFSET(id) ((((uint64_t)(id)) % nvecs_per_sector) * data_dim * sizeof(float))

namespace diskann
{

template <typename T, typename LabelT>
PQFlashIndex<T, LabelT>::PQFlashIndex(std::shared_ptr<AlignedFileReader> &fileReader, diskann::Metric m)
    : reader(fileReader), metric(m), thread_data(nullptr)
{
    if (m == diskann::Metric::COSINE || m == diskann::Metric::INNER_PRODUCT)
    {
        if (std::is_floating_point<T>::value)
        {
            diskann::cout << "Cosine metric chosen for (normalized) float data."
                             "Changing distance to L2 to boost accuracy."
                          << std::endl;
            metric = diskann::Metric::L2;
        }
        else
        {
            diskann::cerr << "WARNING: Cannot normalize integral data types."
                          << " This may result in erroneous results or poor recall."
                          << " Consider using L2 distance with integral data types." << std::endl;
        }
    }

    this->dist_cmp.reset(diskann::get_distance_function<T>(metric));
    this->dist_cmp_float.reset(diskann::get_distance_function<float>(metric));
}

template <typename T, typename LabelT> PQFlashIndex<T, LabelT>::~PQFlashIndex()
{
#ifndef EXEC_ENV_OLS
    if (data != nullptr)
    {
        delete[] data;
    }
#endif

    if (centroid_data != nullptr)
        aligned_free(centroid_data);
    // delete backing bufs for nhood and coord cache
    if (nhood_cache_buf != nullptr)
    {
        delete[] nhood_cache_buf;
        diskann::aligned_free(coord_cache_buf);
    }

    if (load_flag)
    {
        diskann::cout << "Clearing scratch" << std::endl;
        ScratchStoreManager<SSDThreadData<T>> manager(this->thread_data);
        manager.destroy();
        this->reader->deregister_all_threads();
        reader->close();
    }
    if (_pts_to_label_offsets != nullptr)
    {
        delete[] _pts_to_label_offsets;
    }

    if (_pts_to_labels != nullptr)
    {
        delete[] _pts_to_labels;
    }
}

template <typename T, typename LabelT>
void PQFlashIndex<T, LabelT>::setup_thread_data(uint64_t nthreads, uint64_t visited_reserve)
{
    diskann::cout << "Setting up thread-specific contexts for nthreads: " << nthreads << std::endl;
// omp parallel for to generate unique thread IDs
#pragma omp parallel for num_threads((int)nthreads)
    for (int64_t thread = 0; thread < (int64_t)nthreads; thread++)
    {
#pragma omp critical
        {
            SSDThreadData<T> *data = new SSDThreadData<T>(this->aligned_dim, visited_reserve);
            this->reader->register_thread();
            data->ctx = this->reader->get_ctx();
            this->thread_data.push(data);
        }
    }
    load_flag = true;
}

template <typename T, typename LabelT> void PQFlashIndex<T, LabelT>::load_cache_list(std::vector<uint32_t> &node_list)
{
    diskann::cout << "Loading the cache list into memory.." << std::flush;
    size_t num_cached_nodes = node_list.size();

    // borrow thread data
    ScratchStoreManager<SSDThreadData<T>> manager(this->thread_data);
    auto this_thread_data = manager.scratch_space();
    IOContext &ctx = this_thread_data->ctx;

    nhood_cache_buf = new uint32_t[num_cached_nodes * (max_degree + 1)];
    memset(nhood_cache_buf, 0, num_cached_nodes * (max_degree + 1));

    size_t coord_cache_buf_len = num_cached_nodes * aligned_dim;
    diskann::alloc_aligned((void **)&coord_cache_buf, coord_cache_buf_len * sizeof(T), 8 * sizeof(T));
    memset(coord_cache_buf, 0, coord_cache_buf_len * sizeof(T));

    size_t BLOCK_SIZE = 8;
    size_t num_blocks = DIV_ROUND_UP(num_cached_nodes, BLOCK_SIZE);

    for (size_t block = 0; block < num_blocks; block++)
    {
        size_t start_idx = block * BLOCK_SIZE;
        size_t end_idx = (std::min)(num_cached_nodes, (block + 1) * BLOCK_SIZE);
        std::vector<AlignedRead> read_reqs;
        std::vector<std::pair<uint32_t, char *>> nhoods;
        for (size_t node_idx = start_idx; node_idx < end_idx; node_idx++)
        {
            AlignedRead read;
            char *buf = nullptr;
            alloc_aligned((void **)&buf, SECTOR_LEN, SECTOR_LEN);
            nhoods.push_back(std::make_pair(node_list[node_idx], buf));
            read.len = SECTOR_LEN;
            read.buf = buf;
            read.offset = NODE_SECTOR_NO(node_list[node_idx]) * SECTOR_LEN;
            read_reqs.push_back(read);
        }

        reader->read(read_reqs, ctx);

        size_t node_idx = start_idx;
        for (uint32_t i = 0; i < read_reqs.size(); i++)
        {
#if defined(_WINDOWS) && defined(USE_BING_INFRA) // this block is to handle failed reads in
                                                 // production settings
            if ((*ctx.m_pRequestsStatus)[i] != IOContext::READ_SUCCESS)
            {
                continue;
            }
#endif
            auto &nhood = nhoods[i];
            char *node_buf = OFFSET_TO_NODE(nhood.second, nhood.first);
            T *node_coords = OFFSET_TO_NODE_COORDS(node_buf);
            T *cached_coords = coord_cache_buf + node_idx * aligned_dim;
            memcpy(cached_coords, node_coords, disk_bytes_per_point);
            coord_cache.insert(std::make_pair(nhood.first, cached_coords));

            // insert node nhood into nhood_cache
            uint32_t *node_nhood = OFFSET_TO_NODE_NHOOD(node_buf);

            auto nnbrs = *node_nhood;
            uint32_t *nbrs = node_nhood + 1;
            std::pair<uint32_t, uint32_t *> cnhood;
            cnhood.first = nnbrs;
            cnhood.second = nhood_cache_buf + node_idx * (max_degree + 1);
            memcpy(cnhood.second, nbrs, nnbrs * sizeof(uint32_t));
            nhood_cache.insert(std::make_pair(nhood.first, cnhood));
            aligned_free(nhood.second);
            node_idx++;
        }
    }
    diskann::cout << "..done." << std::endl;
}

#ifdef EXEC_ENV_OLS
template <typename T, typename LabelT>
void PQFlashIndex<T, LabelT>::generate_cache_list_from_sample_queries(MemoryMappedFiles &files, std::string sample_bin,
                                                                      uint64_t l_search, uint64_t beamwidth,
                                                                      uint64_t num_nodes_to_cache, uint32_t nthreads,
                                                                      std::vector<uint32_t> &node_list)
{
#else
template <typename T, typename LabelT>
void PQFlashIndex<T, LabelT>::generate_cache_list_from_sample_queries(std::string sample_bin, uint64_t l_search,
                                                                      uint64_t beamwidth, uint64_t num_nodes_to_cache,
                                                                      uint32_t nthreads,
                                                                      std::vector<uint32_t> &node_list)
{
#endif
    if (num_nodes_to_cache >= this->num_points)
    {
        // for small num_points and big num_nodes_to_cache, use below way to get the node_list quickly
        node_list.resize(this->num_points);
        for (uint32_t i = 0; i < this->num_points; ++i)
        {
            node_list[i] = i;
        }
        return;
    }

    this->count_visited_nodes = true;
    this->node_visit_counter.clear();
    this->node_visit_counter.resize(this->num_points);
    for (uint32_t i = 0; i < node_visit_counter.size(); i++)
    {
        this->node_visit_counter[i].first = i;
        this->node_visit_counter[i].second = 0;
    }

    uint64_t sample_num, sample_dim, sample_aligned_dim;
    T *samples;

#ifdef EXEC_ENV_OLS
    if (files.fileExists(sample_bin))
    {
        diskann::load_aligned_bin<T>(files, sample_bin, samples, sample_num, sample_dim, sample_aligned_dim);
    }
#else
    if (file_exists(sample_bin))
    {
        diskann::load_aligned_bin<T>(sample_bin, samples, sample_num, sample_dim, sample_aligned_dim);
    }
#endif
    else
    {
        diskann::cerr << "Sample bin file not found. Not generating cache." << std::endl;
        return;
    }

    std::vector<uint64_t> tmp_result_ids_64(sample_num, 0);
    std::vector<float> tmp_result_dists(sample_num, 0);

    bool filtered_search = false;
    std::vector<LabelT> random_query_filters(sample_num);
    if (_filter_to_medoid_ids.size() != 0)
    {
        filtered_search = true;
        generate_random_labels(random_query_filters, (uint32_t)sample_num, nthreads);
    }

#pragma omp parallel for schedule(dynamic, 1) num_threads(nthreads)
    for (int64_t i = 0; i < (int64_t)sample_num; i++)
    {
        auto &label_for_search = random_query_filters[i];
        // run a search on the sample query with a random label (sampled from base label distribution), and it will
        // concurrently update the node_visit_counter to track most visited nodes. The last false is to not use the
        // "use_reorder_data" option which enables a final reranking if the disk index itself contains only PQ data.
        cached_beam_search(samples + (i * sample_aligned_dim), 1, l_search, tmp_result_ids_64.data() + i,
                           tmp_result_dists.data() + i, beamwidth, filtered_search, label_for_search, false);
    }

    std::sort(this->node_visit_counter.begin(), node_visit_counter.end(),
              [](std::pair<uint32_t, uint32_t> &left, std::pair<uint32_t, uint32_t> &right) {
                  return left.second > right.second;
              });
    node_list.clear();
    node_list.shrink_to_fit();
    num_nodes_to_cache = std::min(num_nodes_to_cache, this->node_visit_counter.size());
    node_list.reserve(num_nodes_to_cache);
    for (uint64_t i = 0; i < num_nodes_to_cache; i++)
    {
        node_list.push_back(this->node_visit_counter[i].first);
    }
    this->count_visited_nodes = false;

    diskann::aligned_free(samples);
}

template <typename T, typename LabelT>
void PQFlashIndex<T, LabelT>::cache_bfs_levels(uint64_t num_nodes_to_cache, std::vector<uint32_t> &node_list,
                                               const bool shuffle)
{
    std::random_device rng;
    std::mt19937 urng(rng());

    tsl::robin_set<uint32_t> node_set;

    // Do not cache more than 10% of the nodes in the index
    uint64_t tenp_nodes = (uint64_t)(std::round(this->num_points * 0.1));
    if (num_nodes_to_cache > tenp_nodes)
    {
        diskann::cout << "Reducing nodes to cache from: " << num_nodes_to_cache << " to: " << tenp_nodes
                      << "(10 percent of total nodes:" << this->num_points << ")" << std::endl;
        num_nodes_to_cache = tenp_nodes == 0 ? 1 : tenp_nodes;
    }
    diskann::cout << "Caching " << num_nodes_to_cache << "..." << std::endl;

    // borrow thread data
    ScratchStoreManager<SSDThreadData<T>> manager(this->thread_data);
    auto this_thread_data = manager.scratch_space();
    IOContext &ctx = this_thread_data->ctx;

    std::unique_ptr<tsl::robin_set<uint32_t>> cur_level, prev_level;
    cur_level = std::make_unique<tsl::robin_set<uint32_t>>();
    prev_level = std::make_unique<tsl::robin_set<uint32_t>>();

    for (uint64_t miter = 0; miter < num_medoids && cur_level->size() < num_nodes_to_cache; miter++)
    {
        cur_level->insert(medoids[miter]);
    }

    if ((_filter_to_medoid_ids.size() > 0) && (cur_level->size() < num_nodes_to_cache))
    {
        for (auto &x : _filter_to_medoid_ids)
        {
            for (auto &y : x.second)
            {
                cur_level->insert(y);
                if (cur_level->size() == num_nodes_to_cache)
                    break;
            }
            if (cur_level->size() == num_nodes_to_cache)
                break;
        }
    }

    uint64_t lvl = 1;
    uint64_t prev_node_set_size = 0;
    while ((node_set.size() + cur_level->size() < num_nodes_to_cache) && cur_level->size() != 0)
    {
        // swap prev_level and cur_level
        std::swap(prev_level, cur_level);
        // clear cur_level
        cur_level->clear();

        std::vector<uint32_t> nodes_to_expand;

        for (const uint32_t &id : *prev_level)
        {
            if (node_set.find(id) != node_set.end())
            {
                continue;
            }
            node_set.insert(id);
            nodes_to_expand.push_back(id);
        }

        if (shuffle)
            std::shuffle(nodes_to_expand.begin(), nodes_to_expand.end(), urng);
        else
            std::sort(nodes_to_expand.begin(), nodes_to_expand.end());

        diskann::cout << "Level: " << lvl << std::flush;
        bool finish_flag = false;

        uint64_t BLOCK_SIZE = 1024;
        uint64_t nblocks = DIV_ROUND_UP(nodes_to_expand.size(), BLOCK_SIZE);
        for (size_t block = 0; block < nblocks && !finish_flag; block++)
        {
            diskann::cout << "." << std::flush;
            size_t start = block * BLOCK_SIZE;
            size_t end = (std::min)((block + 1) * BLOCK_SIZE, nodes_to_expand.size());
            std::vector<AlignedRead> read_reqs;
            std::vector<std::pair<uint32_t, char *>> nhoods;
            for (size_t cur_pt = start; cur_pt < end; cur_pt++)
            {
                char *buf = nullptr;
                alloc_aligned((void **)&buf, SECTOR_LEN, SECTOR_LEN);
                nhoods.emplace_back(nodes_to_expand[cur_pt], buf);
                AlignedRead read;
                read.len = SECTOR_LEN;
                read.buf = buf;
                read.offset = NODE_SECTOR_NO(nodes_to_expand[cur_pt]) * SECTOR_LEN;
                read_reqs.push_back(read);
            }

            // issue read requests
            reader->read(read_reqs, ctx);

            // process each nhood buf
            for (uint32_t i = 0; i < read_reqs.size(); i++)
            {
#if defined(_WINDOWS) && defined(USE_BING_INFRA) // this block is to handle read failures in
                                                 // production settings
                if ((*ctx.m_pRequestsStatus)[i] != IOContext::READ_SUCCESS)
                {
                    continue;
                }
#endif
                auto &nhood = nhoods[i];

                // insert node coord into coord_cache
                char *node_buf = OFFSET_TO_NODE(nhood.second, nhood.first);
                uint32_t *node_nhood = OFFSET_TO_NODE_NHOOD(node_buf);
                uint64_t nnbrs = (uint64_t)*node_nhood;
                uint32_t *nbrs = node_nhood + 1;
                // explore next level
                for (uint64_t j = 0; j < nnbrs && !finish_flag; j++)
                {
                    if (node_set.find(nbrs[j]) == node_set.end())
                    {
                        cur_level->insert(nbrs[j]);
                    }
                    if (cur_level->size() + node_set.size() >= num_nodes_to_cache)
                    {
                        finish_flag = true;
                    }
                }
                aligned_free(nhood.second);
            }
        }

        diskann::cout << ". #nodes: " << node_set.size() - prev_node_set_size
                      << ", #nodes thus far: " << node_set.size() << std::endl;
        prev_node_set_size = node_set.size();
        lvl++;
    }

    assert(node_set.size() + cur_level->size() == num_nodes_to_cache || cur_level->size() == 0);

    node_list.clear();
    node_list.reserve(node_set.size() + cur_level->size());
    for (auto node : node_set)
        node_list.push_back(node);
    for (auto node : *cur_level)
        node_list.push_back(node);

    diskann::cout << "Level: " << lvl << std::flush;
    diskann::cout << ". #nodes: " << node_list.size() - prev_node_set_size << ", #nodes thus far: " << node_list.size()
                  << std::endl;
    diskann::cout << "done" << std::endl;
}

template <typename T, typename LabelT> void PQFlashIndex<T, LabelT>::use_medoids_data_as_centroids()
{
    if (centroid_data != nullptr)
        aligned_free(centroid_data);
    alloc_aligned(((void **)&centroid_data), num_medoids * aligned_dim * sizeof(float), 32);
    std::memset(centroid_data, 0, num_medoids * aligned_dim * sizeof(float));

    // borrow ctx
    ScratchStoreManager<SSDThreadData<T>> manager(this->thread_data);
    auto data = manager.scratch_space();
    IOContext &ctx = data->ctx;
    diskann::cout << "Loading centroid data from medoids vector data of " << num_medoids << " medoid(s)" << std::endl;
    for (uint64_t cur_m = 0; cur_m < num_medoids; cur_m++)
    {
        auto medoid = medoids[cur_m];
        // read medoid nhood
        char *medoid_buf = nullptr;
        alloc_aligned((void **)&medoid_buf, SECTOR_LEN, SECTOR_LEN);
        std::vector<AlignedRead> medoid_read(1);
        medoid_read[0].len = SECTOR_LEN;
        medoid_read[0].buf = medoid_buf;
        medoid_read[0].offset = NODE_SECTOR_NO(medoid) * SECTOR_LEN;
        reader->read(medoid_read, ctx);

        // all data about medoid
        char *medoid_node_buf = OFFSET_TO_NODE(medoid_buf, medoid);

        // add medoid coords to `coord_cache`
        T *medoid_coords = new T[data_dim];
        T *medoid_disk_coords = OFFSET_TO_NODE_COORDS(medoid_node_buf);
        memcpy(medoid_coords, medoid_disk_coords, disk_bytes_per_point);

        if (!use_disk_index_pq)
        {
            for (uint32_t i = 0; i < data_dim; i++)
                centroid_data[cur_m * aligned_dim + i] = medoid_coords[i];
        }
        else
        {
            disk_pq_table.inflate_vector((uint8_t *)medoid_coords, (centroid_data + cur_m * aligned_dim));
        }

        aligned_free(medoid_buf);
        delete[] medoid_coords;
    }
}

template <typename T, typename LabelT>
inline int32_t PQFlashIndex<T, LabelT>::get_filter_number(const LabelT &filter_label)
{
    int idx = -1;
    for (uint32_t i = 0; i < _filter_list.size(); i++)
    {
        if (_filter_list[i] == filter_label)
        {
            idx = i;
            break;
        }
    }
    return idx;
}

template <typename T, typename LabelT>
void PQFlashIndex<T, LabelT>::generate_random_labels(std::vector<LabelT> &labels, const uint32_t num_labels,
                                                     const uint32_t nthreads)
{
    std::random_device rd;
    labels.clear();
    labels.resize(num_labels);

    uint64_t num_total_labels =
        _pts_to_label_offsets[num_points - 1] + _pts_to_labels[_pts_to_label_offsets[num_points - 1]];
    std::mt19937 gen(rd());
    std::uniform_int_distribution<uint64_t> dis(0, num_total_labels);

    tsl::robin_set<uint64_t> skip_locs;
    for (uint32_t i = 0; i < num_points; i++)
    {
        skip_locs.insert(_pts_to_label_offsets[i]);
    }

#pragma omp parallel for schedule(dynamic, 1) num_threads(nthreads)
    for (int64_t i = 0; i < num_labels; i++)
    {
        bool found_flag = false;
        while (!found_flag)
        {
            uint64_t rnd_loc = dis(gen);
            if (skip_locs.find(rnd_loc) == skip_locs.end())
            {
                found_flag = true;
                labels[i] = _filter_list[_pts_to_labels[rnd_loc]];
            }
        }
    }
}

template <typename T, typename LabelT>
std::unordered_map<std::string, LabelT> PQFlashIndex<T, LabelT>::load_label_map(const std::string &labels_map_file)
{
    std::unordered_map<std::string, LabelT> string_to_int_mp;
    std::ifstream map_reader(labels_map_file);
    std::string line, token;
    LabelT token_as_num;
    std::string label_str;
    while (std::getline(map_reader, line))
    {
        std::istringstream iss(line);
        getline(iss, token, '\t');
        label_str = token;
        getline(iss, token, '\t');
        token_as_num = (LabelT)std::stoul(token);
        string_to_int_mp[label_str] = token_as_num;
    }
    return string_to_int_mp;
}

template <typename T, typename LabelT>
LabelT PQFlashIndex<T, LabelT>::get_converted_label(const std::string &filter_label)
{
    if (_label_map.find(filter_label) != _label_map.end())
    {
        return _label_map[filter_label];
    }
<<<<<<< HEAD
    else if (_use_universal_label)
    {
        return static_cast<LabelT>(_universal_filter_num);
    }
    else
    {
        return std::numeric_limits<LabelT>::max();
    }
=======
    std::stringstream stream;
    stream << "Unable to find label in the Label Map";
    diskann::cerr << stream.str() << std::endl;
    throw diskann::ANNException(stream.str(), -1, __FUNCSIG__, __FILE__, __LINE__);
>>>>>>> 06fc0b71
}

template <typename T, typename LabelT>
void PQFlashIndex<T, LabelT>::get_label_file_metadata(std::string map_file, uint32_t &num_pts,
                                                      uint32_t &num_total_labels)
{
    std::ifstream infile(map_file);
    std::string line, token;
    num_pts = 0;
    num_total_labels = 0;

    while (std::getline(infile, line))
    {
        std::istringstream iss(line);
        while (getline(iss, token, ','))
        {
            token.erase(std::remove(token.begin(), token.end(), '\n'), token.end());
            token.erase(std::remove(token.begin(), token.end(), '\r'), token.end());
            num_total_labels++;
        }
        num_pts++;
    }

    diskann::cout << "Labels file metadata: num_points: " << num_pts << ", #total_labels: " << num_total_labels
                  << std::endl;
    infile.close();
}

template <typename T, typename LabelT>
inline bool PQFlashIndex<T, LabelT>::point_has_label(uint32_t point_id, uint32_t label_id)
{
    uint32_t start_vec = _pts_to_label_offsets[point_id];
    uint32_t num_lbls = _pts_to_labels[start_vec];
    bool ret_val = false;
    for (uint32_t i = 0; i < num_lbls; i++)
    {
        if (_pts_to_labels[start_vec + 1 + i] == label_id)
        {
            ret_val = true;
            break;
        }
    }
    return ret_val;
}

template <typename T, typename LabelT>
void PQFlashIndex<T, LabelT>::parse_label_file(const std::string &label_file, size_t &num_points_labels)
{
    std::ifstream infile(label_file);
    if (infile.fail())
    {
        throw diskann::ANNException(std::string("Failed to open file ") + label_file, -1);
    }

    std::string line, token;
    uint32_t line_cnt = 0;

    uint32_t num_pts_in_label_file;
    uint32_t num_total_labels;
    get_label_file_metadata(label_file, num_pts_in_label_file, num_total_labels);

    _pts_to_label_offsets = new uint32_t[num_pts_in_label_file];
    _pts_to_labels = new uint32_t[num_pts_in_label_file + num_total_labels];
    uint32_t counter = 0;

    while (std::getline(infile, line))
    {
        std::istringstream iss(line);
        std::vector<uint32_t> lbls(0);

        _pts_to_label_offsets[line_cnt] = counter;
        uint32_t &num_lbls_in_cur_pt = _pts_to_labels[counter];
        num_lbls_in_cur_pt = 0;
        counter++;
        getline(iss, token, '\t');
        std::istringstream new_iss(token);
        while (getline(new_iss, token, ','))
        {
            token.erase(std::remove(token.begin(), token.end(), '\n'), token.end());
            token.erase(std::remove(token.begin(), token.end(), '\r'), token.end());
            LabelT token_as_num = (LabelT)std::stoul(token);
            if (_labels.find(token_as_num) == _labels.end())
            {
                _filter_list.emplace_back(token_as_num);
            }
            int32_t filter_num = get_filter_number(token_as_num);
            if (filter_num == -1)
            {
                diskann::cout << "Error!! " << std::endl;
                exit(-1);
            }
            _pts_to_labels[counter++] = filter_num;
            num_lbls_in_cur_pt++;
            _labels.insert(token_as_num);
        }

        if (num_lbls_in_cur_pt == 0)
        {
            diskann::cout << "No label found for point " << line_cnt << std::endl;
            exit(-1);
        }
        line_cnt++;
    }
    infile.close();
    num_points_labels = line_cnt;
}

template <typename T, typename LabelT> void PQFlashIndex<T, LabelT>::set_universal_label(const LabelT &label)
{
    int32_t temp_filter_num = get_filter_number(label);
    if (temp_filter_num == -1)
    {
        diskann::cout << "Error, could not find universal label." << std::endl;
    }
    else
    {
        _use_universal_label = true;
        _universal_filter_num = (uint32_t)temp_filter_num;
    }
}

#ifdef EXEC_ENV_OLS
template <typename T, typename LabelT>
int PQFlashIndex<T, LabelT>::load(MemoryMappedFiles &files, uint32_t num_threads, const char *index_prefix)
{
#else
template <typename T, typename LabelT> int PQFlashIndex<T, LabelT>::load(uint32_t num_threads, const char *index_prefix)
{
#endif
    std::string pq_table_bin = std::string(index_prefix) + "_pq_pivots.bin";
    std::string pq_compressed_vectors = std::string(index_prefix) + "_pq_compressed.bin";
    std::string disk_index_file = std::string(index_prefix) + "_disk.index";
#ifdef EXEC_ENV_OLS
    return load_from_separate_paths(files, num_threads, disk_index_file.c_str(), pq_table_bin.c_str(),
                                    pq_compressed_vectors.c_str());
#else
    return load_from_separate_paths(num_threads, disk_index_file.c_str(), pq_table_bin.c_str(),
                                    pq_compressed_vectors.c_str());
#endif
}

#ifdef EXEC_ENV_OLS
template <typename T, typename LabelT>
int PQFlashIndex<T, LabelT>::load_from_separate_paths(diskann::MemoryMappedFiles &files, uint32_t num_threads,
                                                      const char *index_filepath, const char *pivots_filepath,
                                                      const char *compressed_filepath)
{
#else
template <typename T, typename LabelT>
int PQFlashIndex<T, LabelT>::load_from_separate_paths(uint32_t num_threads, const char *index_filepath,
                                                      const char *pivots_filepath, const char *compressed_filepath)
{
#endif
    std::string pq_table_bin = pivots_filepath;
    std::string pq_compressed_vectors = compressed_filepath;
    std::string disk_index_file = index_filepath;
    std::string medoids_file = std::string(disk_index_file) + "_medoids.bin";
    std::string centroids_file = std::string(disk_index_file) + "_centroids.bin";

    std::string labels_file = std ::string(disk_index_file) + "_labels.txt";
    std::string labels_to_medoids = std ::string(disk_index_file) + "_labels_to_medoids.txt";
    std::string dummy_map_file = std ::string(disk_index_file) + "_dummy_map.txt";
    std::string labels_map_file = std ::string(disk_index_file) + "_labels_map.txt";
    size_t num_pts_in_label_file = 0;

    size_t pq_file_dim, pq_file_num_centroids;
#ifdef EXEC_ENV_OLS
    get_bin_metadata(files, pq_table_bin, pq_file_num_centroids, pq_file_dim, METADATA_SIZE);
#else
    get_bin_metadata(pq_table_bin, pq_file_num_centroids, pq_file_dim, METADATA_SIZE);
#endif

    this->disk_index_file = disk_index_file;

    if (pq_file_num_centroids != 256)
    {
        diskann::cout << "Error. Number of PQ centroids is not 256. Exiting." << std::endl;
        return -1;
    }

    this->data_dim = pq_file_dim;
    // will reset later if we use PQ on disk
    this->disk_data_dim = this->data_dim;
    // will change later if we use PQ on disk or if we are using
    // inner product without PQ
    this->disk_bytes_per_point = this->data_dim * sizeof(T);
    this->aligned_dim = ROUND_UP(pq_file_dim, 8);

    size_t npts_u64, nchunks_u64;
#ifdef EXEC_ENV_OLS
    diskann::load_bin<uint8_t>(files, pq_compressed_vectors, this->data, npts_u64, nchunks_u64);
#else
    diskann::load_bin<uint8_t>(pq_compressed_vectors, this->data, npts_u64, nchunks_u64);
#endif

    this->num_points = npts_u64;
    this->n_chunks = nchunks_u64;
    if (file_exists(labels_file))
    {
        parse_label_file(labels_file, num_pts_in_label_file);
        assert(num_pts_in_label_file == this->num_points);
        _label_map = load_label_map(labels_map_file);
        if (file_exists(labels_to_medoids))
        {
            std::ifstream medoid_stream(labels_to_medoids);
            assert(medoid_stream.is_open());
            std::string line, token;

            _filter_to_medoid_ids.clear();
            try
            {
                while (std::getline(medoid_stream, line))
                {
                    std::istringstream iss(line);
                    uint32_t cnt = 0;
                    std::vector<uint32_t> medoids;
                    LabelT label;
                    while (std::getline(iss, token, ','))
                    {
                        if (cnt == 0)
                            label = (LabelT)std::stoul(token);
                        else
                            medoids.push_back((uint32_t)stoul(token));
                        cnt++;
                    }
                    _filter_to_medoid_ids[label].swap(medoids);
                }
            }
            catch (std::system_error &e)
            {
                throw FileException(labels_to_medoids, e, __FUNCSIG__, __FILE__, __LINE__);
            }
        }
        std::string univ_label_file = std ::string(disk_index_file) + "_universal_label.txt";
        if (file_exists(univ_label_file))
        {
            std::ifstream universal_label_reader(univ_label_file);
            assert(universal_label_reader.is_open());
            std::string univ_label;
            universal_label_reader >> univ_label;
            universal_label_reader.close();
            LabelT label_as_num = (LabelT)std::stoul(univ_label);
            set_universal_label(label_as_num);
        }
        if (file_exists(dummy_map_file))
        {
            std::ifstream dummy_map_stream(dummy_map_file);
            assert(dummy_map_stream.is_open());
            std::string line, token;

            while (std::getline(dummy_map_stream, line))
            {
                std::istringstream iss(line);
                uint32_t cnt = 0;
                uint32_t dummy_id;
                uint32_t real_id;
                while (std::getline(iss, token, ','))
                {
                    if (cnt == 0)
                        dummy_id = (uint32_t)stoul(token);
                    else
                        real_id = (uint32_t)stoul(token);
                    cnt++;
                }
                _dummy_pts.insert(dummy_id);
                _has_dummy_pts.insert(real_id);
                _dummy_to_real_map[dummy_id] = real_id;

                if (_real_to_dummy_map.find(real_id) == _real_to_dummy_map.end())
                    _real_to_dummy_map[real_id] = std::vector<uint32_t>();

                _real_to_dummy_map[real_id].emplace_back(dummy_id);
            }
            dummy_map_stream.close();
            diskann::cout << "Loaded dummy map" << std::endl;
        }
    }

#ifdef EXEC_ENV_OLS
    pq_table.load_pq_centroid_bin(files, pq_table_bin.c_str(), nchunks_u64);
#else
    pq_table.load_pq_centroid_bin(pq_table_bin.c_str(), nchunks_u64);
#endif

    diskann::cout << "Loaded PQ centroids and in-memory compressed vectors. #points: " << num_points
                  << " #dim: " << data_dim << " #aligned_dim: " << aligned_dim << " #chunks: " << n_chunks << std::endl;

    if (n_chunks > MAX_PQ_CHUNKS)
    {
        std::stringstream stream;
        stream << "Error loading index. Ensure that max PQ bytes for in-memory "
                  "PQ data does not exceed "
               << MAX_PQ_CHUNKS << std::endl;
        throw diskann::ANNException(stream.str(), -1, __FUNCSIG__, __FILE__, __LINE__);
    }

    std::string disk_pq_pivots_path = this->disk_index_file + "_pq_pivots.bin";
    if (file_exists(disk_pq_pivots_path))
    {
        use_disk_index_pq = true;
#ifdef EXEC_ENV_OLS
        // giving 0 chunks to make the pq_table infer from the
        // chunk_offsets file the correct value
        disk_pq_table.load_pq_centroid_bin(files, disk_pq_pivots_path.c_str(), 0);
#else
        // giving 0 chunks to make the pq_table infer from the
        // chunk_offsets file the correct value
        disk_pq_table.load_pq_centroid_bin(disk_pq_pivots_path.c_str(), 0);
#endif
        disk_pq_n_chunks = disk_pq_table.get_num_chunks();
        disk_bytes_per_point =
            disk_pq_n_chunks * sizeof(uint8_t); // revising disk_bytes_per_point since DISK PQ is used.
        diskann::cout << "Disk index uses PQ data compressed down to " << disk_pq_n_chunks << " bytes per point."
                      << std::endl;
    }

// read index metadata
#ifdef EXEC_ENV_OLS
    // This is a bit tricky. We have to read the header from the
    // disk_index_file. But  this is now exclusively a preserve of the
    // DiskPriorityIO class. So, we need to estimate how many
    // bytes are needed to store the header and read in that many using our
    // 'standard' aligned file reader approach.
    reader->open(disk_index_file);
    this->setup_thread_data(num_threads);
    this->max_nthreads = num_threads;

    char *bytes = getHeaderBytes();
    ContentBuf buf(bytes, HEADER_SIZE);
    std::basic_istream<char> index_metadata(&buf);
#else
    std::ifstream index_metadata(disk_index_file, std::ios::binary);
#endif

    uint32_t nr, nc; // metadata itself is stored as bin format (nr is number of
                     // metadata, nc should be 1)
    READ_U32(index_metadata, nr);
    READ_U32(index_metadata, nc);

    uint64_t disk_nnodes;
    uint64_t disk_ndims; // can be disk PQ dim if disk_PQ is set to true
    READ_U64(index_metadata, disk_nnodes);
    READ_U64(index_metadata, disk_ndims);

    if (disk_nnodes != num_points)
    {
        diskann::cout << "Mismatch in #points for compressed data file and disk "
                         "index file: "
                      << disk_nnodes << " vs " << num_points << std::endl;
        return -1;
    }

    size_t medoid_id_on_file;
    READ_U64(index_metadata, medoid_id_on_file);
    READ_U64(index_metadata, max_node_len);
    READ_U64(index_metadata, nnodes_per_sector);
    max_degree = ((max_node_len - disk_bytes_per_point) / sizeof(uint32_t)) - 1;

    if (max_degree > MAX_GRAPH_DEGREE)
    {
        std::stringstream stream;
        stream << "Error loading index. Ensure that max graph degree (R) does "
                  "not exceed "
               << MAX_GRAPH_DEGREE << std::endl;
        throw diskann::ANNException(stream.str(), -1, __FUNCSIG__, __FILE__, __LINE__);
    }

    // setting up concept of frozen points in disk index for streaming-DiskANN
    READ_U64(index_metadata, this->num_frozen_points);
    uint64_t file_frozen_id;
    READ_U64(index_metadata, file_frozen_id);
    if (this->num_frozen_points == 1)
        this->frozen_location = file_frozen_id;
    if (this->num_frozen_points == 1)
    {
        diskann::cout << " Detected frozen point in index at location " << this->frozen_location
                      << ". Will not output it at search time." << std::endl;
    }

    READ_U64(index_metadata, this->reorder_data_exists);
    if (this->reorder_data_exists)
    {
        if (this->use_disk_index_pq == false)
        {
            throw ANNException("Reordering is designed for used with disk PQ "
                               "compression option",
                               -1, __FUNCSIG__, __FILE__, __LINE__);
        }
        READ_U64(index_metadata, this->reorder_data_start_sector);
        READ_U64(index_metadata, this->ndims_reorder_vecs);
        READ_U64(index_metadata, this->nvecs_per_sector);
    }

    diskann::cout << "Disk-Index File Meta-data: ";
    diskann::cout << "# nodes per sector: " << nnodes_per_sector;
    diskann::cout << ", max node len (bytes): " << max_node_len;
    diskann::cout << ", max node degree: " << max_degree << std::endl;

#ifdef EXEC_ENV_OLS
    delete[] bytes;
#else
    index_metadata.close();
#endif

#ifndef EXEC_ENV_OLS
    // open AlignedFileReader handle to index_file
    std::string index_fname(disk_index_file);
    reader->open(index_fname);
    this->setup_thread_data(num_threads);
    this->max_nthreads = num_threads;

#endif

#ifdef EXEC_ENV_OLS
    if (files.fileExists(medoids_file))
    {
        size_t tmp_dim;
        diskann::load_bin<uint32_t>(files, medoids_file, medoids, num_medoids, tmp_dim);
#else
    if (file_exists(medoids_file))
    {
        size_t tmp_dim;
        diskann::load_bin<uint32_t>(medoids_file, medoids, num_medoids, tmp_dim);
#endif

        if (tmp_dim != 1)
        {
            std::stringstream stream;
            stream << "Error loading medoids file. Expected bin format of m times "
                      "1 vector of uint32_t."
                   << std::endl;
            throw diskann::ANNException(stream.str(), -1, __FUNCSIG__, __FILE__, __LINE__);
        }
#ifdef EXEC_ENV_OLS
        if (!files.fileExists(centroids_file))
        {
#else
        if (!file_exists(centroids_file))
        {
#endif
            diskann::cout << "Centroid data file not found. Using corresponding vectors "
                             "for the medoids "
                          << std::endl;
            use_medoids_data_as_centroids();
        }
        else
        {
            size_t num_centroids, aligned_tmp_dim;
#ifdef EXEC_ENV_OLS
            diskann::load_aligned_bin<float>(files, centroids_file, centroid_data, num_centroids, tmp_dim,
                                             aligned_tmp_dim);
#else
            diskann::load_aligned_bin<float>(centroids_file, centroid_data, num_centroids, tmp_dim, aligned_tmp_dim);
#endif
            if (aligned_tmp_dim != aligned_dim || num_centroids != num_medoids)
            {
                std::stringstream stream;
                stream << "Error loading centroids data file. Expected bin format "
                          "of "
                          "m times data_dim vector of float, where m is number of "
                          "medoids "
                          "in medoids file.";
                diskann::cerr << stream.str() << std::endl;
                throw diskann::ANNException(stream.str(), -1, __FUNCSIG__, __FILE__, __LINE__);
            }
        }
    }
    else
    {
        num_medoids = 1;
        medoids = new uint32_t[1];
        medoids[0] = (uint32_t)(medoid_id_on_file);
        use_medoids_data_as_centroids();
    }

    std::string norm_file = std::string(disk_index_file) + "_max_base_norm.bin";

    if (file_exists(norm_file) && metric == diskann::Metric::INNER_PRODUCT)
    {
        uint64_t dumr, dumc;
        float *norm_val;
        diskann::load_bin<float>(norm_file, norm_val, dumr, dumc);
        this->max_base_norm = norm_val[0];
        diskann::cout << "Setting re-scaling factor of base vectors to " << this->max_base_norm << std::endl;
        delete[] norm_val;
    }
    diskann::cout << "done.." << std::endl;
    return 0;
}

#ifdef USE_BING_INFRA
bool getNextCompletedRequest(const IOContext &ctx, size_t size, int &completedIndex)
{
    bool waitsRemaining = false;
    long completeCount = ctx.m_completeCount;
    do
    {
        for (int i = 0; i < size; i++)
        {
            auto ithStatus = (*ctx.m_pRequestsStatus)[i];
            if (ithStatus == IOContext::Status::READ_SUCCESS)
            {
                completedIndex = i;
                return true;
            }
            else if (ithStatus == IOContext::Status::READ_WAIT)
            {
                waitsRemaining = true;
            }
        }

        // if we didn't find one in READ_SUCCESS, wait for one to complete.
        if (waitsRemaining)
        {
            WaitOnAddress(&ctx.m_completeCount, &completeCount, sizeof(completeCount), 100);
            // this assumes the knowledge of the reader behavior (implicit
            // contract). need better factoring?
        }
    } while (waitsRemaining);

    completedIndex = -1;
    return false;
}
#endif

template <typename T, typename LabelT>
void PQFlashIndex<T, LabelT>::cached_beam_search(const T *query1, const uint64_t k_search, const uint64_t l_search,
                                                 uint64_t *indices, float *distances, const uint64_t beam_width,
                                                 const bool use_reorder_data, QueryStats *stats)
{
    cached_beam_search(query1, k_search, l_search, indices, distances, beam_width, std::numeric_limits<uint32_t>::max(),
                       use_reorder_data, stats);
}

template <typename T, typename LabelT>
void PQFlashIndex<T, LabelT>::cached_beam_search(const T *query1, const uint64_t k_search, const uint64_t l_search,
                                                 uint64_t *indices, float *distances, const uint64_t beam_width,
                                                 const bool use_filter, const LabelT &filter_label,
                                                 const bool use_reorder_data, QueryStats *stats)
{
    cached_beam_search(query1, k_search, l_search, indices, distances, beam_width, use_filter, filter_label,
                       std::numeric_limits<uint32_t>::max(), use_reorder_data, stats);
}

template <typename T, typename LabelT>
void PQFlashIndex<T, LabelT>::cached_beam_search(const T *query1, const uint64_t k_search, const uint64_t l_search,
                                                 uint64_t *indices, float *distances, const uint64_t beam_width,
                                                 const uint32_t io_limit, const bool use_reorder_data,
                                                 QueryStats *stats)
{
    LabelT dummy_filter = 0;
    cached_beam_search(query1, k_search, l_search, indices, distances, beam_width, false, dummy_filter, io_limit,
                       use_reorder_data, stats);
}

template <typename T, typename LabelT>
void PQFlashIndex<T, LabelT>::cached_beam_search(const T *query1, const uint64_t k_search, const uint64_t l_search,
                                                 uint64_t *indices, float *distances, const uint64_t beam_width,
                                                 const bool use_filter, const LabelT &filter_label,
                                                 const uint32_t io_limit, const bool use_reorder_data,
                                                 QueryStats *stats)
{
    int32_t filter_num = 0;
    if (use_filter)
    {
        filter_num = get_filter_number(filter_label);
        if (filter_num < 0)
        {
            if (!_use_universal_label)
            {
                return;
            }
            else
            {
                filter_num = _universal_filter_num;
            }
        }
    }

    if (beam_width > MAX_N_SECTOR_READS)
        throw ANNException("Beamwidth can not be higher than MAX_N_SECTOR_READS", -1, __FUNCSIG__, __FILE__, __LINE__);

    ScratchStoreManager<SSDThreadData<T>> manager(this->thread_data);
    auto data = manager.scratch_space();
    IOContext &ctx = data->ctx;
    auto query_scratch = &(data->scratch);
    auto pq_query_scratch = query_scratch->_pq_scratch;

    // reset query scratch
    query_scratch->reset();

    // copy query to thread specific aligned and allocated memory (for distance
    // calculations we need aligned data)
    float query_norm = 0;
    T *aligned_query_T = query_scratch->aligned_query_T;
    float *query_float = pq_query_scratch->aligned_query_float;
    float *query_rotated = pq_query_scratch->rotated_query;

    // if inner product, we laso normalize the query and set the last coordinate
    // to 0 (this is the extra coordindate used to convert MIPS to L2 search)
    if (metric == diskann::Metric::INNER_PRODUCT)
    {
        for (size_t i = 0; i < this->data_dim - 1; i++)
        {
            aligned_query_T[i] = query1[i];
            query_norm += query1[i] * query1[i];
        }
        aligned_query_T[this->data_dim - 1] = 0;

        query_norm = std::sqrt(query_norm);

        for (size_t i = 0; i < this->data_dim - 1; i++)
        {
            aligned_query_T[i] = (T)(aligned_query_T[i] / query_norm);
        }
        pq_query_scratch->set(this->data_dim, aligned_query_T);
    }
    else
    {
        for (size_t i = 0; i < this->data_dim; i++)
        {
            aligned_query_T[i] = query1[i];
        }
        pq_query_scratch->set(this->data_dim, aligned_query_T);
    }

    // pointers to buffers for data
    T *data_buf = query_scratch->coord_scratch;
    _mm_prefetch((char *)data_buf, _MM_HINT_T1);

    // sector scratch
    char *sector_scratch = query_scratch->sector_scratch;
    uint64_t &sector_scratch_idx = query_scratch->sector_idx;

    // query <-> PQ chunk centers distances
    pq_table.preprocess_query(query_rotated); // center the query and rotate if
                                              // we have a rotation matrix
    float *pq_dists = pq_query_scratch->aligned_pqtable_dist_scratch;
    pq_table.populate_chunk_distances(query_rotated, pq_dists);

    // query <-> neighbor list
    float *dist_scratch = pq_query_scratch->aligned_dist_scratch;
    uint8_t *pq_coord_scratch = pq_query_scratch->aligned_pq_coord_scratch;

    // lambda to batch compute query<-> node distances in PQ space
    auto compute_dists = [this, pq_coord_scratch, pq_dists](const uint32_t *ids, const uint64_t n_ids,
                                                            float *dists_out) {
        diskann::aggregate_coords(ids, n_ids, this->data, this->n_chunks, pq_coord_scratch);
        diskann::pq_dist_lookup(pq_coord_scratch, n_ids, this->n_chunks, pq_dists, dists_out);
    };
    Timer query_timer, io_timer, cpu_timer;

    tsl::robin_set<uint64_t> &visited = query_scratch->visited;
    NeighborPriorityQueue &retset = query_scratch->retset;
    retset.reserve(l_search);
    std::vector<Neighbor> &full_retset = query_scratch->full_retset;

    uint32_t best_medoid = 0;
    float best_dist = (std::numeric_limits<float>::max)();
    if (!use_filter)
    {
        for (uint64_t cur_m = 0; cur_m < num_medoids; cur_m++)
        {
            float cur_expanded_dist =
                dist_cmp_float->compare(query_float, centroid_data + aligned_dim * cur_m, (uint32_t)aligned_dim);
            if (cur_expanded_dist < best_dist)
            {
                best_medoid = medoids[cur_m];
                best_dist = cur_expanded_dist;
            }
        }
    }
    else
    {
        if (_filter_to_medoid_ids.find(filter_label) != _filter_to_medoid_ids.end())
        {
            const auto &medoid_ids = _filter_to_medoid_ids[filter_label];
            for (uint64_t cur_m = 0; cur_m < medoid_ids.size(); cur_m++)
            {
                // for filtered index, we dont store global centroid data as for unfiltered index, so we use PQ distance
                // as approximation to decide closest medoid matching the query filter.
                compute_dists(&medoid_ids[cur_m], 1, dist_scratch);
                float cur_expanded_dist = dist_scratch[0];
                if (cur_expanded_dist < best_dist)
                {
                    best_medoid = medoid_ids[cur_m];
                    best_dist = cur_expanded_dist;
                }
            }
        }
        else
        {
            throw ANNException("Cannot find medoid for specified filter.", -1, __FUNCSIG__, __FILE__, __LINE__);
        }
    }

    compute_dists(&best_medoid, 1, dist_scratch);
    retset.insert(Neighbor(best_medoid, dist_scratch[0]));
    visited.insert(best_medoid);

    uint32_t cmps = 0;
    uint32_t hops = 0;
    uint32_t num_ios = 0;

    // cleared every iteration
    std::vector<uint32_t> frontier;
    frontier.reserve(2 * beam_width);
    std::vector<std::pair<uint32_t, char *>> frontier_nhoods;
    frontier_nhoods.reserve(2 * beam_width);
    std::vector<AlignedRead> frontier_read_reqs;
    frontier_read_reqs.reserve(2 * beam_width);
    std::vector<std::pair<uint32_t, std::pair<uint32_t, uint32_t *>>> cached_nhoods;
    cached_nhoods.reserve(2 * beam_width);

    while (retset.has_unexpanded_node() && num_ios < io_limit)
    {
        // clear iteration state
        frontier.clear();
        frontier_nhoods.clear();
        frontier_read_reqs.clear();
        cached_nhoods.clear();
        sector_scratch_idx = 0;
        // find new beam
        uint32_t num_seen = 0;
        while (retset.has_unexpanded_node() && frontier.size() < beam_width && num_seen < beam_width)
        {
            auto nbr = retset.closest_unexpanded();
            num_seen++;
            auto iter = nhood_cache.find(nbr.id);
            if (iter != nhood_cache.end())
            {
                cached_nhoods.push_back(std::make_pair(nbr.id, iter->second));
                if (stats != nullptr)
                {
                    stats->n_cache_hits++;
                }
            }
            else
            {
                frontier.push_back(nbr.id);
            }
            if (this->count_visited_nodes)
            {
                reinterpret_cast<std::atomic<uint32_t> &>(this->node_visit_counter[nbr.id].second).fetch_add(1);
            }
        }

        // read nhoods of frontier ids
        if (!frontier.empty())
        {
            if (stats != nullptr)
                stats->n_hops++;
            for (uint64_t i = 0; i < frontier.size(); i++)
            {
                auto id = frontier[i];
                std::pair<uint32_t, char *> fnhood;
                fnhood.first = id;
                fnhood.second = sector_scratch + sector_scratch_idx * SECTOR_LEN;
                sector_scratch_idx++;
                frontier_nhoods.push_back(fnhood);
                frontier_read_reqs.emplace_back(NODE_SECTOR_NO(((size_t)id)) * SECTOR_LEN, SECTOR_LEN, fnhood.second);
                if (stats != nullptr)
                {
                    stats->n_4k++;
                    stats->n_ios++;
                }
                num_ios++;
            }
            io_timer.reset();
#ifdef USE_BING_INFRA
            reader->read(frontier_read_reqs, ctx,
                         true); // async reader windows.
#else
            reader->read(frontier_read_reqs, ctx); // synchronous IO linux
#endif
            if (stats != nullptr)
            {
                stats->io_us += (float)io_timer.elapsed();
            }
        }

        // process cached nhoods
        for (auto &cached_nhood : cached_nhoods)
        {
            auto global_cache_iter = coord_cache.find(cached_nhood.first);
            T *node_fp_coords_copy = global_cache_iter->second;
            float cur_expanded_dist;
            if (!use_disk_index_pq)
            {
                cur_expanded_dist = dist_cmp->compare(aligned_query_T, node_fp_coords_copy, (uint32_t)aligned_dim);
            }
            else
            {
                if (metric == diskann::Metric::INNER_PRODUCT)
                    cur_expanded_dist = disk_pq_table.inner_product(query_float, (uint8_t *)node_fp_coords_copy);
                else
                    cur_expanded_dist = disk_pq_table.l2_distance( // disk_pq does not support OPQ yet
                        query_float, (uint8_t *)node_fp_coords_copy);
            }
            full_retset.push_back(Neighbor((uint32_t)cached_nhood.first, cur_expanded_dist));

            uint64_t nnbrs = cached_nhood.second.first;
            uint32_t *node_nbrs = cached_nhood.second.second;

            // compute node_nbrs <-> query dists in PQ space
            cpu_timer.reset();
            compute_dists(node_nbrs, nnbrs, dist_scratch);
            if (stats != nullptr)
            {
                stats->n_cmps += (uint32_t)nnbrs;
                stats->cpu_us += (float)cpu_timer.elapsed();
            }

            // process prefetched nhood
            for (uint64_t m = 0; m < nnbrs; ++m)
            {
                uint32_t id = node_nbrs[m];
                if (visited.insert(id).second)
                {
                    if (!use_filter && _dummy_pts.find(id) != _dummy_pts.end())
                        continue;

                    if (use_filter && !point_has_label(id, filter_num) && !point_has_label(id, _universal_filter_num))
                        continue;
                    cmps++;
                    float dist = dist_scratch[m];
                    Neighbor nn(id, dist);
                    retset.insert(nn);
                }
            }
        }
#ifdef USE_BING_INFRA
        // process each frontier nhood - compute distances to unvisited nodes
        int completedIndex = -1;
        long requestCount = static_cast<long>(frontier_read_reqs.size());
        // If we issued read requests and if a read is complete or there are
        // reads in wait state, then enter the while loop.
        while (requestCount > 0 && getNextCompletedRequest(ctx, requestCount, completedIndex))
        {
            assert(completedIndex >= 0);
            auto &frontier_nhood = frontier_nhoods[completedIndex];
            (*ctx.m_pRequestsStatus)[completedIndex] = IOContext::PROCESS_COMPLETE;
#else
        for (auto &frontier_nhood : frontier_nhoods)
        {
#endif
            char *node_disk_buf = OFFSET_TO_NODE(frontier_nhood.second, frontier_nhood.first);
            uint32_t *node_buf = OFFSET_TO_NODE_NHOOD(node_disk_buf);
            uint64_t nnbrs = (uint64_t)(*node_buf);
            T *node_fp_coords = OFFSET_TO_NODE_COORDS(node_disk_buf);
            memcpy(data_buf, node_fp_coords, disk_bytes_per_point);
            float cur_expanded_dist;
            if (!use_disk_index_pq)
            {
                cur_expanded_dist = dist_cmp->compare(aligned_query_T, data_buf, (uint32_t)aligned_dim);
            }
            else
            {
                if (metric == diskann::Metric::INNER_PRODUCT)
                    cur_expanded_dist = disk_pq_table.inner_product(query_float, (uint8_t *)data_buf);
                else
                    cur_expanded_dist = disk_pq_table.l2_distance(query_float, (uint8_t *)data_buf);
            }
            full_retset.push_back(Neighbor(frontier_nhood.first, cur_expanded_dist));
            uint32_t *node_nbrs = (node_buf + 1);
            // compute node_nbrs <-> query dist in PQ space
            cpu_timer.reset();
            compute_dists(node_nbrs, nnbrs, dist_scratch);
            if (stats != nullptr)
            {
                stats->n_cmps += (uint32_t)nnbrs;
                stats->cpu_us += (float)cpu_timer.elapsed();
            }

            cpu_timer.reset();
            // process prefetch-ed nhood
            for (uint64_t m = 0; m < nnbrs; ++m)
            {
                uint32_t id = node_nbrs[m];
                if (visited.insert(id).second)
                {
                    if (!use_filter && _dummy_pts.find(id) != _dummy_pts.end())
                        continue;

                    if (use_filter && !point_has_label(id, filter_num) && !point_has_label(id, _universal_filter_num))
                        continue;
                    cmps++;
                    float dist = dist_scratch[m];
                    if (stats != nullptr)
                    {
                        stats->n_cmps++;
                    }

                    Neighbor nn(id, dist);
                    retset.insert(nn);
                }
            }

            if (stats != nullptr)
            {
                stats->cpu_us += (float)cpu_timer.elapsed();
            }
        }

        hops++;
    }

    // re-sort by distance
    std::sort(full_retset.begin(), full_retset.end());

    if (use_reorder_data)
    {
        if (!(this->reorder_data_exists))
        {
            throw ANNException("Requested use of reordering data which does "
                               "not exist in index "
                               "file",
                               -1, __FUNCSIG__, __FILE__, __LINE__);
        }

        std::vector<AlignedRead> vec_read_reqs;

        if (full_retset.size() > k_search * FULL_PRECISION_REORDER_MULTIPLIER)
            full_retset.erase(full_retset.begin() + k_search * FULL_PRECISION_REORDER_MULTIPLIER, full_retset.end());

        for (size_t i = 0; i < full_retset.size(); ++i)
        {
            vec_read_reqs.emplace_back(VECTOR_SECTOR_NO(((size_t)full_retset[i].id)) * SECTOR_LEN, SECTOR_LEN,
                                       sector_scratch + i * SECTOR_LEN);

            if (stats != nullptr)
            {
                stats->n_4k++;
                stats->n_ios++;
            }
        }

        io_timer.reset();
#ifdef USE_BING_INFRA
        reader->read(vec_read_reqs, ctx, false); // sync reader windows.
#else
        reader->read(vec_read_reqs, ctx); // synchronous IO linux
#endif
        if (stats != nullptr)
        {
            stats->io_us += io_timer.elapsed();
        }

        for (size_t i = 0; i < full_retset.size(); ++i)
        {
            auto id = full_retset[i].id;
            auto location = (sector_scratch + i * SECTOR_LEN) + VECTOR_SECTOR_OFFSET(id);
            full_retset[i].distance = dist_cmp->compare(aligned_query_T, (T *)location, (uint32_t)this->data_dim);
        }

        std::sort(full_retset.begin(), full_retset.end());
    }

    // copy k_search values
    for (uint64_t i = 0; i < k_search; i++)
    {
        indices[i] = full_retset[i].id;
        auto key = (uint32_t)indices[i];
        if (_dummy_pts.find(key) != _dummy_pts.end())
        {
            indices[i] = _dummy_to_real_map[key];
        }

        if (distances != nullptr)
        {
            distances[i] = full_retset[i].distance;
            if (metric == diskann::Metric::INNER_PRODUCT)
            {
                // flip the sign to convert min to max
                distances[i] = (-distances[i]);
                // rescale to revert back to original norms (cancelling the
                // effect of base and query pre-processing)
                if (max_base_norm != 0)
                    distances[i] *= (max_base_norm * query_norm);
            }
        }
    }

#ifdef USE_BING_INFRA
    ctx.m_completeCount = 0;
#endif

    if (stats != nullptr)
    {
        stats->total_us = (float)query_timer.elapsed();
    }
}

// range search returns results of all neighbors within distance of range.
// indices and distances need to be pre-allocated of size l_search and the
// return value is the number of matching hits.
template <typename T, typename LabelT>
uint32_t PQFlashIndex<T, LabelT>::range_search(const T *query1, const double range, const uint64_t min_l_search,
                                               const uint64_t max_l_search, std::vector<uint64_t> &indices,
                                               std::vector<float> &distances, const uint64_t min_beam_width,
                                               QueryStats *stats)
{
    uint32_t res_count = 0;

    bool stop_flag = false;

    uint32_t l_search = (uint32_t)min_l_search; // starting size of the candidate list
    while (!stop_flag)
    {
        indices.resize(l_search);
        distances.resize(l_search);
        uint64_t cur_bw = min_beam_width > (l_search / 5) ? min_beam_width : l_search / 5;
        cur_bw = (cur_bw > 100) ? 100 : cur_bw;
        for (auto &x : distances)
            x = std::numeric_limits<float>::max();
        this->cached_beam_search(query1, l_search, l_search, indices.data(), distances.data(), cur_bw, false, stats);
        for (uint32_t i = 0; i < l_search; i++)
        {
            if (distances[i] > (float)range)
            {
                res_count = i;
                break;
            }
            else if (i == l_search - 1)
                res_count = l_search;
        }
        if (res_count < (uint32_t)(l_search / 2.0))
            stop_flag = true;
        l_search = l_search * 2;
        if (l_search > max_l_search)
            stop_flag = true;
    }
    indices.resize(res_count);
    distances.resize(res_count);
    return res_count;
}

template <typename T, typename LabelT> uint64_t PQFlashIndex<T, LabelT>::get_data_dim()
{
    return data_dim;
}

template <typename T, typename LabelT> diskann::Metric PQFlashIndex<T, LabelT>::get_metric()
{
    return this->metric;
}

#ifdef EXEC_ENV_OLS
template <typename T, typename LabelT> char *PQFlashIndex<T, LabelT>::getHeaderBytes()
{
    IOContext &ctx = reader->get_ctx();
    AlignedRead readReq;
    readReq.buf = new char[PQFlashIndex<T, LabelT>::HEADER_SIZE];
    readReq.len = PQFlashIndex<T, LabelT>::HEADER_SIZE;
    readReq.offset = 0;

    std::vector<AlignedRead> readReqs;
    readReqs.push_back(readReq);

    reader->read(readReqs, ctx, false);

    return (char *)readReq.buf;
}
#endif

// instantiations
template class PQFlashIndex<uint8_t>;
template class PQFlashIndex<int8_t>;
template class PQFlashIndex<float>;
template class PQFlashIndex<uint8_t, uint16_t>;
template class PQFlashIndex<int8_t, uint16_t>;
template class PQFlashIndex<float, uint16_t>;

} // namespace diskann<|MERGE_RESOLUTION|>--- conflicted
+++ resolved
@@ -568,7 +568,6 @@
     {
         return _label_map[filter_label];
     }
-<<<<<<< HEAD
     else if (_use_universal_label)
     {
         return static_cast<LabelT>(_universal_filter_num);
@@ -577,12 +576,6 @@
     {
         return std::numeric_limits<LabelT>::max();
     }
-=======
-    std::stringstream stream;
-    stream << "Unable to find label in the Label Map";
-    diskann::cerr << stream.str() << std::endl;
-    throw diskann::ANNException(stream.str(), -1, __FUNCSIG__, __FILE__, __LINE__);
->>>>>>> 06fc0b71
 }
 
 template <typename T, typename LabelT>
