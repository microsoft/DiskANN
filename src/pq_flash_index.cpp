--- conflicted
+++ resolved
@@ -104,7 +104,6 @@
 {
     return 1 + (_nnodes_per_sector > 0 ? node_id / _nnodes_per_sector
                                        : node_id * DIV_ROUND_UP(_max_node_len, defaults::SECTOR_LEN));
-<<<<<<< HEAD
 }
 
 template <typename T, typename LabelT>
@@ -124,27 +123,6 @@
 }
 
 template <typename T, typename LabelT>
-=======
-}
-
-template <typename T, typename LabelT>
-inline char *PQFlashIndex<T, LabelT>::offset_to_node(char *sector_buf, uint64_t node_id)
-{
-    return sector_buf + (_nnodes_per_sector == 0 ? 0 : (node_id % _nnodes_per_sector) * _max_node_len);
-}
-
-template <typename T, typename LabelT> inline uint32_t *PQFlashIndex<T, LabelT>::offset_to_node_nhood(char *node_buf)
-{
-    return (unsigned *)(node_buf + _disk_bytes_per_point);
-}
-
-template <typename T, typename LabelT> inline T *PQFlashIndex<T, LabelT>::offset_to_node_coords(char *node_buf)
-{
-    return (T *)(node_buf);
-}
-
-template <typename T, typename LabelT>
->>>>>>> e6afdbb8
 void PQFlashIndex<T, LabelT>::setup_thread_data(uint64_t nthreads, uint64_t visited_reserve)
 {
     diskann::cout << "Setting up thread-specific contexts for nthreads: " << nthreads << std::endl;
@@ -161,7 +139,6 @@
         }
     }
     _load_flag = true;
-<<<<<<< HEAD
 }
 
 template <typename T, typename LabelT>
@@ -226,90 +203,13 @@
     aligned_free(buf);
 
     return retval;
-=======
->>>>>>> e6afdbb8
-}
-
-template <typename T, typename LabelT>
-std::vector<bool> PQFlashIndex<T, LabelT>::read_nodes(const std::vector<uint32_t> &node_ids,
-                                                      std::vector<T *> &coord_buffers,
-                                                      std::vector<std::pair<uint32_t, uint32_t *>> &nbr_buffers)
-{
-<<<<<<< HEAD
+}
+
+template <typename T, typename LabelT> void PQFlashIndex<T, LabelT>::load_cache_list(std::vector<uint32_t> &node_list)
+{
     diskann::cout << "Loading the cache list into memory.." << std::flush;
     size_t num_cached_nodes = node_list.size();
 
-    // borrow thread data
-    //ScratchStoreManager<SSDThreadData<T>> manager(this->_thread_data);
-    //auto this_thread_data = manager.scratch_space();
-    //IOContext &ctx = this_thread_data->ctx;
-
-=======
-    std::vector<AlignedRead> read_reqs;
-    std::vector<bool> retval(node_ids.size(), true);
-
-    char *buf = nullptr;
-    auto num_sectors = _nnodes_per_sector > 0 ? 1 : DIV_ROUND_UP(_max_node_len, defaults::SECTOR_LEN);
-    alloc_aligned((void **)&buf, node_ids.size() * num_sectors * defaults::SECTOR_LEN, defaults::SECTOR_LEN);
-
-    // create read requests
-    for (size_t i = 0; i < node_ids.size(); ++i)
-    {
-        auto node_id = node_ids[i];
-
-        AlignedRead read;
-        read.len = num_sectors * defaults::SECTOR_LEN;
-        read.buf = buf + i * num_sectors * defaults::SECTOR_LEN;
-        read.offset = get_node_sector(node_id) * defaults::SECTOR_LEN;
-        read_reqs.push_back(read);
-    }
-
-    // borrow thread data and issue reads
-    ScratchStoreManager<SSDThreadData<T>> manager(this->_thread_data);
-    auto this_thread_data = manager.scratch_space();
-    IOContext &ctx = this_thread_data->ctx;
-    reader->read(read_reqs, ctx);
-
-    // copy reads into buffers
-    for (uint32_t i = 0; i < read_reqs.size(); i++)
-    {
-#if defined(_WINDOWS) && defined(USE_BING_INFRA) // this block is to handle failed reads in
-                                                 // production settings
-        if ((*ctx.m_pRequestsStatus)[i] != IOContext::READ_SUCCESS)
-        {
-            retval[i] = false;
-            continue;
-        }
-#endif
-
-        char *node_buf = offset_to_node((char *)read_reqs[i].buf, node_ids[i]);
-
-        if (coord_buffers[i] != nullptr)
-        {
-            T *node_coords = offset_to_node_coords(node_buf);
-            memcpy(coord_buffers[i], node_coords, _disk_bytes_per_point);
-        }
-
-        if (nbr_buffers[i].second != nullptr)
-        {
-            uint32_t *node_nhood = offset_to_node_nhood(node_buf);
-            auto num_nbrs = *node_nhood;
-            nbr_buffers[i].first = num_nbrs;
-            memcpy(nbr_buffers[i].second, node_nhood + 1, num_nbrs * sizeof(uint32_t));
-        }
-    }
-
-    aligned_free(buf);
-
-    return retval;
-}
-
-template <typename T, typename LabelT> void PQFlashIndex<T, LabelT>::load_cache_list(std::vector<uint32_t> &node_list)
-{
-    diskann::cout << "Loading the cache list into memory.." << std::flush;
-    size_t num_cached_nodes = node_list.size();
-
->>>>>>> e6afdbb8
     // Allocate space for neighborhood cache
     _nhood_cache_buf = new uint32_t[num_cached_nodes * (_max_degree + 1)];
     memset(_nhood_cache_buf, 0, num_cached_nodes * (_max_degree + 1));
@@ -466,12 +366,6 @@
     }
     diskann::cout << "Caching " << num_nodes_to_cache << "..." << std::endl;
 
-<<<<<<< HEAD
-    // borrow thread data
-    //ScratchStoreManager<SSDThreadData<T>> manager(this->_thread_data);
-    //auto this_thread_data = manager.scratch_space();
-    //IOContext &ctx = this_thread_data->ctx;
-
     std::unique_ptr<tsl::robin_set<uint32_t>> cur_level, prev_level;
     cur_level = std::make_unique<tsl::robin_set<uint32_t>>();
     prev_level = std::make_unique<tsl::robin_set<uint32_t>>();
@@ -496,32 +390,6 @@
         }
     }
 
-=======
-    std::unique_ptr<tsl::robin_set<uint32_t>> cur_level, prev_level;
-    cur_level = std::make_unique<tsl::robin_set<uint32_t>>();
-    prev_level = std::make_unique<tsl::robin_set<uint32_t>>();
-
-    for (uint64_t miter = 0; miter < _num_medoids && cur_level->size() < num_nodes_to_cache; miter++)
-    {
-        cur_level->insert(_medoids[miter]);
-    }
-
-    if ((_filter_to_medoid_ids.size() > 0) && (cur_level->size() < num_nodes_to_cache))
-    {
-        for (auto &x : _filter_to_medoid_ids)
-        {
-            for (auto &y : x.second)
-            {
-                cur_level->insert(y);
-                if (cur_level->size() == num_nodes_to_cache)
-                    break;
-            }
-            if (cur_level->size() == num_nodes_to_cache)
-                break;
-        }
-    }
-
->>>>>>> e6afdbb8
     uint64_t lvl = 1;
     uint64_t prev_node_set_size = 0;
     while ((node_set.size() + cur_level->size() < num_nodes_to_cache) && cur_level->size() != 0)
@@ -629,13 +497,6 @@
     alloc_aligned(((void **)&_centroid_data), _num_medoids * _aligned_dim * sizeof(float), 32);
     std::memset(_centroid_data, 0, _num_medoids * _aligned_dim * sizeof(float));
 
-<<<<<<< HEAD
-    // borrow ctx
-    //ScratchStoreManager<SSDThreadData<T>> manager(this->_thread_data);
-    //auto data = manager.scratch_space();
-    //IOContext &ctx = data->ctx;
-=======
->>>>>>> e6afdbb8
     diskann::cout << "Loading centroid data from medoids vector data of " << _num_medoids << " medoid(s)" << std::endl;
 
     std::vector<uint32_t> nodes_to_read;
@@ -643,7 +504,6 @@
     std::vector<std::pair<uint32_t, uint32_t *>> nbr_bufs;
 
     for (uint64_t cur_m = 0; cur_m < _num_medoids; cur_m++)
-<<<<<<< HEAD
     {
         nodes_to_read.push_back(_medoids[cur_m]);
         medoid_bufs.push_back(new T[_data_dim]);
@@ -654,18 +514,6 @@
 
     for (uint64_t cur_m = 0; cur_m < _num_medoids; cur_m++)
     {
-=======
-    {
-        nodes_to_read.push_back(_medoids[cur_m]);
-        medoid_bufs.push_back(new T[_data_dim]);
-        nbr_bufs.emplace_back(0, nullptr);
-    }
-
-    auto read_status = read_nodes(nodes_to_read, medoid_bufs, nbr_bufs);
-
-    for (uint64_t cur_m = 0; cur_m < _num_medoids; cur_m++)
-    {
->>>>>>> e6afdbb8
         if (read_status[cur_m] == true)
         {
             if (!_use_disk_index_pq)
@@ -739,7 +587,6 @@
     {
         return _label_map[filter_label];
     }
-<<<<<<< HEAD
     else if (_use_universal_label)
     {
         return _universal_filter_label;
@@ -748,16 +595,6 @@
     {
         return std::numeric_limits<LabelT>::max();
     }
-=======
-    if (_use_universal_label)
-    {
-        return _universal_filter_label;
-    }
-    std::stringstream stream;
-    stream << "Unable to find label in the Label Map";
-    diskann::cerr << stream.str() << std::endl;
-    throw diskann::ANNException(stream.str(), -1, __FUNCSIG__, __FILE__, __LINE__);
->>>>>>> e6afdbb8
 }
 
 template <typename T, typename LabelT>
@@ -768,7 +605,6 @@
 }
 
 template <typename T, typename LabelT>
-<<<<<<< HEAD
 bool PQFlashIndex<T, LabelT>::is_label_valid(const std::string& filter_label)
 {
     if (_label_map.find(filter_label) != _label_map.end())
@@ -780,8 +616,6 @@
 }
 
 template <typename T, typename LabelT>
-=======
->>>>>>> e6afdbb8
 void PQFlashIndex<T, LabelT>::get_label_file_metadata(const std::string &fileContent, uint32_t &num_pts,
                                                       uint32_t &num_total_labels)
 {
@@ -797,7 +631,6 @@
     {
         next_pos = fileContent.find('\n', cur_pos);
         if (next_pos == std::string::npos)
-<<<<<<< HEAD
         {
             break;
         }
@@ -807,17 +640,6 @@
         while (lbl_pos < next_pos && lbl_pos != std::string::npos)
         {
             next_lbl_pos = search_string_range(fileContent, ',', lbl_pos, next_pos);
-=======
-        {
-            break;
-        }
-
-        size_t lbl_pos = cur_pos;
-        size_t next_lbl_pos = 0;
-        while (lbl_pos < next_pos && lbl_pos != std::string::npos)
-        {
-            next_lbl_pos = fileContent.find(',', lbl_pos);
->>>>>>> e6afdbb8
             if (next_lbl_pos == std::string::npos) // the last label
             {
                 next_lbl_pos = next_pos;
@@ -855,17 +677,12 @@
 }
 
 template <typename T, typename LabelT>
-<<<<<<< HEAD
-void PQFlashIndex<T, LabelT>::parse_label_file(std::basic_istream<char>& infile, size_t &num_points_labels)
-=======
 void PQFlashIndex<T, LabelT>::parse_label_file(std::basic_istream<char> &infile, size_t &num_points_labels)
->>>>>>> e6afdbb8
 {
     infile.seekg(0, std::ios::end);
     size_t file_size = infile.tellg();
 
     std::string buffer(file_size, ' ');
-<<<<<<< HEAD
 
     infile.seekg(0, std::ios::beg);
     infile.read(&buffer[0], file_size);
@@ -877,19 +694,6 @@
     uint32_t num_total_labels;
     get_label_file_metadata(buffer, num_pts_in_label_file, num_total_labels);
 
-=======
-
-    infile.seekg(0, std::ios::beg);
-    infile.read(&buffer[0], file_size);
-
-    std::string line;
-    uint32_t line_cnt = 0;
-
-    uint32_t num_pts_in_label_file;
-    uint32_t num_total_labels;
-    get_label_file_metadata(buffer, num_pts_in_label_file, num_total_labels);
-
->>>>>>> e6afdbb8
     _pts_to_label_offsets = new uint32_t[num_pts_in_label_file];
     _pts_to_label_counts = new uint32_t[num_pts_in_label_file];
     _pts_to_labels = new LabelT[num_total_labels];
@@ -914,23 +718,12 @@
         size_t next_lbl_pos = 0;
         while (lbl_pos < next_pos && lbl_pos != std::string::npos)
         {
-<<<<<<< HEAD
             next_lbl_pos = search_string_range(buffer, ',', lbl_pos, next_pos);
             if (next_lbl_pos == std::string::npos) // the last label in the whole file
-=======
-            next_lbl_pos = buffer.find(',', lbl_pos);
-            if (next_lbl_pos == std::string::npos) // the last label in the whole file
             {
                 next_lbl_pos = next_pos;
             }
 
-            if (next_lbl_pos > next_pos) // the last label in one line, just read to the end
->>>>>>> e6afdbb8
-            {
-                next_lbl_pos = next_pos;
-            }
-
-<<<<<<< HEAD
             if (next_lbl_pos > next_pos) // the last label in one line, just read to the end
             {
                 next_lbl_pos = next_pos;
@@ -942,14 +735,6 @@
                 label_str.erase(label_str.length() - 1);
             }
 
-=======
-            label_str.assign(buffer.c_str() + lbl_pos, next_lbl_pos - lbl_pos);
-            if (label_str[label_str.length() - 1] == '\t') // '\t' won't exist in label file?
-            {
-                label_str.erase(label_str.length() - 1);
-            }
-
->>>>>>> e6afdbb8
             LabelT token_as_num = (LabelT)std::stoul(label_str);
             _pts_to_labels[labels_seen_so_far++] = (LabelT)token_as_num;
             num_lbls_in_cur_pt++;
@@ -990,7 +775,6 @@
 #endif
     std::string pq_table_bin = std::string(index_prefix) + "_pq_pivots.bin";
     std::string pq_compressed_vectors = std::string(index_prefix) + "_pq_compressed.bin";
-<<<<<<< HEAD
     std::string disk_index_file = std::string(index_prefix) + "_disk.index";
     std::string labels_file = std::string(index_prefix) + "_labels.txt";
     std::string labels_to_medoids = std::string(index_prefix) + "_labels_to_medoids.txt";
@@ -1004,15 +788,6 @@
     return load_from_separate_paths(num_threads, disk_index_file.c_str(), pq_table_bin.c_str(),
         pq_compressed_vectors.c_str(), labels_file.c_str(), labels_to_medoids.c_str(),
         labels_map_file.c_str(), univ_label_file.c_str());
-=======
-    std::string _disk_index_file = std::string(index_prefix) + "_disk.index";
-#ifdef EXEC_ENV_OLS
-    return load_from_separate_paths(files, num_threads, _disk_index_file.c_str(), pq_table_bin.c_str(),
-                                    pq_compressed_vectors.c_str());
-#else
-    return load_from_separate_paths(num_threads, _disk_index_file.c_str(), pq_table_bin.c_str(),
-                                    pq_compressed_vectors.c_str());
->>>>>>> e6afdbb8
 #endif
 }
 
@@ -1038,17 +813,10 @@
     std::string medoids_file = std::string(_disk_index_file) + "_medoids.bin";
     std::string centroids_file = std::string(_disk_index_file) + "_centroids.bin";
 
-<<<<<<< HEAD
     std::string labels_file = (labels_filepath == nullptr ? "" : labels_filepath);
     std::string labels_to_medoids = (labels_to_medoids_filepath == nullptr ? "" : labels_to_medoids_filepath);
     std::string dummy_map_file = std ::string(_disk_index_file) + "_dummy_map.txt";
     std::string labels_map_file = (labels_map_filepath == nullptr ? "" : labels_map_filepath);
-=======
-    std::string labels_file = std ::string(_disk_index_file) + "_labels.txt";
-    std::string labels_to_medoids = std ::string(_disk_index_file) + "_labels_to_medoids.txt";
-    std::string dummy_map_file = std ::string(_disk_index_file) + "_dummy_map.txt";
-    std::string labels_map_file = std ::string(_disk_index_file) + "_labels_map.txt";
->>>>>>> e6afdbb8
     size_t num_pts_in_label_file = 0;
 
     size_t pq_file_dim, pq_file_num_centroids;
@@ -1153,24 +921,14 @@
                 throw FileException(labels_to_medoids, e, __FUNCSIG__, __FILE__, __LINE__);
             }
         }
-<<<<<<< HEAD
         std::string univ_label_file = (unv_label_filepath == nullptr ? "" : unv_label_filepath);
-=======
-        std::string univ_label_file = std ::string(_disk_index_file) + "_universal_label.txt";
->>>>>>> e6afdbb8
 
 #ifdef EXEC_ENV_OLS
         if (files.fileExists(univ_label_file))
         {
-<<<<<<< HEAD
             FileContent& content_univ_label = files.getContent(univ_label_file);
             std::stringstream universal_label_reader(
                 std::string((const char*)content_univ_label._content, content_univ_label._size));
-=======
-            FileContent &content_univ_label = files.getContent(univ_label_file);
-            std::stringstream universal_label_reader(
-                std::string((const char *)content_univ_label._content, content_univ_label._size));
->>>>>>> e6afdbb8
 #else
         if (file_exists(univ_label_file))
         {
@@ -1928,13 +1686,9 @@
     }
 
     // copy k_search values
-<<<<<<< HEAD
     uint64_t ret_count = full_retset.size() > k_search
         ? k_search : full_retset.size();
     for (uint64_t i = 0; i < ret_count; i++)
-=======
-    for (uint64_t i = 0; i < k_search; i++)
->>>>>>> e6afdbb8
     {
         indices[i] = full_retset[i].id;
         auto key = (uint32_t)indices[i];
