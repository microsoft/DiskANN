#include "pq_flash_index_nsg.h"
#include <malloc.h>
#include "percentile_stats.h"

#include <omp.h>
#include <atomic>
#include <chrono>
#include <cmath>
#include <iterator>
#include <thread>
#include "distance.h"
#include "exceptions.h"
#include "parameters.h"
#include "timer.h"
#include "utils.h"

#include "tsl/robin_set.h"

#ifdef __NSG_WINDOWS__
#include "windows_aligned_file_reader.h"
#else
#include "linux_aligned_file_reader.h"
#endif

#define SECTOR_LEN 4096

#define READ_U64(stream, val) stream.read((char *) &val, sizeof(_u64))
#define READ_UNSIGNED(stream, val) stream.read((char *) &val, sizeof(unsigned))

// sector # on disk where node_id is present
#define NODE_SECTOR_NO(node_id) ((node_id / nnodes_per_sector) + 1)

// obtains region of sector containing node
#define OFFSET_TO_NODE(sector_buf, node_id) \
  ((char *) sector_buf + (node_id % nnodes_per_sector) * max_node_len)

// offset into sector where node_id's nhood starts
#define NODE_SECTOR_OFFSET(sector_buf, node_id) \
  ((char *) sector_buf + ((node_id % nnodes_per_sector) * max_node_len))

// returns region of `node_buf` containing [NNBRS][NBR_ID(_u32)]
#define OFFSET_TO_NODE_NHOOD(node_buf) \
  (unsigned *) ((char *) node_buf + data_dim * sizeof(T))

// returns region of `node_buf` containing [COORD(T)]
#define OFFSET_TO_NODE_COORDS(node_buf) (T *) (node_buf)

namespace {
  void aggregate_coords(const unsigned *ids, const _u64 n_ids,
                        const _u8 *all_coords, const _u64 ndims, _u8 *out) {
    for (_u64 i = 0; i < n_ids; i++) {
      memcpy(out + i * ndims, all_coords + ids[i] * ndims, ndims * sizeof(_u8));
    }
  }

  void pq_dist_lookup(const _u8 *pq_ids, const _u64 n_pts,
                      const _u64 pq_nchunks, const float *pq_dists,
                      float *dists_out) {
    _mm_prefetch((char *) dists_out, _MM_HINT_T0);
    _mm_prefetch((char *) pq_ids, _MM_HINT_T0);
    _mm_prefetch((char *) (pq_ids + 64), _MM_HINT_T0);
    _mm_prefetch((char *) (pq_ids + 128), _MM_HINT_T0);
    memset(dists_out, 0, n_pts * sizeof(float));
    for (_u64 chunk = 0; chunk < pq_nchunks; chunk++) {
      const float *chunk_dists = pq_dists + 256 * chunk;
      if (chunk < pq_nchunks - 1) {
        _mm_prefetch((char *) (chunk_dists + 256), _MM_HINT_T0);
      }
      for (_u64 idx = 0; idx < n_pts; idx++) {
        _u8 pq_centerid = pq_ids[pq_nchunks * idx + chunk];
        dists_out[idx] += chunk_dists[pq_centerid];
      }
    }
  }
}  // namespace

namespace NSG {
  template<>
  PQFlashNSG<_u8>::PQFlashNSG(bool create_node_cache) {
    this->dist_cmp = new DistanceL2UInt8();
    this->create_visit_cache = create_node_cache;
    //    medoid_nhood.second = nullptr;
  }

  template<>
  PQFlashNSG<_s8>::PQFlashNSG(bool create_node_cache) {
    this->dist_cmp = new DistanceL2Int8();
    this->create_visit_cache = create_node_cache;
    //    medoid_nhood.second = nullptr;
  }

  template<>
  PQFlashNSG<float>::PQFlashNSG(bool create_node_cache) {
    this->dist_cmp = new DistanceL2();
    this->create_visit_cache = create_node_cache;
    //    medoid_nhood.second = nullptr;
  }

  template<typename T>
  PQFlashNSG<T>::~PQFlashNSG() {
    if (data != nullptr) {
      delete[] data;
    }

    // delete backing bufs for nhood and coord cache
    delete[] nhood_cache_buf;
    NSG::aligned_free(coord_cache_buf);
    for (auto m : medoid_nhoods)
      delete[] m.second;

    reader->close();
    delete reader;

    delete this->dist_cmp;
    this->destroy_thread_data();
  }

  template<typename T>
  void PQFlashNSG<T>::setup_thread_data(_u64 nthreads) {
    std::cout << "Setting up thread-specific contexts for nthreads: "
              << nthreads << "\n";
// omp parallel for to generate unique thread IDs
#pragma omp parallel for
    for (_s64 thread = 0; thread < (_s64) nthreads; thread++) {
#pragma omp critical
      {
        this->reader->register_thread();
        IOContext ctx = this->reader->get_ctx();
        // std::cout << "ctx: " << ctx << "\n";
        QueryScratch<T> scratch;
        _u64 coord_alloc_size = ROUND_UP(MAX_N_CMPS * this->aligned_dim, 256);
        NSG::alloc_aligned((void **) &scratch.coord_scratch, coord_alloc_size,
                           256);
        scratch.coord_scratch = new T[MAX_N_CMPS * this->aligned_dim];
        NSG::alloc_aligned((void **) &scratch.sector_scratch,
                           MAX_N_SECTOR_READS * SECTOR_LEN, SECTOR_LEN);
        NSG::alloc_aligned((void **) &scratch.aligned_scratch,
                           256 * sizeof(float), 256);
        NSG::alloc_aligned((void **) &scratch.aligned_pq_coord_scratch,
                           16384 * sizeof(_u8), 256);
        NSG::alloc_aligned((void **) &scratch.aligned_pqtable_dist_scratch,
                           16384 * sizeof(float), 256);
        NSG::alloc_aligned((void **) &scratch.aligned_dist_scratch,
                           512 * sizeof(float), 256);
        memset(scratch.aligned_scratch, 0, 256 * sizeof(float));
        memset(scratch.coord_scratch, 0, MAX_N_CMPS * this->aligned_dim);
        ThreadData<T> data;
        data.ctx = ctx;
        data.scratch = scratch;
        this->thread_data.push(data);
      }
    }
  }

  template<typename T>
  void PQFlashNSG<T>::destroy_thread_data() {
    std::cerr << "Clearing scratch" << std::endl;
    assert(this->thread_data.size() == this->max_nthreads);
    while (this->thread_data.size() > 0) {
      ThreadData<T> data = this->thread_data.pop();
      while (data.scratch.sector_scratch == nullptr) {
        this->thread_data.wait_for_push_notify();
        data = this->thread_data.pop();
      }
      auto &scratch = data.scratch;
      NSG::aligned_free((void *) scratch.coord_scratch);
      NSG::aligned_free((void *) scratch.sector_scratch);
      NSG::aligned_free((void *) scratch.aligned_scratch);
      NSG::aligned_free((void *) scratch.aligned_pq_coord_scratch);
      NSG::aligned_free((void *) scratch.aligned_pqtable_dist_scratch);
      NSG::aligned_free((void *) scratch.aligned_dist_scratch);
    }
  }

  template<typename T>
<<<<<<< HEAD
=======
  _u64 PQFlashNSG<T>::get_num_points() {
    return n_base;
  }

  template<typename T>
>>>>>>> ffffe177
  void PQFlashNSG<T>::cache_visited_nodes(_u64 *node_list, _u64 num_nodes) {
    // borrow thread data
    ThreadData<T> this_thread_data = this->thread_data.pop();
    while (this_thread_data.scratch.sector_scratch == nullptr) {
      this->thread_data.wait_for_push_notify();
      this_thread_data = this->thread_data.pop();
    }

    IOContext ctx = this_thread_data.ctx;

<<<<<<< HEAD
    nhood_cache_buf = new unsigned[num_nodes * 111];
    memset(nhood_cache_buf, 0, num_nodes * 111);

    _u64 coord_cache_buf_len = num_nodes * aligned_dim;
    NSG::alloc_aligned((void **) &coord_cache_buf,
                       coord_cache_buf_len * sizeof(T), 8 * sizeof(T));
    memset(coord_cache_buf, 0, coord_cache_buf_len * sizeof(T));

    size_t BLOCK_SIZE = 1000;
    size_t num_blocks = DIV_ROUND_UP(num_nodes, BLOCK_SIZE);

    for (_u64 block = 0; block < num_blocks; block++) {
      _u64 start_idx = block * BLOCK_SIZE;
      _u64 end_idx = (std::min)(num_nodes, (block + 1) * BLOCK_SIZE);
      for (_u64 node_idx = start_idx; node_idx < end_idx; node_idx++) {
        std::vector<AlignedRead> read_reqs;
        std::vector<std::pair<_u64, char *>> nhoods;
        AlignedRead read;
        char *      buf = nullptr;
        alloc_aligned((void **) &buf, SECTOR_LEN, SECTOR_LEN);
        nhoods.push_back(std::make_pair(node_list[node_idx], buf));
        read.len = SECTOR_LEN;
        read.buf = buf;
        read.offset = NODE_SECTOR_NO(node_list[node_idx]) * SECTOR_LEN;
        read_reqs.push_back(read);

        reader->read(read_reqs, ctx);

        for (auto &nhood : nhoods) {
          char *node_buf = OFFSET_TO_NODE(nhood.second, nhood.first);
          T *   node_coords = OFFSET_TO_NODE_COORDS(node_buf);
          T *   cached_coords = coord_cache_buf + node_idx * aligned_dim;
          memcpy(cached_coords, node_coords, data_dim * sizeof(T));
          coord_cache.insert(std::make_pair(nhood.first, cached_coords));

          // insert node nhood into nhood_cache
          unsigned *node_nhood = OFFSET_TO_NODE_NHOOD(node_buf);
          _u64      nnbrs = (_u64) *node_nhood;
          unsigned *nbrs = node_nhood + 1;
          // std::cerr << "CACHE: nnbrs = " << nnbrs << "\n";
          std::pair<_u64, unsigned *> cnhood;
          cnhood.first = nnbrs;
          cnhood.second = nhood_cache_buf + node_idx * (111);
          memcpy(cnhood.second, nbrs, nnbrs * sizeof(unsigned));
          nhood_cache.insert(std::make_pair(nhood.first, cnhood));
          aligned_free(nhood.second);
        }
      }
    }
    // return thread data
    this->thread_data.push(this_thread_data);
=======
    std::vector<AlignedRead> read_reqs;
    std::vector<std::pair<_u64, char *>> nhoods;
    AlignedRead read;

    for (_u64 node_idx = 0; node_idx < num_nodes; node_idx++) {
      char *buf = nullptr;
      alloc_aligned((void **) &buf, SECTOR_LEN, SECTOR_LEN);
      nhoods.push_back(std::make_pair(node_list[node_idx], buf));
      read.len = SECTOR_LEN;
      read.buf = buf;
      read.offset = NODE_SECTOR_NO(node_list[node_idx]) * SECTOR_LEN;
      read_reqs.push_back(read);
    }

    reader->read(read_reqs, ctx);
    read_reqs.clear();

    std::cout << "pausing" << std::endl;
    pause();
    reader->close();

    for (auto &nhood : nhoods) {
      char *node_buf = OFFSET_TO_NODE(nhood.second, nhood.first);
      T *   node_coords = OFFSET_TO_NODE_COORDS(node_buf);
      T *   cached_coords = new T[data_dim];
      memcpy(cached_coords, node_coords, data_dim * sizeof(T));
      coord_cache.insert(std::make_pair(nhood.first, cached_coords));

      // insert node nhood into nhood_cache
      unsigned *node_nhood = OFFSET_TO_NODE_NHOOD(node_buf);
      _u64      nnbrs = (_u64) *node_nhood;
      unsigned *nbrs = node_nhood + 1;
      // std::cerr << "CACHE: nnbrs = " << nnbrs << "\n";
      std::pair<_u64, unsigned *> cnhood;
      cnhood.first = nnbrs;
      cnhood.second = new unsigned[nnbrs];
      memcpy(cnhood.second, nbrs, nnbrs * sizeof(unsigned));
      nhood_cache.insert(std::make_pair(nhood.first, cnhood));
      aligned_free(nhood.second);
    }

    // return thread data
    this->thread_data.push(this_thread_data);

    std::cerr << "Consolidating nhood_cache: # cached nhoods = "
              << nhood_cache.size() << "\n";
    // consolidate nhood_cache down to single buf
    _u64 nhood_cache_buf_len = 0;
    for (auto &k_v : nhood_cache) {
      nhood_cache_buf_len += k_v.second.first;
    }
    nhood_cache_buf = new unsigned[nhood_cache_buf_len];
    memset(nhood_cache_buf, 0, nhood_cache_buf_len);
    _u64 cur_off = 0;
    for (auto &k_v : nhood_cache) {
      std::pair<_u64, unsigned *> &val = nhood_cache[k_v.first];
      unsigned *&ptr = val.second;
      _u64       nnbrs = val.first;
      memcpy(nhood_cache_buf + cur_off, ptr, nnbrs * sizeof(unsigned));
      delete[] ptr;
      ptr = nhood_cache_buf + cur_off;
      cur_off += nnbrs;
    }

    std::cerr << "Consolidating coord_cache: # cached coords = "
              << coord_cache.size() << "\n";
    // consolidate coord_cache down to single buf
    _u64 coord_cache_buf_len = coord_cache.size() * aligned_dim;
    NSG::alloc_aligned((void **) &coord_cache_buf,
                       coord_cache_buf_len * sizeof(T), 8 * sizeof(T));
    memset(coord_cache_buf, 0, coord_cache_buf_len * sizeof(T));
    cur_off = 0;
    for (auto &k_v : coord_cache) {
      T *&val = coord_cache[k_v.first];
      memcpy(coord_cache_buf + cur_off, val, data_dim * sizeof(T));
      delete[] val;
      val = coord_cache_buf + cur_off;
      cur_off += aligned_dim;
    }
>>>>>>> ffffe177
  }

  template<typename T>
  void PQFlashNSG<T>::cache_bfs_levels(_u64 nlevels) {
    assert(nlevels > 1);

    // borrow thread data
    ThreadData<T> this_thread_data = this->thread_data.pop();
    while (this_thread_data.scratch.sector_scratch == nullptr) {
      this->thread_data.wait_for_push_notify();
      this_thread_data = this->thread_data.pop();
    }

    IOContext ctx = this_thread_data.ctx;

    tsl::robin_set<unsigned> *cur_level, *prev_level;
    cur_level = new tsl::robin_set<unsigned>();
    prev_level = new tsl::robin_set<unsigned>();

    // add medoid nhood to cur_level
    for (_u64 miter = 0; miter < medoid_nhoods.size(); miter++) {
      for (_u64 idx = 0; idx < medoid_nhoods[miter].first; idx++) {
        unsigned nbr_id = medoid_nhoods[miter].second[idx];
        cur_level->insert(nbr_id);
      }
    }

    for (_u64 lvl = 1; lvl < nlevels; lvl++) {
      // swap prev_level and cur_level
      std::swap(prev_level, cur_level);
      // clear cur_level
      cur_level->clear();

      // read in all pre_level nhoods
      std::vector<AlignedRead> read_reqs;
      std::vector<std::pair<_u64, char *>> nhoods;

      for (const unsigned &id : *prev_level) {
        // skip node if already read into
        if (nhood_cache.find(id) != nhood_cache.end()) {
          continue;
        }
        char *buf = nullptr;
        alloc_aligned((void **) &buf, SECTOR_LEN, SECTOR_LEN);
        nhoods.push_back(std::make_pair(id, buf));
        AlignedRead read;
        read.len = SECTOR_LEN;
        read.buf = buf;
        read.offset = NODE_SECTOR_NO(id) * SECTOR_LEN;
        read_reqs.push_back(read);
      }

      // issue read requests
      reader->read(read_reqs, ctx);

      // process each nhood buf
      // TODO:: cache all nhoods in each sector instead of just one
      for (auto &nhood : nhoods) {
        // insert node coord into coord_cache
        char *node_buf = OFFSET_TO_NODE(nhood.second, nhood.first);
        T *   node_coords = OFFSET_TO_NODE_COORDS(node_buf);
        T *   cached_coords = new T[data_dim];
        memcpy(cached_coords, node_coords, data_dim * sizeof(T));
        coord_cache.insert(std::make_pair(nhood.first, cached_coords));

        // insert node nhood into nhood_cache
        unsigned *node_nhood = OFFSET_TO_NODE_NHOOD(node_buf);
        _u64      nnbrs = (_u64) *node_nhood;
        unsigned *nbrs = node_nhood + 1;
        // std::cerr << "CACHE: nnbrs = " << nnbrs << "\n";
        std::pair<_u64, unsigned *> cnhood;
        cnhood.first = nnbrs;
        cnhood.second = new unsigned[nnbrs];
        memcpy(cnhood.second, nbrs, nnbrs * sizeof(unsigned));
        nhood_cache.insert(std::make_pair(nhood.first, cnhood));

        // explore next level
        for (_u64 j = 0; j < nnbrs; j++) {
          cur_level->insert(nbrs[j]);
        }
        aligned_free(nhood.second);
      }
      std::cout << "Level: " << lvl << ", #nodes: " << nhoods.size()
                << std::endl;
    }

    // return thread data
    this->thread_data.push(this_thread_data);

    delete cur_level;
    delete prev_level;
#ifdef DEBUG
    // verify non-null
    for (auto &k_v : nhood_cache) {
      unsigned *nbrs = k_v.second.second;
      _u64      nnbrs = k_v.second.first;
#ifndef __NSG_WINDOWS__
      assert(malloc_usable_size(nbrs) >= nnbrs * sizeof(unsigned));
#else
      assert(_msize(nbrs) >= nnbrs * sizeof(unsigned));
#endif
    }
#endif

    std::cerr << "Consolidating nhood_cache: # cached nhoods = "
              << nhood_cache.size() << "\n";
    // consolidate nhood_cache down to single buf
    _u64 nhood_cache_buf_len = 0;
    for (auto &k_v : nhood_cache) {
      nhood_cache_buf_len += k_v.second.first;
    }
    nhood_cache_buf = new unsigned[nhood_cache_buf_len];
    memset(nhood_cache_buf, 0, nhood_cache_buf_len);
    _u64 cur_off = 0;
    for (auto &k_v : nhood_cache) {
      std::pair<_u64, unsigned *> &val = nhood_cache[k_v.first];
      unsigned *&ptr = val.second;
      _u64       nnbrs = val.first;
      memcpy(nhood_cache_buf + cur_off, ptr, nnbrs * sizeof(unsigned));
      delete[] ptr;
      ptr = nhood_cache_buf + cur_off;
      cur_off += nnbrs;
    }

    std::cerr << "Consolidating coord_cache: # cached coords = "
              << coord_cache.size() << "\n";
    // consolidate coord_cache down to single buf
    _u64 coord_cache_buf_len = coord_cache.size() * aligned_dim;
    NSG::alloc_aligned((void **) &coord_cache_buf,
                       coord_cache_buf_len * sizeof(T), 8 * sizeof(T));
    memset(coord_cache_buf, 0, coord_cache_buf_len * sizeof(T));
    cur_off = 0;
    for (auto &k_v : coord_cache) {
      T *&val = coord_cache[k_v.first];
      memcpy(coord_cache_buf + cur_off, val, data_dim * sizeof(T));
      delete[] val;
      val = coord_cache_buf + cur_off;
      cur_off += aligned_dim;
    }
  }

  template<typename T>
  void PQFlashNSG<T>::save_cached_nodes(_u64        num_nodes,
                                        std::string cache_file_path) {
    if (this->create_visit_cache) {
      std::sort(this->node_visit_counter.begin(), node_visit_counter.end(),
                [](std::pair<_u64, _u32> &left, std::pair<_u64, _u32> &right) {
                  return left.second > right.second;
                });

      std::vector<_u64> node_ids;
      for (_u64 i = 0; i < num_nodes; i++) {
        node_ids.push_back(this->node_visit_counter[i].first);
      }

      save_bin<_u64>(cache_file_path.c_str(), node_ids.data(), num_nodes, 1);
    }
  }

  template<typename T>
  void PQFlashNSG<T>::load(const char *data_bin, const char *nsg_file,
                           const char *pq_tables_bin, const _u64 chunk_size,
                           const _u64 n_chunks, const _u64 data_dim,
                           const _u64 max_nthreads, const char *medoids_file) {
    std::cout << "Loading PQ Tables from " << pq_tables_bin << "\n";
    pq_table.load_bin(pq_tables_bin, n_chunks, chunk_size);
    size_t npts_u64, nchunks_u64;
    std::cout << "Loading PQ compressed data from " << data_bin << std::endl;
    //    _u32 *data_u32;
    NSG::load_bin<_u8>(data_bin, data, npts_u64, nchunks_u64);
    //    data = new _u8[npts_u64 * nchunks_u64];
    //    NSG::convert_types<_u32, _u8>(data_u32, data, npts_u64, nchunks_u64);
    //    delete[] data_u32;

    n_base = npts_u64;
    this->data_dim = data_dim;
    this->n_chunks = n_chunks;
    this->chunk_size = chunk_size;
    aligned_dim = ROUND_UP(data_dim, 8);
    std::cout << "PQ Dataset: # chunks: " << n_chunks
              << ", chunk_size: " << chunk_size << ", npts: " << n_base
              << ", ndims: " << data_dim << ", aligned_dim: " << aligned_dim
              << std::endl;

    if (this->create_visit_cache) {
      this->node_visit_counter.resize(npts_u64);
      for (_u64 i = 0; i < node_visit_counter.size(); i++) {
        this->node_visit_counter[i].first = i;
        this->node_visit_counter[i].second = 0;
      }
    }

    // read nsg metadata
    std::ifstream nsg_meta(nsg_file, std::ios::binary);
    _u64          nnodes;
    READ_U64(nsg_meta, nnodes);
    std::cout << "nnodes: " << nnodes << std::endl;
    assert(nnodes == n_base);

    size_t medoid_id_on_file;

    std::ifstream file_exists(medoids_file);
    if (!file_exists) {
      file_exists.close();
      num_medoids = 1;
      medoids = new uint32_t[1];
      READ_U64(nsg_meta, medoid_id_on_file);
      medoids[0] = (_u32)(medoid_id_on_file);
    } else {
      file_exists.close();
      size_t tmp_dim;
      load_bin<uint32_t>(medoids_file, medoids, num_medoids, tmp_dim);
      READ_U64(nsg_meta, medoid_id_on_file);
    }

    medoid_nhoods = std::vector<std::pair<_u64, unsigned *>>(num_medoids);
    medoid_full_precs = new T[num_medoids * aligned_dim];
    memset((void *) medoid_full_precs, 0,
           num_medoids * aligned_dim * sizeof(T));

    READ_U64(nsg_meta, max_node_len);
    READ_U64(nsg_meta, nnodes_per_sector);
    max_degree = ((max_node_len - data_dim * sizeof(T)) / sizeof(unsigned)) - 1;

    std::cout << "Index File: " << nsg_file << std::endl;
    std::cout << "Number of medoids: " << num_medoids
              << ", first medoid: " << medoids[0] << std::endl;
    std::cout << "# nodes per sector: " << nnodes_per_sector << std::endl;
    std::cout << "max node len: " << max_node_len << std::endl;
    std::cout << "max node degree: " << max_degree << std::endl;
    nsg_meta.close();

    // open AlignedFileReader handle to nsg_file
    std::string nsg_fname(nsg_file);
#ifdef __NSG_WINDOWS__
    reader = new WindowsAlignedFileReader();
#else
    reader = new LinuxAlignedFileReader();
#endif
    reader->open(nsg_fname);

    this->setup_thread_data(max_nthreads);
    this->max_nthreads = max_nthreads;

    // borrow ctx
    ThreadData<T> data = this->thread_data.pop();
    while (data.scratch.sector_scratch == nullptr) {
      this->thread_data.wait_for_push_notify();
      data = this->thread_data.pop();
    }
    IOContext ctx = data.ctx;

    coord_cache.clear();
    for (uint64_t cur_m = 0; cur_m < num_medoids; cur_m++) {
      _u64 medoid = (_u64) medoids[cur_m];
      // read medoid nhood
      char *medoid_buf = nullptr;
      alloc_aligned((void **) &medoid_buf, SECTOR_LEN, SECTOR_LEN);
      _u64                     medoid_sector_no = NODE_SECTOR_NO(medoid);
      std::vector<AlignedRead> medoid_read(1);
      medoid_read[0].len = SECTOR_LEN;
      medoid_read[0].buf = medoid_buf;
      medoid_read[0].offset = NODE_SECTOR_NO(medoid) * SECTOR_LEN;
      std::cout << "Medoid offset: " << medoid_sector_no * SECTOR_LEN << "\n";
      reader->read(medoid_read, ctx);

      // all data about medoid
      char *medoid_node_buf = OFFSET_TO_NODE(medoid_buf, medoid);

      // add medoid coords to `coord_cache`
      T *medoid_coords = new T[data_dim];
      T *medoid_disk_coords = OFFSET_TO_NODE_COORDS(medoid_node_buf);
      memcpy(medoid_coords, medoid_disk_coords, data_dim * sizeof(T));
      memcpy(medoid_full_precs + cur_m * aligned_dim, medoid_coords,
             data_dim * sizeof(T));

      coord_cache.insert(std::make_pair(medoid, medoid_coords));

      // add medoid nhood to nhood_cache
      unsigned *medoid_nhood_buf = OFFSET_TO_NODE_NHOOD(medoid_node_buf);
      medoid_nhoods[cur_m].first = *(unsigned *) (medoid_nhood_buf);
      std::cout << "Medoid degree: " << medoid_nhoods[cur_m].first << std::endl;
      medoid_nhoods[cur_m].second = new unsigned[medoid_nhoods[cur_m].first];
      memcpy(medoid_nhoods[cur_m].second, (medoid_nhood_buf + 1),
             medoid_nhoods[cur_m].first * sizeof(unsigned));
      aligned_free(medoid_buf);

      // make a copy and insert into nhood_cache
      unsigned *medoid_nhood_copy = new unsigned[medoid_nhoods[cur_m].first];
      memcpy(medoid_nhood_copy, medoid_nhoods[cur_m].second,
             medoid_nhoods[cur_m].first * sizeof(unsigned));
      nhood_cache.insert(std::make_pair(
          medoid,
          std::make_pair(medoid_nhoods[cur_m].first, medoid_nhood_copy)));

      // print medoid nbrs
      std::cout << "Medoid nbrs of  " << medoid << ": " << std::flush;
      for (_u64 i = 0; i < medoid_nhoods[cur_m].first; i++) {
        std::cout << medoid_nhoods[cur_m].second[i] << " ";
      }
      std::cout << std::endl;
    }

    // return ctx
    this->thread_data.push(data);
    this->thread_data.push_notify_all();
  }

  template<typename T>
  void PQFlashNSG<T>::cached_beam_search(const T *query, const _u64 k_search,
                                         const _u64 l_search, _u64 *indices,
                                         float *      distances,
                                         const _u64   beam_width,
                                         QueryStats * stats,
                                         Distance<T> *output_dist_func) {
    std::vector<std::pair<_u64, std::atomic<unsigned>>> node_visit_counter(0);
    cached_beam_search(query, k_search, l_search, indices, distances,
                       beam_width, node_visit_counter, stats, output_dist_func);
  }

  template<typename T>
  void PQFlashNSG<T>::cached_beam_search(
      const T *query, const _u64 k_search, const _u64 l_search, _u64 *indices,
      float *distances, const _u64                         beam_width,
      std::vector<std::pair<_u64, std::atomic<unsigned>>> &node_visit_counter,
      QueryStats *stats, Distance<T> *output_dist_func) {
    ThreadData<T> data = this->thread_data.pop();
    while (data.scratch.sector_scratch == nullptr) {
      this->thread_data.wait_for_push_notify();
      data = this->thread_data.pop();
    }

    IOContext ctx = data.ctx;
    auto      query_scratch = &(data.scratch);

    // reset query
    query_scratch->reset();

    // scratch space to compute distances between FP32 Query and INT8 data
    float *scratch = query_scratch->aligned_scratch;
    _mm_prefetch((char *) scratch, _MM_HINT_T0);

    // pointers to buffers for data
    T *   data_buf = query_scratch->coord_scratch;
    _u64 &data_buf_idx = query_scratch->coord_idx;
    _mm_prefetch((char *) data_buf, _MM_HINT_T1);

    // sector scratch
    char *sector_scratch = query_scratch->sector_scratch;
    _u64 &sector_scratch_idx = query_scratch->sector_idx;

#ifdef USE_ACCELERATED_PQ
    // query <-> PQ chunk centers distances
    float *pq_dists = query_scratch->aligned_pqtable_dist_scratch;
    pq_table.populate_chunk_distances(query, pq_dists);

    // query <-> neighbor list
    float *dist_scratch = query_scratch->aligned_dist_scratch;
    _u8 *  pq_coord_scratch = query_scratch->aligned_pq_coord_scratch;

    // lambda to batch compute query<-> node distances in PQ space
    auto compute_dists = [this, pq_coord_scratch, pq_dists](
        const unsigned *ids, const _u64 n_ids, float *dists_out) {
      ::aggregate_coords(ids, n_ids, this->data, this->n_chunks,
                         pq_coord_scratch);
      ::pq_dist_lookup(pq_coord_scratch, n_ids, this->n_chunks, pq_dists,
                       dists_out);
    };
#endif
    Timer                 query_timer, io_timer;
    std::vector<Neighbor> retset(l_search + 1);
    std::vector<_u64>     init_ids(l_search);
    tsl::robin_set<_u64>  visited(4096);

    std::vector<Neighbor> full_retset;
    full_retset.reserve(4096);
    tsl::robin_map<_u64, T *> fp_coords;

    _u32  best_medoid = 0;
    float best_dist = (std::numeric_limits<float>::max)();
    for (_u64 cur_m = 0; cur_m < num_medoids; cur_m++) {
      float cur_expanded_dist = dist_cmp->compare(
          query, medoid_full_precs + aligned_dim * cur_m, aligned_dim);
      if (cur_expanded_dist < best_dist) {
        best_medoid = cur_m;
        best_dist = cur_expanded_dist;
      }
    }

// compute medoid nhood <-> query distances
#ifdef USE_ACCELERATED_PQ
    compute_dists(medoid_nhoods[best_medoid].second,
                  medoid_nhoods[best_medoid].first, dist_scratch);
#endif
    if (node_visit_counter.size() > 0) {
      node_visit_counter[medoid_nhood.first].second++;
    }

    _u64 tmp_l = 0;
    // add each neighbor of medoid
    for (; tmp_l < l_search && tmp_l < medoid_nhoods[best_medoid].first;
         tmp_l++) {
      _u64 id = medoid_nhoods[best_medoid].second[tmp_l];
      init_ids[tmp_l] = id;
      visited.insert(id);
#ifdef USE_ACCELERATED_PQ
      float dist = dist_scratch[tmp_l];
#else
      pq_table.convert(data + id * n_chunks, scratch);
      float dist = dist_cmp->compare(scratch, query, aligned_dim);
#endif
      // std::cout << "cmp: " << id << ", dist: " << dist << std::endl;
      // std::cerr << "dist: " << dist << std::endl;
      retset[tmp_l] = Neighbor(id, dist, true);
      if (stats != nullptr) {
        stats->n_cmps++;
      }
    }

    // TODO:: create dummy ids
    for (; tmp_l < l_search; tmp_l++) {
      _u64 id = (std::numeric_limits<unsigned>::max)() - tmp_l;
      init_ids[tmp_l] = id;
      float dist = (std::numeric_limits<float>::max)();
      retset[tmp_l] = Neighbor(id, dist, false);
    }

    std::sort(retset.begin(), retset.begin() + l_search);

    _u64 hops = 0;
    _u64 cmps = 0;
    _u64 k = 0;

    // cleared every iteration
    std::vector<_u64> frontier;
    std::vector<std::pair<_u64, char *>> frontier_nhoods;
    std::vector<AlignedRead> frontier_read_reqs;
    std::vector<std::pair<_u64, std::pair<_u64, unsigned *>>> cached_nhoods;

    while (k < l_search) {
      _u64 nk = l_search;

      // clear iteration state
      frontier.clear();
      frontier_nhoods.clear();
      frontier_read_reqs.clear();
      cached_nhoods.clear();
      sector_scratch_idx = 0;

      // find new beam
      _u64 marker = k - 1;
      while (++marker < l_search && frontier.size() < beam_width) {
        if (retset[marker].flag) {
          auto iter = nhood_cache.find(retset[marker].id);
          if (iter != nhood_cache.end()) {
            cached_nhoods.push_back(
                std::make_pair(retset[marker].id, iter->second));
            if (stats != nullptr) {
              stats->n_cache_hits++;
            }
          } else {
            frontier.push_back(retset[marker].id);
          }
          retset[marker].flag = false;
          if (this->create_visit_cache) {
            reinterpret_cast<std::atomic<_u32> &>(
                this->node_visit_counter[retset[marker].id].second)
                .fetch_add(1);
          }
        }
      }

      // read nhoods of frontier ids
      if (!frontier.empty()) {
        hops++;
        for (_u64 i = 0; i < frontier.size(); i++) {
          unsigned id = frontier[i];
<<<<<<< HEAD
          std::pair<_u64, char *> fnhood;
          fnhood.first = id;
          fnhood.second = sector_scratch + sector_scratch_idx * SECTOR_LEN;
          sector_scratch_idx++;
          frontier_nhoods.push_back(fnhood);
          frontier_read_reqs.emplace_back(NODE_SECTOR_NO(id) * SECTOR_LEN,
                                          SECTOR_LEN, fnhood.second);
          if (stats != nullptr) {
            stats->n_4k++;
            stats->n_ios++;
=======

          if (node_visit_counter.size() > 0) {
            node_visit_counter[id].second++;
          }

          auto iter = nhood_cache.find(id);
          if (iter != nhood_cache.end()) {
            cached_nhoods.push_back(std::make_pair(id, iter->second));
            if (stats != nullptr) {
              stats->n_cache_hits++;
            }
          } else {
            std::pair<_u64, char *> fnhood;
            fnhood.first = id;
            fnhood.second = sector_scratch + sector_scratch_idx * SECTOR_LEN;
            sector_scratch_idx++;
            frontier_nhoods.push_back(fnhood);
            frontier_read_reqs.emplace_back(NODE_SECTOR_NO(id) * SECTOR_LEN,
                                            SECTOR_LEN, fnhood.second);
            if (stats != nullptr) {
              stats->n_4k++;
              stats->n_ios++;
            }
>>>>>>> ffffe177
          }
        }
        io_timer.reset();
        reader->read(frontier_read_reqs, ctx);
        if (stats != nullptr) {
          stats->io_us += io_timer.elapsed();
        }

        // process each frontier nhood - compute distances to unvisited nodes
        for (auto &frontier_nhood : frontier_nhoods) {
          // if (retset[k].flag) {
          //   retset[k].flag = false;
          //   unsigned n = retset[k].id;
          // }
          //

          char *node_disk_buf =
              OFFSET_TO_NODE(frontier_nhood.second, frontier_nhood.first);
          unsigned *node_buf = OFFSET_TO_NODE_NHOOD(node_disk_buf);
          _u64      nnbrs = (_u64)(*node_buf);
          T *       node_fp_coords = OFFSET_TO_NODE_COORDS(node_disk_buf);
          assert(data_buf_idx < MAX_N_CMPS);

          T *node_fp_coords_copy = data_buf + (data_buf_idx * aligned_dim);
          data_buf_idx++;
          memcpy(node_fp_coords_copy, node_fp_coords, data_dim * sizeof(T));

          float cur_expanded_dist =
              dist_cmp->compare(query, node_fp_coords_copy, aligned_dim);
          full_retset.push_back(
              Neighbor(frontier_nhood.first, cur_expanded_dist, true));

          //          fp_coords.insert(
          //             std::make_pair(frontier_nhood.first,
          //             node_fp_coords_copy));

          unsigned *node_nbrs = (node_buf + 1);
#ifdef USE_ACCELERATED_PQ
          // compute node_nbrs <-> query dist in PQ space
          compute_dists(node_nbrs, nnbrs, dist_scratch);
#else
          // issue prefetches
          for (_u64 m = 0; m < nnbrs; ++m) {
            unsigned next_id = node_nbrs[m];
            _mm_prefetch((char *) data + next_id * n_chunks, _MM_HINT_T1);
          }
#endif
          // process prefetch-ed nhood
          for (_u64 m = 0; m < nnbrs; ++m) {
            unsigned id = node_nbrs[m];
            if (visited.find(id) != visited.end()) {
              continue;
            } else {
              visited.insert(id);
              cmps++;
#ifdef USE_ACCELERATED_PQ
              float dist = dist_scratch[m];
#else
              pq_table.convert(data + id * n_chunks, scratch);
              float dist = dist_cmp->compare(scratch, query, aligned_dim);
#endif
              // std::cout << "cmp: " << id << ", dist: " << dist << std::endl;
              // std::cerr << "dist: " << dist << std::endl;
              if (stats != nullptr) {
                stats->n_cmps++;
              }
              if (dist >= retset[l_search - 1].distance)
                continue;
              Neighbor nn(id, dist, true);
              _u64     r = InsertIntoPool(
                  retset.data(), l_search,
                  nn);  // Return position in sorted list where nn inserted.
              if (r < nk)
                nk = r;  // nk logs the best position in the retset that was
                         // updated
                         // due to neighbors of n.
            }
          }
        }
      }

      // process cached nhoods
      for (auto &cached_nhood : cached_nhoods) {
        auto  global_cache_iter = coord_cache.find(cached_nhood.first);
        T *   node_fp_coords_copy = global_cache_iter->second;
        float cur_expanded_dist =
            dist_cmp->compare(query, node_fp_coords_copy, aligned_dim);
        full_retset.push_back(
            Neighbor(cached_nhood.first, cur_expanded_dist, true));

        _u64      nnbrs = cached_nhood.second.first;
        unsigned *node_nbrs = cached_nhood.second.second;

#ifdef USE_ACCELERATED_PQ
        // compute node_nbrs <-> query dists in PQ space
        compute_dists(node_nbrs, nnbrs, dist_scratch);
#else
        // issue prefetches
        for (_u64 m = 0; m < nnbrs; ++m) {
          unsigned next_id = node_nbrs[m];
          _mm_prefetch((char *) data + next_id * n_chunks, _MM_HINT_T1);
        }
#endif
        // process prefetched nhood
        for (_u64 m = 0; m < nnbrs; ++m) {
          unsigned id = node_nbrs[m];
          if (visited.find(id) != visited.end()) {
            continue;
          } else {
            visited.insert(id);
            cmps++;
#ifdef USE_ACCELERATED_PQ
            float dist = dist_scratch[m];
#else
            pq_table.convert(data + id * n_chunks, scratch);
            float dist = dist_cmp->compare(scratch, query, aligned_dim);
#endif
            // std::cout << "cmp: " << id << ", dist: " << dist << std::endl;
            // std::cerr << "dist: " << dist << std::endl;
            if (stats != nullptr) {
              stats->n_cmps++;
            }
            if (dist >= retset[l_search - 1].distance)
              continue;
            Neighbor nn(id, dist, true);
            _u64     r = InsertIntoPool(
                retset.data(), l_search,
                nn);  // Return position in sorted list where nn inserted.
            if (r < nk)
              nk = r;  // nk logs the best position in the retset that was
            // updated
            // due to neighbors of n.
          }
        }
      }
      // update best inserted position
      //

      if (nk <= k)
        k = nk;  // k is the best position in retset updated in this round.
      else
        ++k;
    }

    /*
        // prefetch coords backing buf
        _mm_prefetch((char *) data_buf, _MM_HINT_T1);
        // RE-RANKING STEP
        for (_u64 i = 0; i < l_search; i++) {
          _u64 idx = retset[i].id;
          T *  node_coords;
          auto global_cache_iter = coord_cache.find(idx);
          if (global_cache_iter == coord_cache.end()) {
            auto local_cache_iter = fp_coords.find(idx);
            assert(local_cache_iter != fp_coords.end());
            node_coords = local_cache_iter->second;
          } else {
            node_coords = global_cache_iter->second;
          }

          // std::cout << "left: " << query << ", right: " << node_coords <<
       "\n";

          // USE different distance function for final ranking -- like L2 for
       search
          // and cosine for ranking
          if (output_dist_func != nullptr) {
            retset[i].distance =
                output_dist_func->compare(query, node_coords, aligned_dim);
          } else {
            retset[i].distance = dist_cmp->compare(query, node_coords,
       aligned_dim);
          }

          if (stats != nullptr) {
            stats->n_cmps++;
          }
        }
        // std::cout << "end\n";
    */
    // re-sort by distance
    std::sort(full_retset.begin(), full_retset.end(),
              [](const Neighbor &left, const Neighbor &right) {
                return left.distance < right.distance;
              });

    // copy k_search values
    for (_u64 i = 0; i < k_search; i++) {
      indices[i] = full_retset[i].id;
      if (distances != nullptr) {
        distances[i] = full_retset[i].distance;
      }
    }

    this->thread_data.push(data);
    this->thread_data.push_notify_all();

    if (stats != nullptr) {
      stats->total_us = query_timer.elapsed();
    }
  }

  // instantiations
  template class PQFlashNSG<_u8>;
  template class PQFlashNSG<_s8>;
  template class PQFlashNSG<float>;
}  // namespace NSG<|MERGE_RESOLUTION|>--- conflicted
+++ resolved
@@ -173,14 +173,6 @@
   }
 
   template<typename T>
-<<<<<<< HEAD
-=======
-  _u64 PQFlashNSG<T>::get_num_points() {
-    return n_base;
-  }
-
-  template<typename T>
->>>>>>> ffffe177
   void PQFlashNSG<T>::cache_visited_nodes(_u64 *node_list, _u64 num_nodes) {
     // borrow thread data
     ThreadData<T> this_thread_data = this->thread_data.pop();
@@ -191,7 +183,6 @@
 
     IOContext ctx = this_thread_data.ctx;
 
-<<<<<<< HEAD
     nhood_cache_buf = new unsigned[num_nodes * 111];
     memset(nhood_cache_buf, 0, num_nodes * 111);
 
@@ -243,50 +234,109 @@
     }
     // return thread data
     this->thread_data.push(this_thread_data);
-=======
-    std::vector<AlignedRead> read_reqs;
-    std::vector<std::pair<_u64, char *>> nhoods;
-    AlignedRead read;
-
-    for (_u64 node_idx = 0; node_idx < num_nodes; node_idx++) {
-      char *buf = nullptr;
-      alloc_aligned((void **) &buf, SECTOR_LEN, SECTOR_LEN);
-      nhoods.push_back(std::make_pair(node_list[node_idx], buf));
-      read.len = SECTOR_LEN;
-      read.buf = buf;
-      read.offset = NODE_SECTOR_NO(node_list[node_idx]) * SECTOR_LEN;
-      read_reqs.push_back(read);
-    }
-
-    reader->read(read_reqs, ctx);
-    read_reqs.clear();
-
-    std::cout << "pausing" << std::endl;
-    pause();
-    reader->close();
-
-    for (auto &nhood : nhoods) {
-      char *node_buf = OFFSET_TO_NODE(nhood.second, nhood.first);
-      T *   node_coords = OFFSET_TO_NODE_COORDS(node_buf);
-      T *   cached_coords = new T[data_dim];
-      memcpy(cached_coords, node_coords, data_dim * sizeof(T));
-      coord_cache.insert(std::make_pair(nhood.first, cached_coords));
-
-      // insert node nhood into nhood_cache
-      unsigned *node_nhood = OFFSET_TO_NODE_NHOOD(node_buf);
-      _u64      nnbrs = (_u64) *node_nhood;
-      unsigned *nbrs = node_nhood + 1;
-      // std::cerr << "CACHE: nnbrs = " << nnbrs << "\n";
-      std::pair<_u64, unsigned *> cnhood;
-      cnhood.first = nnbrs;
-      cnhood.second = new unsigned[nnbrs];
-      memcpy(cnhood.second, nbrs, nnbrs * sizeof(unsigned));
-      nhood_cache.insert(std::make_pair(nhood.first, cnhood));
-      aligned_free(nhood.second);
+  }
+
+  template<typename T>
+  void PQFlashNSG<T>::cache_bfs_levels(_u64 nlevels) {
+    assert(nlevels > 1);
+
+    // borrow thread data
+    ThreadData<T> this_thread_data = this->thread_data.pop();
+    while (this_thread_data.scratch.sector_scratch == nullptr) {
+      this->thread_data.wait_for_push_notify();
+      this_thread_data = this->thread_data.pop();
+    }
+
+    IOContext ctx = this_thread_data.ctx;
+
+    tsl::robin_set<unsigned> *cur_level, *prev_level;
+    cur_level = new tsl::robin_set<unsigned>();
+    prev_level = new tsl::robin_set<unsigned>();
+
+    // add medoid nhood to cur_level
+    for (_u64 miter = 0; miter < medoid_nhoods.size(); miter++) {
+      for (_u64 idx = 0; idx < medoid_nhoods[miter].first; idx++) {
+        unsigned nbr_id = medoid_nhoods[miter].second[idx];
+        cur_level->insert(nbr_id);
+      }
+    }
+
+    for (_u64 lvl = 1; lvl < nlevels; lvl++) {
+      // swap prev_level and cur_level
+      std::swap(prev_level, cur_level);
+      // clear cur_level
+      cur_level->clear();
+
+      // read in all pre_level nhoods
+      std::vector<AlignedRead> read_reqs;
+      std::vector<std::pair<_u64, char *>> nhoods;
+
+      for (const unsigned &id : *prev_level) {
+        // skip node if already read into
+        if (nhood_cache.find(id) != nhood_cache.end()) {
+          continue;
+        }
+        char *buf = nullptr;
+        alloc_aligned((void **) &buf, SECTOR_LEN, SECTOR_LEN);
+        nhoods.push_back(std::make_pair(id, buf));
+        AlignedRead read;
+        read.len = SECTOR_LEN;
+        read.buf = buf;
+        read.offset = NODE_SECTOR_NO(id) * SECTOR_LEN;
+        read_reqs.push_back(read);
+      }
+
+      // issue read requests
+      reader->read(read_reqs, ctx);
+
+      // process each nhood buf
+      // TODO:: cache all nhoods in each sector instead of just one
+      for (auto &nhood : nhoods) {
+        // insert node coord into coord_cache
+        char *node_buf = OFFSET_TO_NODE(nhood.second, nhood.first);
+        T *   node_coords = OFFSET_TO_NODE_COORDS(node_buf);
+        T *   cached_coords = new T[data_dim];
+        memcpy(cached_coords, node_coords, data_dim * sizeof(T));
+        coord_cache.insert(std::make_pair(nhood.first, cached_coords));
+
+        // insert node nhood into nhood_cache
+        unsigned *node_nhood = OFFSET_TO_NODE_NHOOD(node_buf);
+        _u64      nnbrs = (_u64) *node_nhood;
+        unsigned *nbrs = node_nhood + 1;
+        // std::cerr << "CACHE: nnbrs = " << nnbrs << "\n";
+        std::pair<_u64, unsigned *> cnhood;
+        cnhood.first = nnbrs;
+        cnhood.second = new unsigned[nnbrs];
+        memcpy(cnhood.second, nbrs, nnbrs * sizeof(unsigned));
+        nhood_cache.insert(std::make_pair(nhood.first, cnhood));
+
+        // explore next level
+        for (_u64 j = 0; j < nnbrs; j++) {
+          cur_level->insert(nbrs[j]);
+        }
+        aligned_free(nhood.second);
+      }
+      std::cout << "Level: " << lvl << ", #nodes: " << nhoods.size()
+                << std::endl;
     }
 
     // return thread data
     this->thread_data.push(this_thread_data);
+
+    delete cur_level;
+    delete prev_level;
+#ifdef DEBUG
+    // verify non-null
+    for (auto &k_v : nhood_cache) {
+      unsigned *nbrs = k_v.second.second;
+      _u64      nnbrs = k_v.second.first;
+#ifndef __NSG_WINDOWS__
+      assert(malloc_usable_size(nbrs) >= nnbrs * sizeof(unsigned));
+#else
+      assert(_msize(nbrs) >= nnbrs * sizeof(unsigned));
+#endif
+    }
+#endif
 
     std::cerr << "Consolidating nhood_cache: # cached nhoods = "
               << nhood_cache.size() << "\n";
@@ -323,146 +373,6 @@
       val = coord_cache_buf + cur_off;
       cur_off += aligned_dim;
     }
->>>>>>> ffffe177
-  }
-
-  template<typename T>
-  void PQFlashNSG<T>::cache_bfs_levels(_u64 nlevels) {
-    assert(nlevels > 1);
-
-    // borrow thread data
-    ThreadData<T> this_thread_data = this->thread_data.pop();
-    while (this_thread_data.scratch.sector_scratch == nullptr) {
-      this->thread_data.wait_for_push_notify();
-      this_thread_data = this->thread_data.pop();
-    }
-
-    IOContext ctx = this_thread_data.ctx;
-
-    tsl::robin_set<unsigned> *cur_level, *prev_level;
-    cur_level = new tsl::robin_set<unsigned>();
-    prev_level = new tsl::robin_set<unsigned>();
-
-    // add medoid nhood to cur_level
-    for (_u64 miter = 0; miter < medoid_nhoods.size(); miter++) {
-      for (_u64 idx = 0; idx < medoid_nhoods[miter].first; idx++) {
-        unsigned nbr_id = medoid_nhoods[miter].second[idx];
-        cur_level->insert(nbr_id);
-      }
-    }
-
-    for (_u64 lvl = 1; lvl < nlevels; lvl++) {
-      // swap prev_level and cur_level
-      std::swap(prev_level, cur_level);
-      // clear cur_level
-      cur_level->clear();
-
-      // read in all pre_level nhoods
-      std::vector<AlignedRead> read_reqs;
-      std::vector<std::pair<_u64, char *>> nhoods;
-
-      for (const unsigned &id : *prev_level) {
-        // skip node if already read into
-        if (nhood_cache.find(id) != nhood_cache.end()) {
-          continue;
-        }
-        char *buf = nullptr;
-        alloc_aligned((void **) &buf, SECTOR_LEN, SECTOR_LEN);
-        nhoods.push_back(std::make_pair(id, buf));
-        AlignedRead read;
-        read.len = SECTOR_LEN;
-        read.buf = buf;
-        read.offset = NODE_SECTOR_NO(id) * SECTOR_LEN;
-        read_reqs.push_back(read);
-      }
-
-      // issue read requests
-      reader->read(read_reqs, ctx);
-
-      // process each nhood buf
-      // TODO:: cache all nhoods in each sector instead of just one
-      for (auto &nhood : nhoods) {
-        // insert node coord into coord_cache
-        char *node_buf = OFFSET_TO_NODE(nhood.second, nhood.first);
-        T *   node_coords = OFFSET_TO_NODE_COORDS(node_buf);
-        T *   cached_coords = new T[data_dim];
-        memcpy(cached_coords, node_coords, data_dim * sizeof(T));
-        coord_cache.insert(std::make_pair(nhood.first, cached_coords));
-
-        // insert node nhood into nhood_cache
-        unsigned *node_nhood = OFFSET_TO_NODE_NHOOD(node_buf);
-        _u64      nnbrs = (_u64) *node_nhood;
-        unsigned *nbrs = node_nhood + 1;
-        // std::cerr << "CACHE: nnbrs = " << nnbrs << "\n";
-        std::pair<_u64, unsigned *> cnhood;
-        cnhood.first = nnbrs;
-        cnhood.second = new unsigned[nnbrs];
-        memcpy(cnhood.second, nbrs, nnbrs * sizeof(unsigned));
-        nhood_cache.insert(std::make_pair(nhood.first, cnhood));
-
-        // explore next level
-        for (_u64 j = 0; j < nnbrs; j++) {
-          cur_level->insert(nbrs[j]);
-        }
-        aligned_free(nhood.second);
-      }
-      std::cout << "Level: " << lvl << ", #nodes: " << nhoods.size()
-                << std::endl;
-    }
-
-    // return thread data
-    this->thread_data.push(this_thread_data);
-
-    delete cur_level;
-    delete prev_level;
-#ifdef DEBUG
-    // verify non-null
-    for (auto &k_v : nhood_cache) {
-      unsigned *nbrs = k_v.second.second;
-      _u64      nnbrs = k_v.second.first;
-#ifndef __NSG_WINDOWS__
-      assert(malloc_usable_size(nbrs) >= nnbrs * sizeof(unsigned));
-#else
-      assert(_msize(nbrs) >= nnbrs * sizeof(unsigned));
-#endif
-    }
-#endif
-
-    std::cerr << "Consolidating nhood_cache: # cached nhoods = "
-              << nhood_cache.size() << "\n";
-    // consolidate nhood_cache down to single buf
-    _u64 nhood_cache_buf_len = 0;
-    for (auto &k_v : nhood_cache) {
-      nhood_cache_buf_len += k_v.second.first;
-    }
-    nhood_cache_buf = new unsigned[nhood_cache_buf_len];
-    memset(nhood_cache_buf, 0, nhood_cache_buf_len);
-    _u64 cur_off = 0;
-    for (auto &k_v : nhood_cache) {
-      std::pair<_u64, unsigned *> &val = nhood_cache[k_v.first];
-      unsigned *&ptr = val.second;
-      _u64       nnbrs = val.first;
-      memcpy(nhood_cache_buf + cur_off, ptr, nnbrs * sizeof(unsigned));
-      delete[] ptr;
-      ptr = nhood_cache_buf + cur_off;
-      cur_off += nnbrs;
-    }
-
-    std::cerr << "Consolidating coord_cache: # cached coords = "
-              << coord_cache.size() << "\n";
-    // consolidate coord_cache down to single buf
-    _u64 coord_cache_buf_len = coord_cache.size() * aligned_dim;
-    NSG::alloc_aligned((void **) &coord_cache_buf,
-                       coord_cache_buf_len * sizeof(T), 8 * sizeof(T));
-    memset(coord_cache_buf, 0, coord_cache_buf_len * sizeof(T));
-    cur_off = 0;
-    for (auto &k_v : coord_cache) {
-      T *&val = coord_cache[k_v.first];
-      memcpy(coord_cache_buf + cur_off, val, data_dim * sizeof(T));
-      delete[] val;
-      val = coord_cache_buf + cur_off;
-      cur_off += aligned_dim;
-    }
   }
 
   template<typename T>
@@ -639,17 +549,6 @@
                                          const _u64   beam_width,
                                          QueryStats * stats,
                                          Distance<T> *output_dist_func) {
-    std::vector<std::pair<_u64, std::atomic<unsigned>>> node_visit_counter(0);
-    cached_beam_search(query, k_search, l_search, indices, distances,
-                       beam_width, node_visit_counter, stats, output_dist_func);
-  }
-
-  template<typename T>
-  void PQFlashNSG<T>::cached_beam_search(
-      const T *query, const _u64 k_search, const _u64 l_search, _u64 *indices,
-      float *distances, const _u64                         beam_width,
-      std::vector<std::pair<_u64, std::atomic<unsigned>>> &node_visit_counter,
-      QueryStats *stats, Distance<T> *output_dist_func) {
     ThreadData<T> data = this->thread_data.pop();
     while (data.scratch.sector_scratch == nullptr) {
       this->thread_data.wait_for_push_notify();
@@ -718,9 +617,6 @@
     compute_dists(medoid_nhoods[best_medoid].second,
                   medoid_nhoods[best_medoid].first, dist_scratch);
 #endif
-    if (node_visit_counter.size() > 0) {
-      node_visit_counter[medoid_nhood.first].second++;
-    }
 
     _u64 tmp_l = 0;
     // add each neighbor of medoid
@@ -801,7 +697,6 @@
         hops++;
         for (_u64 i = 0; i < frontier.size(); i++) {
           unsigned id = frontier[i];
-<<<<<<< HEAD
           std::pair<_u64, char *> fnhood;
           fnhood.first = id;
           fnhood.second = sector_scratch + sector_scratch_idx * SECTOR_LEN;
@@ -812,31 +707,6 @@
           if (stats != nullptr) {
             stats->n_4k++;
             stats->n_ios++;
-=======
-
-          if (node_visit_counter.size() > 0) {
-            node_visit_counter[id].second++;
-          }
-
-          auto iter = nhood_cache.find(id);
-          if (iter != nhood_cache.end()) {
-            cached_nhoods.push_back(std::make_pair(id, iter->second));
-            if (stats != nullptr) {
-              stats->n_cache_hits++;
-            }
-          } else {
-            std::pair<_u64, char *> fnhood;
-            fnhood.first = id;
-            fnhood.second = sector_scratch + sector_scratch_idx * SECTOR_LEN;
-            sector_scratch_idx++;
-            frontier_nhoods.push_back(fnhood);
-            frontier_read_reqs.emplace_back(NODE_SECTOR_NO(id) * SECTOR_LEN,
-                                            SECTOR_LEN, fnhood.second);
-            if (stats != nullptr) {
-              stats->n_4k++;
-              stats->n_ios++;
-            }
->>>>>>> ffffe177
           }
         }
         io_timer.reset();
