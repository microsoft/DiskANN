--- conflicted
+++ resolved
@@ -9,17 +9,10 @@
 
 #define SECTOR_LEN 4096
 
-<<<<<<< HEAD
 void WindowsAlignedFileReader::open(const std::string& fname) {
   m_filename = fname;
   m_wfilename = std::wstring(fname.begin(), fname.end());
   this->register_thread();
-=======
-void WindowsAlignedFileReader::open(const std::string &fname)
-{
-    m_filename = std::wstring(fname.begin(), fname.end());
-    this->register_thread();
->>>>>>> ce0b73e9
 }
 
 void WindowsAlignedFileReader::close()
@@ -31,46 +24,6 @@
     }
 }
 
-<<<<<<< HEAD
-void WindowsAlignedFileReader::register_thread() {
-  std::unique_lock<std::mutex> lk(this->ctx_mut);
-  if (this->ctx_map.find(std::this_thread::get_id()) != ctx_map.end()) {
-    diskann::cout << "Warning:: Duplicate registration for thread_id : "
-                  << std::this_thread::get_id() << std::endl;
-  }
-
-  IOContext ctx;
-#ifdef UNICODE
-  ctx.fhandle = CreateFile(m_wfilename.c_str(), GENERIC_READ, FILE_SHARE_READ,
-                           NULL, OPEN_EXISTING,
-                           FILE_ATTRIBUTE_READONLY | FILE_FLAG_NO_BUFFERING |
-                               FILE_FLAG_OVERLAPPED | FILE_FLAG_RANDOM_ACCESS,
-                           NULL);
-#else
-  ctx.fhandle = CreateFile(m_filename.c_str(), GENERIC_READ, FILE_SHARE_READ,
-                           NULL, OPEN_EXISTING,
-                           FILE_ATTRIBUTE_READONLY | FILE_FLAG_NO_BUFFERING |
-                               FILE_FLAG_OVERLAPPED | FILE_FLAG_RANDOM_ACCESS,
-                           NULL);
-#endif
-  if (ctx.fhandle == INVALID_HANDLE_VALUE) {
-    diskann::cout << "Error opening "
-                  << m_filename
-                  << " -- error=" << GetLastError() << std::endl;
-  }
-
-  // create IOCompletionPort
-  ctx.iocp = CreateIoCompletionPort(ctx.fhandle, ctx.iocp, 0, 0);
-
-  // create MAX_DEPTH # of reqs
-  for (_u64 i = 0; i < MAX_IO_DEPTH; i++) {
-    OVERLAPPED os;
-    memset(&os, 0, sizeof(OVERLAPPED));
-    // os.hEvent = CreateEventA(NULL, TRUE, FALSE, NULL);
-    ctx.reqs.push_back(os);
-  }
-  this->ctx_map.insert(std::make_pair(std::this_thread::get_id(), ctx));
-=======
 void WindowsAlignedFileReader::register_thread()
 {
     std::unique_lock<std::mutex> lk(this->ctx_mut);
@@ -101,7 +54,6 @@
         ctx.reqs.push_back(os);
     }
     this->ctx_map.insert(std::make_pair(std::this_thread::get_id(), ctx));
->>>>>>> ce0b73e9
 }
 
 IOContext &WindowsAlignedFileReader::get_ctx()
