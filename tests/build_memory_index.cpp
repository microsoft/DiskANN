--- conflicted
+++ resolved
@@ -20,61 +20,16 @@
 
 namespace po = boost::program_options;
 
-<<<<<<< HEAD
-template<typename T, typename TagT = uint32_t>
-int build_in_memory_index(const diskann::Metric& metric,
-                          const std::string& data_path, 
-                          const std::string& query_path,
-                          const std::string& nnids_path,
-                          const unsigned R,
-                          const unsigned L, const float alpha,
-                          const float lambda, 
-                          const std::string& save_path,
-                          const unsigned num_threads, const bool use_pq_build,
-                          const size_t num_pq_bytes, const bool use_opq) {
-  diskann::Parameters paras;
-  paras.Set<unsigned>("R", R);
-  paras.Set<unsigned>("L", L);
-  paras.Set<unsigned>(
-      "C", 750);  // maximum candidate set size during pruning procedure
-  paras.Set<float>("alpha", alpha);
-  paras.Set<float>("lambda", lambda);
-  paras.Set<bool>("saturate_graph", 0);
-  paras.Set<unsigned>("num_threads", num_threads);
-
-  _u64 data_num, data_dim;
-  diskann::get_bin_metadata(data_path, data_num, data_dim);
-
-  diskann::Index<T, TagT> index(metric, data_dim, data_num, false, false, false,
-                                use_pq_build, num_pq_bytes, use_opq);
-  auto                    s = std::chrono::high_resolution_clock::now();
-
-  if (query_path != std::string("null") && file_exists(query_path) &&
-      nnids_path != std::string("null") && file_exists(nnids_path)) {
-    size_t max_nq_per_node = 5;
-    _u64 query_num, query_dim;
-    diskann::get_bin_metadata(query_path, query_num, query_dim);
-    query_num = std::min(query_num, data_num / 100);
-    index.build(data_path.c_str(), data_num, query_path.c_str(), query_num, nnids_path, max_nq_per_node, paras);
-  }
-  else {
-    index.build(data_path.c_str(), data_num, paras);
-  }
-  std::chrono::duration<double> diff =
-      std::chrono::high_resolution_clock::now() - s;
-
-  std::cout << "Indexing time: " << diff.count() << "\n";
-  index.save(save_path.c_str());
-=======
 template <typename T, typename TagT = uint32_t, typename LabelT = uint32_t>
-int build_in_memory_index(const diskann::Metric &metric, const std::string &data_path, const uint32_t R,
-                          const uint32_t L, const float alpha, const std::string &save_path, const uint32_t num_threads,
+int build_in_memory_index(const diskann::Metric &metric, const std::string &data_path, const std::string &query_path, const std::string &nnids_path,
+                          const uint32_t R, const uint32_t L, const float alpha, const float lambda, const std::string &save_path, const uint32_t num_threads,
                           const bool use_pq_build, const size_t num_pq_bytes, const bool use_opq,
                           const std::string &label_file, const std::string &universal_label, const uint32_t Lf)
 {
     diskann::IndexWriteParameters paras = diskann::IndexWriteParametersBuilder(L, R)
                                               .with_filter_list_size(Lf)
                                               .with_alpha(alpha)
+                                              .with_lambda(lambda)
                                               .with_saturate_graph(false)
                                               .with_num_threads(num_threads)
                                               .build();
@@ -89,7 +44,17 @@
     auto s = std::chrono::high_resolution_clock::now();
     if (label_file == "")
     {
-        index.build(data_path.c_str(), data_num, paras);
+        if (query_path != std::string("null") && file_exists(query_path) &&
+            nnids_path != std::string("null") && file_exists(nnids_path)) {
+            size_t max_nq_per_node = 5;
+            size_t query_num, query_dim;
+            diskann::get_bin_metadata(query_path, query_num, query_dim);
+            query_num = std::min(query_num, data_num / 100);
+            index.build(data_path.c_str(), data_num, query_path.c_str(), query_num, nnids_path, max_nq_per_node, paras);
+        }
+        else {
+            index.build(data_path.c_str(), data_num, paras);
+        }
     }
     else
     {
@@ -102,7 +67,6 @@
         index.build_filtered_index(data_path.c_str(), labels_file_to_use, data_num, paras);
     }
     std::chrono::duration<double> diff = std::chrono::high_resolution_clock::now() - s;
->>>>>>> 8ec06fa9
 
     std::cout << "Indexing time: " << diff.count() << "\n";
     index.save(save_path.c_str());
@@ -111,71 +75,11 @@
     return 0;
 }
 
-<<<<<<< HEAD
-int main(int argc, char** argv) {
-  std::string data_type, dist_fn, data_path, query_path, nnid_path, index_path_prefix;
-  unsigned    num_threads, R, L, build_PQ_bytes;
-  float       alpha, lambda;
-  bool        use_pq_build, use_opq;
-
-  po::options_description desc{"Arguments"};
-  try {
-    desc.add_options()("help,h", "Print information on arguments");
-    desc.add_options()("data_type",
-                       po::value<std::string>(&data_type)->required(),
-                       "data type <int8/uint8/float>");
-    desc.add_options()("dist_fn", po::value<std::string>(&dist_fn)->required(),
-                       "distance function <l2/mips>");
-    desc.add_options()("data_path",
-                       po::value<std::string>(&data_path)->required(),
-                       "Input data file in bin format");
-    desc.add_options()("query_path",
-                       po::value<std::string>(&query_path)->default_value("null"),
-                       "Input query file in bin format");
-    desc.add_options()("nnid_path",
-                       po::value<std::string>(&nnid_path)->default_value("null"),
-                       "Input nnid file in bin format");
-    desc.add_options()("index_path_prefix",
-                       po::value<std::string>(&index_path_prefix)->required(),
-                       "Path prefix for saving index file components");
-    desc.add_options()("max_degree,R",
-                       po::value<uint32_t>(&R)->default_value(64),
-                       "Maximum graph degree");
-    desc.add_options()(
-        "Lbuild,L", po::value<uint32_t>(&L)->default_value(100),
-        "Build complexity, higher value results in better graphs");
-    desc.add_options()(
-        "alpha", po::value<float>(&alpha)->default_value(1.2f),
-        "alpha controls density and diameter of graph, set 1 for sparse graph, "
-        "1.2 or 1.4 for denser graphs with lower diameter");
-    desc.add_options()(
-        "lambda", po::value<float>(&lambda)->default_value(0.75f),
-        "lamda controls relative weights of distance components in the modified distance metric, "
-        "0 for unmodified distance metric");
-    desc.add_options()(
-        "num_threads,T",
-        po::value<uint32_t>(&num_threads)->default_value(omp_get_num_procs()),
-        "Number of threads used for building index (defaults to "
-        "omp_get_num_procs())");
-    desc.add_options()(
-        "build_PQ_bytes", po::value<uint32_t>(&build_PQ_bytes)->default_value(0),
-        "Number of PQ bytes to build the index; 0 for full precision build");
-    desc.add_options()(
-        "use_opq", po::bool_switch()->default_value(false),
-        "Set true for OPQ compression while using PQ distance comparisons for "
-        "building the index, and false for PQ compression");
-
-    po::variables_map vm;
-    po::store(po::parse_command_line(argc, argv, desc), vm);
-    if (vm.count("help")) {
-      std::cout << desc;
-      return 0;
-=======
 int main(int argc, char **argv)
 {
-    std::string data_type, dist_fn, data_path, index_path_prefix, label_file, universal_label, label_type;
+    std::string data_type, dist_fn, data_path, query_path, nnids_path, index_path_prefix, label_file, universal_label, label_type;
     uint32_t num_threads, R, L, Lf, build_PQ_bytes;
-    float alpha;
+    float alpha, lambda;
     bool use_pq_build, use_opq;
 
     po::options_description desc{"Arguments"};
@@ -186,6 +90,10 @@
         desc.add_options()("dist_fn", po::value<std::string>(&dist_fn)->required(), "distance function <l2/mips>");
         desc.add_options()("data_path", po::value<std::string>(&data_path)->required(),
                            "Input data file in bin format");
+        desc.add_options()("query_path", po::value<std::string>(&query_path)->default_value("null"),
+                           "Input query file in bin format");
+        desc.add_options()("nnid_path", po::value<std::string>(&nnids_path)->default_value("null"),
+                           "Input nnid file in bin format");
         desc.add_options()("index_path_prefix", po::value<std::string>(&index_path_prefix)->required(),
                            "Path prefix for saving index file components");
         desc.add_options()("max_degree,R", po::value<uint32_t>(&R)->default_value(64), "Maximum graph degree");
@@ -195,6 +103,9 @@
                            "alpha controls density and diameter of graph, set "
                            "1 for sparse graph, "
                            "1.2 or 1.4 for denser graphs with lower diameter");
+        desc.add_options()("lambda", po::value<float>(&lambda)->default_value(0.75f),
+                           "lamda controls relative weights of distance components in the modified distance metric, "
+                           "0 for unmodified distance metric");
         desc.add_options()("num_threads,T", po::value<uint32_t>(&num_threads)->default_value(omp_get_num_procs()),
                            "Number of threads used for building index (defaults to "
                            "omp_get_num_procs())");
@@ -234,7 +145,6 @@
     {
         std::cerr << ex.what() << '\n';
         return -1;
->>>>>>> 8ec06fa9
     }
 
     diskann::Metric metric;
@@ -255,27 +165,6 @@
         std::cout << "Unsupported distance function. Currently only L2/ Inner "
                      "Product/Cosine are supported."
                   << std::endl;
-<<<<<<< HEAD
-    if (data_type == std::string("int8"))
-      return build_in_memory_index<int8_t>(metric, data_path, query_path, nnid_path, 
-                                           R, L, alpha, lambda,
-                                           index_path_prefix, num_threads,
-                                           use_pq_build, build_PQ_bytes, use_opq);
-    else if (data_type == std::string("uint8"))
-      return build_in_memory_index<uint8_t>(
-          metric, data_path, query_path, nnid_path, 
-          R, L, alpha, lambda, index_path_prefix, num_threads,
-          use_pq_build, build_PQ_bytes, use_opq);
-    else if (data_type == std::string("float"))
-      return build_in_memory_index<float>(metric, data_path, query_path, nnid_path,
-                                          R, L, alpha, lambda,
-                                          index_path_prefix, num_threads,
-                                          use_pq_build, build_PQ_bytes, use_opq);
-    else {
-      std::cout << "Unsupported type. Use one of int8, uint8 or float."
-                << std::endl;
-      return -1;
-=======
         return -1;
     }
 
@@ -287,15 +176,18 @@
         {
             if (data_type == std::string("int8"))
                 return build_in_memory_index<int8_t, uint32_t, uint16_t>(
-                    metric, data_path, R, L, alpha, index_path_prefix, num_threads, use_pq_build, build_PQ_bytes,
+                    metric, data_path, query_path, nnids_path, 
+                    R, L, alpha, lambda, index_path_prefix, num_threads, use_pq_build, build_PQ_bytes,
                     use_opq, label_file, universal_label, Lf);
             else if (data_type == std::string("uint8"))
                 return build_in_memory_index<uint8_t, uint32_t, uint16_t>(
-                    metric, data_path, R, L, alpha, index_path_prefix, num_threads, use_pq_build, build_PQ_bytes,
+                    metric, data_path, query_path, nnids_path,
+                    R, L, alpha, lambda, index_path_prefix, num_threads, use_pq_build, build_PQ_bytes,
                     use_opq, label_file, universal_label, Lf);
             else if (data_type == std::string("float"))
                 return build_in_memory_index<float, uint32_t, uint16_t>(
-                    metric, data_path, R, L, alpha, index_path_prefix, num_threads, use_pq_build, build_PQ_bytes,
+                    metric, data_path, query_path, nnids_path,
+                    R, L, alpha, lambda, index_path_prefix, num_threads, use_pq_build, build_PQ_bytes,
                     use_opq, label_file, universal_label, Lf);
             else
             {
@@ -306,15 +198,18 @@
         else
         {
             if (data_type == std::string("int8"))
-                return build_in_memory_index<int8_t>(metric, data_path, R, L, alpha, index_path_prefix, num_threads,
+                return build_in_memory_index<int8_t>(metric, data_path, query_path, nnids_path,
+                                                     R, L, alpha, lambda, index_path_prefix, num_threads,
                                                      use_pq_build, build_PQ_bytes, use_opq, label_file, universal_label,
                                                      Lf);
             else if (data_type == std::string("uint8"))
-                return build_in_memory_index<uint8_t>(metric, data_path, R, L, alpha, index_path_prefix, num_threads,
+                return build_in_memory_index<uint8_t>(metric, data_path, query_path, nnids_path, 
+                                                      R, L, alpha, lambda, index_path_prefix, num_threads,
                                                       use_pq_build, build_PQ_bytes, use_opq, label_file,
                                                       universal_label, Lf);
             else if (data_type == std::string("float"))
-                return build_in_memory_index<float>(metric, data_path, R, L, alpha, index_path_prefix, num_threads,
+                return build_in_memory_index<float>(metric, data_path, query_path, nnids_path, 
+                                                    R, L, alpha, lambda, index_path_prefix, num_threads,
                                                     use_pq_build, build_PQ_bytes, use_opq, label_file, universal_label,
                                                     Lf);
             else
@@ -329,6 +224,5 @@
         std::cout << std::string(e.what()) << std::endl;
         diskann::cerr << "Index build failed." << std::endl;
         return -1;
->>>>>>> 8ec06fa9
     }
 }