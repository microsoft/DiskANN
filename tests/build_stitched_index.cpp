// Copyright (c) Microsoft Corporation. All rights reserved.
// Licensed under the MIT license.

#include <boost/program_options.hpp>
#include <chrono>
#include <cstdio>
#include <cstring>
#include <random>
#include <string>
#include <tuple>
#include "filter_utils.h"
#include <omp.h>
#ifndef _WINDOWS
#include <sys/uio.h>
#endif

#include "index.h"
#include "memory_mapper.h"
#include "parameters.h"
#include "utils.h"

namespace po = boost::program_options;
<<<<<<< HEAD

// macros
#define PBSTR "||||||||||||||||||||||||||||||||||||||||||||||||||||||||||||"
#define PBWIDTH 60

// custom types (for readability)
typedef tsl::robin_set<std::string> label_set;
typedef std::string path;

// structs for returning multiple items from a function
typedef std::tuple<std::vector<label_set>, tsl::robin_map<std::string, uint32_t>, label_set>
    parse_label_file_return_values;
typedef std::tuple<std::vector<std::vector<uint32_t>>, uint64_t> load_label_index_return_values;
typedef std::tuple<std::vector<std::vector<uint32_t>>, uint64_t> stitch_indices_return_values;
=======
typedef std::tuple<std::vector<std::vector<_u32>>, _u64> stitch_indices_return_values;
>>>>>>> dfb86747

/*
 * Inline function to display progress bar.
 */
inline void print_progress(double percentage)
{
    int val = (int)(percentage * 100);
    int lpad = (int)(percentage * PBWIDTH);
    int rpad = PBWIDTH - lpad;
    printf("\r%3d%% [%.*s%*s]", val, lpad, PBSTR, rpad, "");
    fflush(stdout);
}

/*
 * Inline function to generate a random integer in a range.
 */
inline size_t random(size_t range_from, size_t range_to)
{
    std::random_device rand_dev;
    std::mt19937 generator(rand_dev());
    std::uniform_int_distribution<size_t> distr(range_from, range_to);
    return distr(generator);
}

/*
 * function to handle command line parsing.
 *
 * Arguments are merely the inputs from the command line.
 */
void handle_args(int argc, char **argv, std::string &data_type, path &input_data_path, path &final_index_path_prefix,
                 path &label_data_path, std::string &universal_label, unsigned &num_threads, unsigned &R, unsigned &L,
                 unsigned &stitched_R, float &alpha)
{
    po::options_description desc{"Arguments"};
    try
    {
        desc.add_options()("help,h", "Print information on arguments");
        desc.add_options()("data_type", po::value<std::string>(&data_type)->required(), "data type <int8/uint8/float>");
        desc.add_options()("data_path", po::value<path>(&input_data_path)->required(), "Input data file in bin format");
        desc.add_options()("index_path_prefix", po::value<path>(&final_index_path_prefix)->required(),
                           "Path prefix for saving index file components");
        desc.add_options()("max_degree,R", po::value<uint32_t>(&R)->default_value(64), "Maximum graph degree");
        desc.add_options()("Lbuild,L", po::value<uint32_t>(&L)->default_value(100),
                           "Build complexity, higher value results in better graphs");
        desc.add_options()("stitched_R", po::value<uint32_t>(&stitched_R)->default_value(100),
                           "Degree to prune final graph down to");
        desc.add_options()("alpha", po::value<float>(&alpha)->default_value(1.2f),
                           "alpha controls density and diameter of graph, set "
                           "1 for sparse graph, "
                           "1.2 or 1.4 for denser graphs with lower diameter");
        desc.add_options()("num_threads,T", po::value<uint32_t>(&num_threads)->default_value(omp_get_num_procs()),
                           "Number of threads used for building index (defaults to "
                           "omp_get_num_procs())");
        desc.add_options()("label_file", po::value<path>(&label_data_path)->default_value(""),
                           "Input label file in txt format if present");
        desc.add_options()("universal_label", po::value<std::string>(&universal_label)->default_value(""),
                           "If a point comes with the specified universal label (and only the "
                           "univ. "
                           "label), then the point is considered to have every possible "
                           "label");

        po::variables_map vm;
        po::store(po::parse_command_line(argc, argv, desc), vm);
        if (vm.count("help"))
        {
            std::cout << desc;
            exit(0);
        }
        po::notify(vm);
    }
    catch (const std::exception &ex)
    {
        std::cerr << ex.what() << '\n';
        throw;
    }
}

/*
<<<<<<< HEAD
 * Parses the label datafile, which has comma-separated labels on
 * each line. Line i corresponds to point id i.
 *
 * Returns three objects via std::tuple:
 * 1. map: key is point id, value is vector of labels said point has
 * 2. map: key is label, value is number of points with the label
 * 3. the label universe as a set
 */
parse_label_file_return_values parse_label_file(path label_data_path, std::string universal_label)
{
    std::ifstream label_data_stream(label_data_path);
    std::string line, token;
    unsigned line_cnt = 0;

    // allows us to reserve space for the points_to_labels vector
    while (std::getline(label_data_stream, line))
        line_cnt++;
    label_data_stream.clear();
    label_data_stream.seekg(0, std::ios::beg);

    // values to return
    std::vector<label_set> point_ids_to_labels(line_cnt);
    tsl::robin_map<std::string, uint32_t> labels_to_number_of_points;
    label_set all_labels;

    std::vector<uint32_t> points_with_universal_label;
    line_cnt = 0;
    while (std::getline(label_data_stream, line))
    {
        std::istringstream current_labels_comma_separated(line);
        label_set current_labels;

        // get point id
        uint32_t point_id = line_cnt;

        // parse comma separated labels
        bool current_universal_label_check = false;
        while (getline(current_labels_comma_separated, token, ','))
        {
            token.erase(std::remove(token.begin(), token.end(), '\n'), token.end());
            token.erase(std::remove(token.begin(), token.end(), '\r'), token.end());

            // if token is empty, there's no labels for the point
            if (token == universal_label)
            {
                points_with_universal_label.push_back(point_id);
                current_universal_label_check = true;
            }
            else
            {
                all_labels.insert(token);
                current_labels.insert(token);
                labels_to_number_of_points[token]++;
            }
        }

        if (current_labels.size() <= 0 && !current_universal_label_check)
        {
            std::cerr << "Error: " << point_id << " has no labels." << std::endl;
            exit(-1);
        }
        point_ids_to_labels[point_id] = current_labels;
        line_cnt++;
    }

    // for every point with universal label, set its label set to all labels
    // also, increment the count for number of points a label has
    for (const auto &point_id : points_with_universal_label)
    {
        point_ids_to_labels[point_id] = all_labels;
        for (const auto &lbl : all_labels)
            labels_to_number_of_points[lbl]++;
    }

    std::cout << "Identified " << all_labels.size() << " distinct label(s) for " << point_ids_to_labels.size()
              << " points\n"
              << std::endl;

    return std::make_tuple(point_ids_to_labels, labels_to_number_of_points, all_labels);
}

/*
 * For each label, generates a file containing all vectors that have said label.
 * Also copies data from original bin file to new dimension-aligned file.
 *
 * Utilizes POSIX functions mmap and writev in order to minimize memory
 * overhead, so we include an STL version as well.
 *
 * Each data file is saved under the following format:
 *    input_data_path + "_" + label
 */
template <typename T>
tsl::robin_map<std::string, std::vector<uint32_t>> generate_label_specific_vector_files(
    path input_data_path, tsl::robin_map<std::string, uint32_t> labels_to_number_of_points,
    std::vector<label_set> point_ids_to_labels, label_set all_labels)
{
    auto file_writing_timer = std::chrono::high_resolution_clock::now();
    diskann::MemoryMapper input_data(input_data_path);
    char *input_start = input_data.getBuf();

    uint32_t number_of_points, dimension;
    std::memcpy(&number_of_points, input_start, sizeof(uint32_t));
    std::memcpy(&dimension, input_start + sizeof(uint32_t), sizeof(uint32_t));
    const uint32_t VECTOR_SIZE = dimension * sizeof(T);
    const size_t METADATA = 2 * sizeof(uint32_t);
    if (number_of_points != point_ids_to_labels.size())
    {
        std::cerr << "Error: number of points in labels file and data file differ." << std::endl;
        throw;
    }

    tsl::robin_map<std::string, iovec *> label_to_iovec_map;
    tsl::robin_map<std::string, uint32_t> label_to_curr_iovec;
    tsl::robin_map<std::string, std::vector<uint32_t>> label_id_to_orig_id;

    // setup iovec list for each label
    for (const auto &lbl : all_labels)
    {
        iovec *label_iovecs = (iovec *)malloc(labels_to_number_of_points[lbl] * sizeof(iovec));
        if (label_iovecs == nullptr)
        {
            throw;
        }
        label_to_iovec_map[lbl] = label_iovecs;
        label_to_curr_iovec[lbl] = 0;
        label_id_to_orig_id[lbl].reserve(labels_to_number_of_points[lbl]);
    }

    // each point added to corresponding per-label iovec list
    for (uint32_t point_id = 0; point_id < number_of_points; point_id++)
    {
        char *curr_point = input_start + METADATA + (VECTOR_SIZE * point_id);
        iovec curr_iovec;

        curr_iovec.iov_base = curr_point;
        curr_iovec.iov_len = VECTOR_SIZE;
        for (const auto &lbl : point_ids_to_labels[point_id])
        {
            *(label_to_iovec_map[lbl] + label_to_curr_iovec[lbl]) = curr_iovec;
            label_to_curr_iovec[lbl]++;
            label_id_to_orig_id[lbl].push_back(point_id);
        }
    }

    // write each label iovec to resp. file
    for (const auto &lbl : all_labels)
    {
        int label_input_data_fd;
        path curr_label_input_data_path(input_data_path + "_" + lbl);
        uint32_t curr_num_pts = labels_to_number_of_points[lbl];

        label_input_data_fd =
            open(curr_label_input_data_path.c_str(), O_CREAT | O_WRONLY | O_TRUNC | O_APPEND, (mode_t)0644);
        if (label_input_data_fd == -1)
            throw;

        // write metadata
        uint32_t metadata[2] = {curr_num_pts, dimension};
        int return_value = write(label_input_data_fd, metadata, sizeof(uint32_t) * 2);
        if (return_value == -1)
        {
            throw;
        }

        // limits on number of iovec structs per writev means we need to perform
        // multiple writevs
        size_t i = 0;
        while (curr_num_pts > IOV_MAX)
        {
            return_value = writev(label_input_data_fd, (label_to_iovec_map[lbl] + (IOV_MAX * i)), IOV_MAX);
            if (return_value == -1)
            {
                close(label_input_data_fd);
                throw;
            }
            curr_num_pts -= IOV_MAX;
            i += 1;
        }
        return_value = writev(label_input_data_fd, (label_to_iovec_map[lbl] + (IOV_MAX * i)), curr_num_pts);
        if (return_value == -1)
        {
            close(label_input_data_fd);
            throw;
        }

        free(label_to_iovec_map[lbl]);
        close(label_input_data_fd);
    }

    std::chrono::duration<double> file_writing_time = std::chrono::high_resolution_clock::now() - file_writing_timer;
    std::cout << "generated " << all_labels.size() << " label-specific vector files for index building in time "
              << file_writing_time.count() << "\n"
              << std::endl;

    return label_id_to_orig_id;
}

// for use on systems without writev (i.e. Windows)
template <typename T>
tsl::robin_map<std::string, std::vector<uint32_t>> generate_label_specific_vector_files_compat(
    path input_data_path, tsl::robin_map<std::string, uint32_t> labels_to_number_of_points,
    std::vector<label_set> point_ids_to_labels, label_set all_labels)
{
    auto file_writing_timer = std::chrono::high_resolution_clock::now();
    std::ifstream input_data_stream(input_data_path);

    uint32_t number_of_points, dimension;
    input_data_stream.read((char *)&number_of_points, sizeof(uint32_t));
    input_data_stream.read((char *)&dimension, sizeof(uint32_t));
    const uint32_t VECTOR_SIZE = dimension * sizeof(T);
    if (number_of_points != point_ids_to_labels.size())
    {
        std::cerr << "Error: number of points in labels file and data file differ." << std::endl;
        throw;
    }

    tsl::robin_map<std::string, char *> labels_to_vectors;
    tsl::robin_map<std::string, uint32_t> labels_to_curr_vector;
    tsl::robin_map<std::string, std::vector<uint32_t>> label_id_to_orig_id;

    for (const auto &lbl : all_labels)
    {
        uint32_t number_of_label_pts = labels_to_number_of_points[lbl];
        char *vectors = (char *)malloc(number_of_label_pts * VECTOR_SIZE);
        if (vectors == nullptr)
        {
            throw;
        }
        labels_to_vectors[lbl] = vectors;
        labels_to_curr_vector[lbl] = 0;
        label_id_to_orig_id[lbl].reserve(number_of_label_pts);
    }

    for (uint32_t point_id = 0; point_id < number_of_points; point_id++)
    {
        char *curr_vector = (char *)malloc(VECTOR_SIZE);
        input_data_stream.read(curr_vector, VECTOR_SIZE);
        for (const auto &lbl : point_ids_to_labels[point_id])
        {
            char *curr_label_vector_ptr = labels_to_vectors[lbl] + (labels_to_curr_vector[lbl] * VECTOR_SIZE);
            memcpy(curr_label_vector_ptr, curr_vector, VECTOR_SIZE);
            labels_to_curr_vector[lbl]++;
            label_id_to_orig_id[lbl].push_back(point_id);
        }
        free(curr_vector);
    }

    for (const auto &lbl : all_labels)
    {
        path curr_label_input_data_path(input_data_path + "_" + lbl);
        uint32_t number_of_label_pts = labels_to_number_of_points[lbl];

        std::ofstream label_file_stream;
        label_file_stream.exceptions(std::ios::badbit | std::ios::failbit);
        label_file_stream.open(curr_label_input_data_path, std::ios_base::binary);
        label_file_stream.write((char *)&number_of_label_pts, sizeof(uint32_t));
        label_file_stream.write((char *)&dimension, sizeof(uint32_t));
        label_file_stream.write((char *)labels_to_vectors[lbl], number_of_label_pts * VECTOR_SIZE);

        label_file_stream.close();
        free(labels_to_vectors[lbl]);
    }
    input_data_stream.close();

    std::chrono::duration<double> file_writing_time = std::chrono::high_resolution_clock::now() - file_writing_timer;
    std::cout << "generated " << all_labels.size() << " label-specific vector files for index building in time "
              << file_writing_time.count() << "\n"
              << std::endl;

    return label_id_to_orig_id;
}

/*
 * Using passed in parameters and files generated from step 3,
 * builds a vanilla diskANN index for each label.
 *
 * Each index is saved under the following path:
 *  final_index_path_prefix + "_" + label
 */
template <typename T>
void generate_label_indices(path input_data_path, path final_index_path_prefix, label_set all_labels, unsigned R,
                            unsigned L, float alpha, unsigned num_threads)
{
    diskann::Parameters label_index_build_parameters;
    label_index_build_parameters.Set<unsigned>("R", R);
    label_index_build_parameters.Set<unsigned>("L", L);
    label_index_build_parameters.Set<unsigned>("C", 750);
    label_index_build_parameters.Set<unsigned>("Lf", 0);
    label_index_build_parameters.Set<bool>("saturate_graph", 0);
    label_index_build_parameters.Set<float>("alpha", alpha);
    label_index_build_parameters.Set<unsigned>("num_threads", num_threads);

    std::cout << "Generating indices per label..." << std::endl;
    // for each label, build an index on resp. points
    double total_indexing_time = 0.0, indexing_percentage = 0.0;
    std::cout.setstate(std::ios_base::failbit);
    diskann::cout.setstate(std::ios_base::failbit);
    for (const auto &lbl : all_labels)
    {
        path curr_label_input_data_path(input_data_path + "_" + lbl);
        path curr_label_index_path(final_index_path_prefix + "_" + lbl);

        size_t number_of_label_points, dimension;
        diskann::get_bin_metadata(curr_label_input_data_path, number_of_label_points, dimension);
        diskann::Index<T> index(diskann::Metric::L2, dimension, number_of_label_points, false, false);

        auto index_build_timer = std::chrono::high_resolution_clock::now();
        index.build(curr_label_input_data_path.c_str(), number_of_label_points, label_index_build_parameters);
        std::chrono::duration<double> current_indexing_time =
            std::chrono::high_resolution_clock::now() - index_build_timer;

        total_indexing_time += current_indexing_time.count();
        indexing_percentage += (1 / (double)all_labels.size());
        print_progress(indexing_percentage);

        index.save(curr_label_index_path.c_str());
    }
    std::cout.clear();
    diskann::cout.clear();

    std::cout << "\nDone. Generated per-label indices in " << total_indexing_time << " seconds\n" << std::endl;
}

/*
 * Manually loads a graph index in from a given file.
 *
 * Returns both the graph index and the size of the file in bytes.
 */
load_label_index_return_values load_label_index(path label_index_path, uint32_t label_number_of_points)
{
    std::ifstream label_index_stream;
    label_index_stream.exceptions(std::ios::badbit | std::ios::failbit);
    label_index_stream.open(label_index_path, std::ios::binary);

    uint64_t index_file_size, index_num_frozen_points;
    uint32_t index_max_observed_degree, index_entry_point;
    const size_t INDEX_METADATA = 2 * sizeof(uint64_t) + 2 * sizeof(uint32_t);
    label_index_stream.read((char *)&index_file_size, sizeof(uint64_t));
    label_index_stream.read((char *)&index_max_observed_degree, sizeof(uint32_t));
    label_index_stream.read((char *)&index_entry_point, sizeof(uint32_t));
    label_index_stream.read((char *)&index_num_frozen_points, sizeof(uint64_t));
    size_t bytes_read = INDEX_METADATA;

    std::vector<std::vector<uint32_t>> label_index(label_number_of_points);
    uint32_t nodes_read = 0;
    while (bytes_read != index_file_size)
    {
        uint32_t current_node_num_neighbors;
        label_index_stream.read((char *)&current_node_num_neighbors, sizeof(uint32_t));
        nodes_read++;

        std::vector<uint32_t> current_node_neighbors(current_node_num_neighbors);
        label_index_stream.read((char *)current_node_neighbors.data(), current_node_num_neighbors * sizeof(uint32_t));
        label_index[nodes_read - 1].swap(current_node_neighbors);
        bytes_read += sizeof(uint32_t) * (current_node_num_neighbors + 1);
    }

    return std::make_tuple(label_index, index_file_size);
}

/*
=======
>>>>>>> dfb86747
 * Custom index save to write the in-memory index to disk.
 * Also writes required files for diskANN API -
 *  1. labels_to_medoids
 *  2. universal_label
 *  3. data (redundant for static indices)
 *  4. labels (redundant for static indices)
 */
void save_full_index(path final_index_path_prefix, path input_data_path, uint64_t final_index_size,
                     std::vector<std::vector<uint32_t>> stitched_graph,
                     tsl::robin_map<std::string, uint32_t> entry_points, std::string universal_label,
                     path label_data_path)
{
    // aux. file 1
    auto saving_index_timer = std::chrono::high_resolution_clock::now();
    std::ifstream original_label_data_stream;
    original_label_data_stream.exceptions(std::ios::badbit | std::ios::failbit);
    original_label_data_stream.open(label_data_path, std::ios::binary);
    std::ofstream new_label_data_stream;
    new_label_data_stream.exceptions(std::ios::badbit | std::ios::failbit);
    new_label_data_stream.open(final_index_path_prefix + "_labels.txt", std::ios::binary);
    new_label_data_stream << original_label_data_stream.rdbuf();
    original_label_data_stream.close();
    new_label_data_stream.close();

    // aux. file 2
    std::ifstream original_input_data_stream;
    original_input_data_stream.exceptions(std::ios::badbit | std::ios::failbit);
    original_input_data_stream.open(input_data_path, std::ios::binary);
    std::ofstream new_input_data_stream;
    new_input_data_stream.exceptions(std::ios::badbit | std::ios::failbit);
    new_input_data_stream.open(final_index_path_prefix + ".data", std::ios::binary);
    new_input_data_stream << original_input_data_stream.rdbuf();
    original_input_data_stream.close();
    new_input_data_stream.close();

    // aux. file 3
    std::ofstream labels_to_medoids_writer;
    labels_to_medoids_writer.exceptions(std::ios::badbit | std::ios::failbit);
    labels_to_medoids_writer.open(final_index_path_prefix + "_labels_to_medoids.txt");
    for (auto iter : entry_points)
        labels_to_medoids_writer << iter.first << ", " << iter.second << std::endl;
    labels_to_medoids_writer.close();

    // aux. file 4 (only if we're using a universal label)
    if (universal_label != "")
    {
        std::ofstream universal_label_writer;
        universal_label_writer.exceptions(std::ios::badbit | std::ios::failbit);
        universal_label_writer.open(final_index_path_prefix + "_universal_label.txt");
        universal_label_writer << universal_label << std::endl;
        universal_label_writer.close();
    }

    // main index
    uint64_t index_num_frozen_points = 0, index_num_edges = 0;
    uint32_t index_max_observed_degree = 0, index_entry_point = 0;
    const size_t METADATA = 2 * sizeof(uint64_t) + 2 * sizeof(uint32_t);
    for (auto &point_neighbors : stitched_graph)
    {
        index_max_observed_degree = std::max(index_max_observed_degree, (uint32_t)point_neighbors.size());
    }

    std::ofstream stitched_graph_writer;
    stitched_graph_writer.exceptions(std::ios::badbit | std::ios::failbit);
    stitched_graph_writer.open(final_index_path_prefix, std::ios_base::binary);

    stitched_graph_writer.write((char *)&final_index_size, sizeof(uint64_t));
    stitched_graph_writer.write((char *)&index_max_observed_degree, sizeof(uint32_t));
    stitched_graph_writer.write((char *)&index_entry_point, sizeof(uint32_t));
    stitched_graph_writer.write((char *)&index_num_frozen_points, sizeof(uint64_t));

    size_t bytes_written = METADATA;
    for (uint32_t node_point = 0; node_point < stitched_graph.size(); node_point++)
    {
        uint32_t current_node_num_neighbors = stitched_graph[node_point].size();
        std::vector<uint32_t> current_node_neighbors = stitched_graph[node_point];
        stitched_graph_writer.write((char *)&current_node_num_neighbors, sizeof(uint32_t));
        bytes_written += sizeof(uint32_t);
        for (const auto &current_node_neighbor : current_node_neighbors)
        {
            stitched_graph_writer.write((char *)&current_node_neighbor, sizeof(uint32_t));
            bytes_written += sizeof(uint32_t);
        }
        index_num_edges += current_node_num_neighbors;
    }

    if (bytes_written != final_index_size)
    {
        std::cerr << "Error: written bytes does not match allocated space" << std::endl;
        throw;
    }

    stitched_graph_writer.close();

    std::chrono::duration<double> saving_index_time = std::chrono::high_resolution_clock::now() - saving_index_timer;
    std::cout << "Stitched graph written in " << saving_index_time.count() << " seconds" << std::endl;
    std::cout << "Stitched graph average degree: " << ((float)index_num_edges) / ((float)(stitched_graph.size()))
              << std::endl;
    std::cout << "Stitched graph max degree: " << index_max_observed_degree << std::endl << std::endl;
}

/*
 * Unions the per-label graph indices together via the following policy:
 *  - any two nodes can only have at most one edge between them -
 *
 * Returns the "stitched" graph and its expected file size.
 */
template <typename T>
stitch_indices_return_values stitch_label_indices(
    path final_index_path_prefix, uint32_t total_number_of_points, label_set all_labels,
    tsl::robin_map<std::string, uint32_t> labels_to_number_of_points,
    tsl::robin_map<std::string, uint32_t> &label_entry_points,
    tsl::robin_map<std::string, std::vector<uint32_t>> label_id_to_orig_id_map)
{
    size_t final_index_size = 0;
    std::vector<std::vector<uint32_t>> stitched_graph(total_number_of_points);

    auto stitching_index_timer = std::chrono::high_resolution_clock::now();
    for (const auto &lbl : all_labels)
    {
        path curr_label_index_path(final_index_path_prefix + "_" + lbl);
        std::vector<std::vector<uint32_t>> curr_label_index;
        uint64_t curr_label_index_size;
        uint32_t curr_label_entry_point;

        std::tie(curr_label_index, curr_label_index_size) =
            diskann::load_label_index(curr_label_index_path, labels_to_number_of_points[lbl]);
        curr_label_entry_point = random(0, curr_label_index.size());
        label_entry_points[lbl] = label_id_to_orig_id_map[lbl][curr_label_entry_point];

        for (uint32_t node_point = 0; node_point < curr_label_index.size(); node_point++)
        {
            uint32_t original_point_id = label_id_to_orig_id_map[lbl][node_point];
            for (auto &node_neighbor : curr_label_index[node_point])
            {
                uint32_t original_neighbor_id = label_id_to_orig_id_map[lbl][node_neighbor];
                std::vector<uint32_t> curr_point_neighbors = stitched_graph[original_point_id];
                if (std::find(curr_point_neighbors.begin(), curr_point_neighbors.end(), original_neighbor_id) ==
                    curr_point_neighbors.end())
                {
                    stitched_graph[original_point_id].push_back(original_neighbor_id);
                    final_index_size += sizeof(uint32_t);
                }
            }
        }
    }

    const size_t METADATA = 2 * sizeof(uint64_t) + 2 * sizeof(uint32_t);
    final_index_size += (total_number_of_points * sizeof(uint32_t) + METADATA);

    std::chrono::duration<double> stitching_index_time =
        std::chrono::high_resolution_clock::now() - stitching_index_timer;
    std::cout << "stitched graph generated in memory in " << stitching_index_time.count() << " seconds" << std::endl;

    return std::make_tuple(stitched_graph, final_index_size);
}

/*
 * Applies the prune_neighbors function from src/index.cpp to
 * every node in the stitched graph.
 *
 * This is an optional step, hence the saving of both the full
 * and pruned graph.
 */
template <typename T>
void prune_and_save(path final_index_path_prefix, path full_index_path_prefix, path input_data_path,
                    std::vector<std::vector<uint32_t>> stitched_graph, unsigned stitched_R,
                    tsl::robin_map<std::string, uint32_t> label_entry_points, std::string universal_label,
                    path label_data_path, unsigned num_threads)
{
    size_t dimension, number_of_label_points;
    auto diskann_cout_buffer = diskann::cout.rdbuf(nullptr);
    auto std_cout_buffer = std::cout.rdbuf(nullptr);
    auto pruning_index_timer = std::chrono::high_resolution_clock::now();

    diskann::get_bin_metadata(input_data_path, number_of_label_points, dimension);
    diskann::Index<T> index(diskann::Metric::L2, dimension, number_of_label_points, false, false);

    // not searching this index, set search_l to 0
    index.load(full_index_path_prefix.c_str(), num_threads, 1);

    diskann::Parameters paras;
    paras.Set<unsigned>("R", stitched_R);
    paras.Set<unsigned>("C", 750); // maximum candidate set size during pruning procedure
    paras.Set<float>("alpha", 1.2);
    paras.Set<bool>("saturate_graph", 1);
    std::cout << "parsing labels" << std::endl;

    index.prune_all_nbrs(paras);
    index.save((final_index_path_prefix).c_str());

    diskann::cout.rdbuf(diskann_cout_buffer);
    std::cout.rdbuf(std_cout_buffer);
    std::chrono::duration<double> pruning_index_time = std::chrono::high_resolution_clock::now() - pruning_index_timer;
    std::cout << "pruning performed in " << pruning_index_time.count() << " seconds\n" << std::endl;
}

/*
 * Delete all temporary artifacts.
 * In the process of creating the stitched index, some temporary artifacts are
 * created:
 * 1. the separate bin files for each labels' points
 * 2. the separate diskANN indices built for each label
 * 3. the '.data' file created while generating the indices
 */
void clean_up_artifacts(path input_data_path, path final_index_path_prefix, label_set all_labels)
{
    for (const auto &lbl : all_labels)
    {
        path curr_label_input_data_path(input_data_path + "_" + lbl);
        path curr_label_index_path(final_index_path_prefix + "_" + lbl);
        path curr_label_index_path_data(curr_label_index_path + ".data");

        if (std::remove(curr_label_index_path.c_str()) != 0)
            throw;
        if (std::remove(curr_label_input_data_path.c_str()) != 0)
            throw;
        if (std::remove(curr_label_index_path_data.c_str()) != 0)
            throw;
    }
}

int main(int argc, char **argv)
{
    // 1. handle cmdline inputs
    std::string data_type;
    path input_data_path, final_index_path_prefix, label_data_path;
    std::string universal_label;
    unsigned num_threads, R, L, stitched_R;
    float alpha;

    auto index_timer = std::chrono::high_resolution_clock::now();
    handle_args(argc, argv, data_type, input_data_path, final_index_path_prefix, label_data_path, universal_label,
                num_threads, R, L, stitched_R, alpha);

    path labels_file_to_use = final_index_path_prefix + "_label_formatted.txt";
    path labels_map_file = final_index_path_prefix + "_labels_map.txt";

    convert_labels_string_to_int(label_data_path, labels_file_to_use, labels_map_file, universal_label);

    // 2. parse label file and create necessary data structures
    std::vector<label_set> point_ids_to_labels;
    tsl::robin_map<std::string, uint32_t> labels_to_number_of_points;
    label_set all_labels;

    std::tie(point_ids_to_labels, labels_to_number_of_points, all_labels) =
        diskann::parse_label_file(labels_file_to_use, universal_label);

    // 3. for each label, make a separate data file
    tsl::robin_map<std::string, std::vector<uint32_t>> label_id_to_orig_id_map;
    uint32_t total_number_of_points = point_ids_to_labels.size();

#ifndef _WINDOWS
    if (data_type == "uint8")
        label_id_to_orig_id_map = diskann::generate_label_specific_vector_files<uint8_t>(
            input_data_path, labels_to_number_of_points, point_ids_to_labels, all_labels);
    else if (data_type == "int8")
        label_id_to_orig_id_map = diskann::generate_label_specific_vector_files<int8_t>(
            input_data_path, labels_to_number_of_points, point_ids_to_labels, all_labels);
    else if (data_type == "float")
        label_id_to_orig_id_map = diskann::generate_label_specific_vector_files<float>(
            input_data_path, labels_to_number_of_points, point_ids_to_labels, all_labels);
    else
        throw;
#else
    if (data_type == "uint8")
        label_id_to_orig_id_map = diskann::generate_label_specific_vector_files_compat<uint8_t>(
            input_data_path, labels_to_number_of_points, point_ids_to_labels, all_labels);
    else if (data_type == "int8")
        label_id_to_orig_id_map = diskann::generate_label_specific_vector_files_compat<int8_t>(
            input_data_path, labels_to_number_of_points, point_ids_to_labels, all_labels);
    else if (data_type == "float")
        label_id_to_orig_id_map = diskann::generate_label_specific_vector_files_compat<float>(
            input_data_path, labels_to_number_of_points, point_ids_to_labels, all_labels);
    else
        throw;
#endif

    // 4. for each created data file, create a vanilla diskANN index
    if (data_type == "uint8")
        diskann::generate_label_indices<uint8_t>(input_data_path, final_index_path_prefix, all_labels, R, L, alpha,
                                                 num_threads);
    else if (data_type == "int8")
        diskann::generate_label_indices<int8_t>(input_data_path, final_index_path_prefix, all_labels, R, L, alpha,
                                                num_threads);
    else if (data_type == "float")
        diskann::generate_label_indices<float>(input_data_path, final_index_path_prefix, all_labels, R, L, alpha,
                                               num_threads);
    else
        throw;

    // 5. "stitch" the indices together
    std::vector<std::vector<uint32_t>> stitched_graph;
    tsl::robin_map<std::string, uint32_t> label_entry_points;
    uint64_t stitched_graph_size;

    if (data_type == "uint8")
        std::tie(stitched_graph, stitched_graph_size) =
            stitch_label_indices<uint8_t>(final_index_path_prefix, total_number_of_points, all_labels,
                                          labels_to_number_of_points, label_entry_points, label_id_to_orig_id_map);
    else if (data_type == "int8")
        std::tie(stitched_graph, stitched_graph_size) =
            stitch_label_indices<int8_t>(final_index_path_prefix, total_number_of_points, all_labels,
                                         labels_to_number_of_points, label_entry_points, label_id_to_orig_id_map);
    else if (data_type == "float")
        std::tie(stitched_graph, stitched_graph_size) =
            stitch_label_indices<float>(final_index_path_prefix, total_number_of_points, all_labels,
                                        labels_to_number_of_points, label_entry_points, label_id_to_orig_id_map);
    else
        throw;
    path full_index_path_prefix = final_index_path_prefix + "_full";
    // 5a. save the stitched graph to disk
    save_full_index(full_index_path_prefix, input_data_path, stitched_graph_size, stitched_graph, label_entry_points,
                    universal_label, labels_file_to_use);

    // 6. run a prune on the stitched index, and save to disk
    if (data_type == "uint8")
        prune_and_save<uint8_t>(final_index_path_prefix, full_index_path_prefix, input_data_path, stitched_graph,
                                stitched_R, label_entry_points, universal_label, labels_file_to_use, num_threads);
    else if (data_type == "int8")
        prune_and_save<int8_t>(final_index_path_prefix, full_index_path_prefix, input_data_path, stitched_graph,
                               stitched_R, label_entry_points, universal_label, labels_file_to_use, num_threads);
    else if (data_type == "float")
        prune_and_save<float>(final_index_path_prefix, full_index_path_prefix, input_data_path, stitched_graph,
                              stitched_R, label_entry_points, universal_label, labels_file_to_use, num_threads);
    else
        throw;

    std::chrono::duration<double> index_time = std::chrono::high_resolution_clock::now() - index_timer;
    std::cout << "pruned/stitched graph generated in " << index_time.count() << " seconds" << std::endl;

    clean_up_artifacts(input_data_path, final_index_path_prefix, all_labels);
}<|MERGE_RESOLUTION|>--- conflicted
+++ resolved
@@ -20,24 +20,7 @@
 #include "utils.h"
 
 namespace po = boost::program_options;
-<<<<<<< HEAD
-
-// macros
-#define PBSTR "||||||||||||||||||||||||||||||||||||||||||||||||||||||||||||"
-#define PBWIDTH 60
-
-// custom types (for readability)
-typedef tsl::robin_set<std::string> label_set;
-typedef std::string path;
-
-// structs for returning multiple items from a function
-typedef std::tuple<std::vector<label_set>, tsl::robin_map<std::string, uint32_t>, label_set>
-    parse_label_file_return_values;
-typedef std::tuple<std::vector<std::vector<uint32_t>>, uint64_t> load_label_index_return_values;
 typedef std::tuple<std::vector<std::vector<uint32_t>>, uint64_t> stitch_indices_return_values;
-=======
-typedef std::tuple<std::vector<std::vector<_u32>>, _u64> stitch_indices_return_values;
->>>>>>> dfb86747
 
 /*
  * Inline function to display progress bar.
@@ -116,370 +99,6 @@
 }
 
 /*
-<<<<<<< HEAD
- * Parses the label datafile, which has comma-separated labels on
- * each line. Line i corresponds to point id i.
- *
- * Returns three objects via std::tuple:
- * 1. map: key is point id, value is vector of labels said point has
- * 2. map: key is label, value is number of points with the label
- * 3. the label universe as a set
- */
-parse_label_file_return_values parse_label_file(path label_data_path, std::string universal_label)
-{
-    std::ifstream label_data_stream(label_data_path);
-    std::string line, token;
-    unsigned line_cnt = 0;
-
-    // allows us to reserve space for the points_to_labels vector
-    while (std::getline(label_data_stream, line))
-        line_cnt++;
-    label_data_stream.clear();
-    label_data_stream.seekg(0, std::ios::beg);
-
-    // values to return
-    std::vector<label_set> point_ids_to_labels(line_cnt);
-    tsl::robin_map<std::string, uint32_t> labels_to_number_of_points;
-    label_set all_labels;
-
-    std::vector<uint32_t> points_with_universal_label;
-    line_cnt = 0;
-    while (std::getline(label_data_stream, line))
-    {
-        std::istringstream current_labels_comma_separated(line);
-        label_set current_labels;
-
-        // get point id
-        uint32_t point_id = line_cnt;
-
-        // parse comma separated labels
-        bool current_universal_label_check = false;
-        while (getline(current_labels_comma_separated, token, ','))
-        {
-            token.erase(std::remove(token.begin(), token.end(), '\n'), token.end());
-            token.erase(std::remove(token.begin(), token.end(), '\r'), token.end());
-
-            // if token is empty, there's no labels for the point
-            if (token == universal_label)
-            {
-                points_with_universal_label.push_back(point_id);
-                current_universal_label_check = true;
-            }
-            else
-            {
-                all_labels.insert(token);
-                current_labels.insert(token);
-                labels_to_number_of_points[token]++;
-            }
-        }
-
-        if (current_labels.size() <= 0 && !current_universal_label_check)
-        {
-            std::cerr << "Error: " << point_id << " has no labels." << std::endl;
-            exit(-1);
-        }
-        point_ids_to_labels[point_id] = current_labels;
-        line_cnt++;
-    }
-
-    // for every point with universal label, set its label set to all labels
-    // also, increment the count for number of points a label has
-    for (const auto &point_id : points_with_universal_label)
-    {
-        point_ids_to_labels[point_id] = all_labels;
-        for (const auto &lbl : all_labels)
-            labels_to_number_of_points[lbl]++;
-    }
-
-    std::cout << "Identified " << all_labels.size() << " distinct label(s) for " << point_ids_to_labels.size()
-              << " points\n"
-              << std::endl;
-
-    return std::make_tuple(point_ids_to_labels, labels_to_number_of_points, all_labels);
-}
-
-/*
- * For each label, generates a file containing all vectors that have said label.
- * Also copies data from original bin file to new dimension-aligned file.
- *
- * Utilizes POSIX functions mmap and writev in order to minimize memory
- * overhead, so we include an STL version as well.
- *
- * Each data file is saved under the following format:
- *    input_data_path + "_" + label
- */
-template <typename T>
-tsl::robin_map<std::string, std::vector<uint32_t>> generate_label_specific_vector_files(
-    path input_data_path, tsl::robin_map<std::string, uint32_t> labels_to_number_of_points,
-    std::vector<label_set> point_ids_to_labels, label_set all_labels)
-{
-    auto file_writing_timer = std::chrono::high_resolution_clock::now();
-    diskann::MemoryMapper input_data(input_data_path);
-    char *input_start = input_data.getBuf();
-
-    uint32_t number_of_points, dimension;
-    std::memcpy(&number_of_points, input_start, sizeof(uint32_t));
-    std::memcpy(&dimension, input_start + sizeof(uint32_t), sizeof(uint32_t));
-    const uint32_t VECTOR_SIZE = dimension * sizeof(T);
-    const size_t METADATA = 2 * sizeof(uint32_t);
-    if (number_of_points != point_ids_to_labels.size())
-    {
-        std::cerr << "Error: number of points in labels file and data file differ." << std::endl;
-        throw;
-    }
-
-    tsl::robin_map<std::string, iovec *> label_to_iovec_map;
-    tsl::robin_map<std::string, uint32_t> label_to_curr_iovec;
-    tsl::robin_map<std::string, std::vector<uint32_t>> label_id_to_orig_id;
-
-    // setup iovec list for each label
-    for (const auto &lbl : all_labels)
-    {
-        iovec *label_iovecs = (iovec *)malloc(labels_to_number_of_points[lbl] * sizeof(iovec));
-        if (label_iovecs == nullptr)
-        {
-            throw;
-        }
-        label_to_iovec_map[lbl] = label_iovecs;
-        label_to_curr_iovec[lbl] = 0;
-        label_id_to_orig_id[lbl].reserve(labels_to_number_of_points[lbl]);
-    }
-
-    // each point added to corresponding per-label iovec list
-    for (uint32_t point_id = 0; point_id < number_of_points; point_id++)
-    {
-        char *curr_point = input_start + METADATA + (VECTOR_SIZE * point_id);
-        iovec curr_iovec;
-
-        curr_iovec.iov_base = curr_point;
-        curr_iovec.iov_len = VECTOR_SIZE;
-        for (const auto &lbl : point_ids_to_labels[point_id])
-        {
-            *(label_to_iovec_map[lbl] + label_to_curr_iovec[lbl]) = curr_iovec;
-            label_to_curr_iovec[lbl]++;
-            label_id_to_orig_id[lbl].push_back(point_id);
-        }
-    }
-
-    // write each label iovec to resp. file
-    for (const auto &lbl : all_labels)
-    {
-        int label_input_data_fd;
-        path curr_label_input_data_path(input_data_path + "_" + lbl);
-        uint32_t curr_num_pts = labels_to_number_of_points[lbl];
-
-        label_input_data_fd =
-            open(curr_label_input_data_path.c_str(), O_CREAT | O_WRONLY | O_TRUNC | O_APPEND, (mode_t)0644);
-        if (label_input_data_fd == -1)
-            throw;
-
-        // write metadata
-        uint32_t metadata[2] = {curr_num_pts, dimension};
-        int return_value = write(label_input_data_fd, metadata, sizeof(uint32_t) * 2);
-        if (return_value == -1)
-        {
-            throw;
-        }
-
-        // limits on number of iovec structs per writev means we need to perform
-        // multiple writevs
-        size_t i = 0;
-        while (curr_num_pts > IOV_MAX)
-        {
-            return_value = writev(label_input_data_fd, (label_to_iovec_map[lbl] + (IOV_MAX * i)), IOV_MAX);
-            if (return_value == -1)
-            {
-                close(label_input_data_fd);
-                throw;
-            }
-            curr_num_pts -= IOV_MAX;
-            i += 1;
-        }
-        return_value = writev(label_input_data_fd, (label_to_iovec_map[lbl] + (IOV_MAX * i)), curr_num_pts);
-        if (return_value == -1)
-        {
-            close(label_input_data_fd);
-            throw;
-        }
-
-        free(label_to_iovec_map[lbl]);
-        close(label_input_data_fd);
-    }
-
-    std::chrono::duration<double> file_writing_time = std::chrono::high_resolution_clock::now() - file_writing_timer;
-    std::cout << "generated " << all_labels.size() << " label-specific vector files for index building in time "
-              << file_writing_time.count() << "\n"
-              << std::endl;
-
-    return label_id_to_orig_id;
-}
-
-// for use on systems without writev (i.e. Windows)
-template <typename T>
-tsl::robin_map<std::string, std::vector<uint32_t>> generate_label_specific_vector_files_compat(
-    path input_data_path, tsl::robin_map<std::string, uint32_t> labels_to_number_of_points,
-    std::vector<label_set> point_ids_to_labels, label_set all_labels)
-{
-    auto file_writing_timer = std::chrono::high_resolution_clock::now();
-    std::ifstream input_data_stream(input_data_path);
-
-    uint32_t number_of_points, dimension;
-    input_data_stream.read((char *)&number_of_points, sizeof(uint32_t));
-    input_data_stream.read((char *)&dimension, sizeof(uint32_t));
-    const uint32_t VECTOR_SIZE = dimension * sizeof(T);
-    if (number_of_points != point_ids_to_labels.size())
-    {
-        std::cerr << "Error: number of points in labels file and data file differ." << std::endl;
-        throw;
-    }
-
-    tsl::robin_map<std::string, char *> labels_to_vectors;
-    tsl::robin_map<std::string, uint32_t> labels_to_curr_vector;
-    tsl::robin_map<std::string, std::vector<uint32_t>> label_id_to_orig_id;
-
-    for (const auto &lbl : all_labels)
-    {
-        uint32_t number_of_label_pts = labels_to_number_of_points[lbl];
-        char *vectors = (char *)malloc(number_of_label_pts * VECTOR_SIZE);
-        if (vectors == nullptr)
-        {
-            throw;
-        }
-        labels_to_vectors[lbl] = vectors;
-        labels_to_curr_vector[lbl] = 0;
-        label_id_to_orig_id[lbl].reserve(number_of_label_pts);
-    }
-
-    for (uint32_t point_id = 0; point_id < number_of_points; point_id++)
-    {
-        char *curr_vector = (char *)malloc(VECTOR_SIZE);
-        input_data_stream.read(curr_vector, VECTOR_SIZE);
-        for (const auto &lbl : point_ids_to_labels[point_id])
-        {
-            char *curr_label_vector_ptr = labels_to_vectors[lbl] + (labels_to_curr_vector[lbl] * VECTOR_SIZE);
-            memcpy(curr_label_vector_ptr, curr_vector, VECTOR_SIZE);
-            labels_to_curr_vector[lbl]++;
-            label_id_to_orig_id[lbl].push_back(point_id);
-        }
-        free(curr_vector);
-    }
-
-    for (const auto &lbl : all_labels)
-    {
-        path curr_label_input_data_path(input_data_path + "_" + lbl);
-        uint32_t number_of_label_pts = labels_to_number_of_points[lbl];
-
-        std::ofstream label_file_stream;
-        label_file_stream.exceptions(std::ios::badbit | std::ios::failbit);
-        label_file_stream.open(curr_label_input_data_path, std::ios_base::binary);
-        label_file_stream.write((char *)&number_of_label_pts, sizeof(uint32_t));
-        label_file_stream.write((char *)&dimension, sizeof(uint32_t));
-        label_file_stream.write((char *)labels_to_vectors[lbl], number_of_label_pts * VECTOR_SIZE);
-
-        label_file_stream.close();
-        free(labels_to_vectors[lbl]);
-    }
-    input_data_stream.close();
-
-    std::chrono::duration<double> file_writing_time = std::chrono::high_resolution_clock::now() - file_writing_timer;
-    std::cout << "generated " << all_labels.size() << " label-specific vector files for index building in time "
-              << file_writing_time.count() << "\n"
-              << std::endl;
-
-    return label_id_to_orig_id;
-}
-
-/*
- * Using passed in parameters and files generated from step 3,
- * builds a vanilla diskANN index for each label.
- *
- * Each index is saved under the following path:
- *  final_index_path_prefix + "_" + label
- */
-template <typename T>
-void generate_label_indices(path input_data_path, path final_index_path_prefix, label_set all_labels, unsigned R,
-                            unsigned L, float alpha, unsigned num_threads)
-{
-    diskann::Parameters label_index_build_parameters;
-    label_index_build_parameters.Set<unsigned>("R", R);
-    label_index_build_parameters.Set<unsigned>("L", L);
-    label_index_build_parameters.Set<unsigned>("C", 750);
-    label_index_build_parameters.Set<unsigned>("Lf", 0);
-    label_index_build_parameters.Set<bool>("saturate_graph", 0);
-    label_index_build_parameters.Set<float>("alpha", alpha);
-    label_index_build_parameters.Set<unsigned>("num_threads", num_threads);
-
-    std::cout << "Generating indices per label..." << std::endl;
-    // for each label, build an index on resp. points
-    double total_indexing_time = 0.0, indexing_percentage = 0.0;
-    std::cout.setstate(std::ios_base::failbit);
-    diskann::cout.setstate(std::ios_base::failbit);
-    for (const auto &lbl : all_labels)
-    {
-        path curr_label_input_data_path(input_data_path + "_" + lbl);
-        path curr_label_index_path(final_index_path_prefix + "_" + lbl);
-
-        size_t number_of_label_points, dimension;
-        diskann::get_bin_metadata(curr_label_input_data_path, number_of_label_points, dimension);
-        diskann::Index<T> index(diskann::Metric::L2, dimension, number_of_label_points, false, false);
-
-        auto index_build_timer = std::chrono::high_resolution_clock::now();
-        index.build(curr_label_input_data_path.c_str(), number_of_label_points, label_index_build_parameters);
-        std::chrono::duration<double> current_indexing_time =
-            std::chrono::high_resolution_clock::now() - index_build_timer;
-
-        total_indexing_time += current_indexing_time.count();
-        indexing_percentage += (1 / (double)all_labels.size());
-        print_progress(indexing_percentage);
-
-        index.save(curr_label_index_path.c_str());
-    }
-    std::cout.clear();
-    diskann::cout.clear();
-
-    std::cout << "\nDone. Generated per-label indices in " << total_indexing_time << " seconds\n" << std::endl;
-}
-
-/*
- * Manually loads a graph index in from a given file.
- *
- * Returns both the graph index and the size of the file in bytes.
- */
-load_label_index_return_values load_label_index(path label_index_path, uint32_t label_number_of_points)
-{
-    std::ifstream label_index_stream;
-    label_index_stream.exceptions(std::ios::badbit | std::ios::failbit);
-    label_index_stream.open(label_index_path, std::ios::binary);
-
-    uint64_t index_file_size, index_num_frozen_points;
-    uint32_t index_max_observed_degree, index_entry_point;
-    const size_t INDEX_METADATA = 2 * sizeof(uint64_t) + 2 * sizeof(uint32_t);
-    label_index_stream.read((char *)&index_file_size, sizeof(uint64_t));
-    label_index_stream.read((char *)&index_max_observed_degree, sizeof(uint32_t));
-    label_index_stream.read((char *)&index_entry_point, sizeof(uint32_t));
-    label_index_stream.read((char *)&index_num_frozen_points, sizeof(uint64_t));
-    size_t bytes_read = INDEX_METADATA;
-
-    std::vector<std::vector<uint32_t>> label_index(label_number_of_points);
-    uint32_t nodes_read = 0;
-    while (bytes_read != index_file_size)
-    {
-        uint32_t current_node_num_neighbors;
-        label_index_stream.read((char *)&current_node_num_neighbors, sizeof(uint32_t));
-        nodes_read++;
-
-        std::vector<uint32_t> current_node_neighbors(current_node_num_neighbors);
-        label_index_stream.read((char *)current_node_neighbors.data(), current_node_num_neighbors * sizeof(uint32_t));
-        label_index[nodes_read - 1].swap(current_node_neighbors);
-        bytes_read += sizeof(uint32_t) * (current_node_num_neighbors + 1);
-    }
-
-    return std::make_tuple(label_index, index_file_size);
-}
-
-/*
-=======
->>>>>>> dfb86747
  * Custom index save to write the in-memory index to disk.
  * Also writes required files for diskANN API -
  *  1. labels_to_medoids
