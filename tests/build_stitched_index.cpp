// Copyright (c) Microsoft Corporation. All rights reserved.
// Licensed under the MIT license.

#include <boost/program_options.hpp>
#include <chrono>
#include <cstdio>
#include <cstring>
#include <random>
#include <string>
#include <tuple>

#include <omp.h>
#ifndef _WINDOWS
#include <sys/uio.h>
#endif

#include "index.h"
#include "memory_mapper.h"
#include "parameters.h"
#include "utils.h"

namespace po = boost::program_options;

// macros
#define PBSTR "||||||||||||||||||||||||||||||||||||||||||||||||||||||||||||"
#define PBWIDTH 60

// custom types (for readability)
typedef tsl::robin_set<std::string> label_set;
typedef std::string                 path;

// structs for returning multiple items from a function
typedef std::tuple<std::vector<label_set>, tsl::robin_map<std::string, _u32>,
                   label_set>
    parse_label_file_return_values;
typedef std::tuple<std::vector<std::vector<_u32>>, _u64>
    load_label_index_return_values;
typedef std::tuple<std::vector<std::vector<_u32>>, _u64>
    stitch_indices_return_values;

/*
 * Inline function to display progress bar.
 */
inline void print_progress(double percentage) {
  int val = (int) (percentage * 100);
  int lpad = (int) (percentage * PBWIDTH);
  int rpad = PBWIDTH - lpad;
  printf("\r%3d%% [%.*s%*s]", val, lpad, PBSTR, rpad, "");
  fflush(stdout);
}

/*
 * Inline function to generate a random integer in a range.
 */
inline size_t random(size_t range_from, size_t range_to) {
  std::random_device                    rand_dev;
  std::mt19937                          generator(rand_dev());
  std::uniform_int_distribution<size_t> distr(range_from, range_to);
  return distr(generator);
}

/*
 * function to handle command line parsing.
 *
 * Arguments are merely the inputs from the command line.
 */
size_t handle_args(int argc, char **argv, std::string &data_type,
                   path &input_data_path, path &final_index_path_prefix,
                   path &label_data_path, std::string &universal_label,
                   unsigned &num_threads, unsigned &R, unsigned &L,
                   unsigned &stitched_R, float &alpha) {
  po::options_description desc{"Arguments"};
  try {
    desc.add_options()("help,h", "Print information on arguments");
    desc.add_options()("data_type",
                       po::value<std::string>(&data_type)->required(),
                       "data type <int8/uint8/float>");
    desc.add_options()("data_path",
                       po::value<path>(&input_data_path)->required(),
                       "Input data file in bin format");
    desc.add_options()("index_path_prefix",
                       po::value<path>(&final_index_path_prefix)->required(),
                       "Path prefix for saving index file components");
    desc.add_options()("max_degree,R",
                       po::value<uint32_t>(&R)->default_value(64),
                       "Maximum graph degree");
    desc.add_options()(
        "Lbuild,L", po::value<uint32_t>(&L)->default_value(100),
        "Build complexity, higher value results in better graphs");
    desc.add_options()("stitched_R",
                       po::value<uint32_t>(&stitched_R)->default_value(100),
                       "Degree to prune final graph down to");
    desc.add_options()(
        "alpha", po::value<float>(&alpha)->default_value(1.2f),
        "alpha controls density and diameter of graph, set 1 for sparse graph, "
        "1.2 or 1.4 for denser graphs with lower diameter");
    desc.add_options()(
        "num_threads,T",
        po::value<uint32_t>(&num_threads)->default_value(omp_get_num_procs()),
        "Number of threads used for building index (defaults to "
        "omp_get_num_procs())");
    desc.add_options()("label_file",
                       po::value<path>(&label_data_path)->default_value(""),
                       "Input label file in txt format if present");
    desc.add_options()(
        "universal_label",
        po::value<std::string>(&universal_label)->default_value(""),
        "If a point comes with the specified universal label (and only the "
        "univ. "
        "label), then the point is considered to have every possible label");

    po::variables_map vm;
    po::store(po::parse_command_line(argc, argv, desc), vm);
    if (vm.count("help")) {
      std::cout << desc;
      exit(0);
    }
    po::notify(vm);
  } catch (const std::exception &ex) {
    std::cerr << ex.what() << '\n';
    throw;
  }
  return 1;
}

/*
 * Parses the label datafile, which has comma-separated labels on
 * each line. Line i corresponds to point id i.
 *
 * Returns three objects via std::tuple:
 * 1. map: key is point id, value is vector of labels said point has
 * 2. map: key is label, value is number of points with the label
 * 3. the label universe as a set
 */
parse_label_file_return_values parse_label_file(path        label_data_path,
                                                std::string universal_label) {
  std::ifstream label_data_stream(label_data_path);
  std::string   line, token;
  unsigned      line_cnt = 0;

  // allows us to reserve space for the points_to_labels vector
  while (std::getline(label_data_stream, line))
    line_cnt++;
  label_data_stream.clear();
  label_data_stream.seekg(0, std::ios::beg);

  // values to return
  std::vector<label_set>            point_ids_to_labels(line_cnt);
  tsl::robin_map<std::string, _u32> labels_to_number_of_points;
  label_set                         all_labels;

  std::vector<_u32> points_with_universal_label;
  line_cnt = 0;
  while (std::getline(label_data_stream, line)) {
    std::istringstream current_labels_comma_separated(line);
    label_set          current_labels;

    // get point id
    _u32 point_id = line_cnt;

    // parse comma separated labels
    bool current_universal_label_check = false;
    while (getline(current_labels_comma_separated, token, ',')) {
      token.erase(std::remove(token.begin(), token.end(), '\n'), token.end());
      token.erase(std::remove(token.begin(), token.end(), '\r'), token.end());

      // if token is empty, there's no labels for the point
      if (token == universal_label) {
        points_with_universal_label.push_back(point_id);
        current_universal_label_check = true;
      } else {
        all_labels.insert(token);
        current_labels.insert(token);
        labels_to_number_of_points[token]++;
      }
    }

    if (current_labels.size() <= 0 && !current_universal_label_check) {
      std::cerr << "Error: " << point_id << " has no labels." << std::endl;
      exit(-1);
    }
    point_ids_to_labels[point_id] = current_labels;
    line_cnt++;
  }

  // for every point with universal label, set its label set to all labels
  // also, increment the count for number of points a label has
  for (const auto &point_id : points_with_universal_label) {
    point_ids_to_labels[point_id] = all_labels;
    for (const auto &lbl : all_labels)
      labels_to_number_of_points[lbl]++;
  }

  std::cout << "Identified " << all_labels.size() << " distinct label(s) for "
            << point_ids_to_labels.size() << " points\n"
            << std::endl;

  return std::make_tuple(point_ids_to_labels, labels_to_number_of_points,
                         all_labels);
}

/*
 * For each label, generates a file containing all vectors that have said label.
 * Also copies data from original bin file to new dimension-aligned file.
 *
 * Utilizes POSIX functions mmap and writev in order to minimize memory
 * overhead, so we include an STL version as well.
 *
 * Each data file is saved under the following format:
 *    input_data_path + "_" + label
 */
template<typename T>
tsl::robin_map<std::string, std::vector<_u32>>
generate_label_specific_vector_files(
    path                              input_data_path,
    tsl::robin_map<std::string, _u32> labels_to_number_of_points,
    std::vector<label_set> point_ids_to_labels, label_set all_labels) {
  auto file_writing_timer = std::chrono::high_resolution_clock::now();
  diskann::MemoryMapper input_data(input_data_path);
  char                 *input_start = input_data.getBuf();

  _u32 number_of_points, dimension;
  std::memcpy(&number_of_points, input_start, sizeof(_u32));
  std::memcpy(&dimension, input_start + sizeof(_u32), sizeof(_u32));
  const _u32   VECTOR_SIZE = dimension * sizeof(T);
  const size_t METADATA = 2 * sizeof(_u32);
  if (number_of_points != point_ids_to_labels.size()) {
    std::cerr << "Error: number of points in labels file and data file differ."
              << std::endl;
    throw;
  }

  tsl::robin_map<label, iovec *>           label_to_iovec_map;
  tsl::robin_map<label, _u32>              label_to_curr_iovec;
  tsl::robin_map<label, std::vector<_u32>> label_id_to_orig_id;

  // setup iovec list for each label
  for (const auto &lbl : all_labels) {
    iovec *label_iovecs =
        (iovec *) malloc(labels_to_number_of_points[lbl] * sizeof(iovec));
    if (label_iovecs == nullptr) {
      throw;
    }
    label_to_iovec_map[lbl] = label_iovecs;
    label_to_curr_iovec[lbl] = 0;
    label_id_to_orig_id[lbl].reserve(labels_to_number_of_points[lbl]);
  }

  // each point added to corresponding per-label iovec list
  for (_u32 point_id = 0; point_id < number_of_points; point_id++) {
    char *curr_point = input_start + METADATA + (VECTOR_SIZE * point_id);
    iovec curr_iovec;

    curr_iovec.iov_base = curr_point;
    curr_iovec.iov_len = VECTOR_SIZE;
    for (const auto &lbl : point_ids_to_labels[point_id]) {
      *(label_to_iovec_map[lbl] + label_to_curr_iovec[lbl]) = curr_iovec;
      label_to_curr_iovec[lbl]++;
      label_id_to_orig_id[lbl].push_back(point_id);
    }
  }

  // write each label iovec to resp. file
  for (const auto &lbl : all_labels) {
    int  label_input_data_fd;
    path curr_label_input_data_path(input_data_path + "_" +
                                    std::to_string(lbl));
    _u32 curr_num_pts = labels_to_number_of_points[lbl];

    label_input_data_fd =
        open(curr_label_input_data_path.c_str(),
             O_CREAT | O_WRONLY | O_TRUNC | O_APPEND, (mode_t) 0644);
    if (label_input_data_fd == -1)
      throw;

    // write metadata
    _u32 metadata[2] = {curr_num_pts, dimension};
    int  return_value = write(label_input_data_fd, metadata, sizeof(_u32) * 2);
    if (return_value == -1) {
      throw;
    }

    // limits on number of iovec structs per writev means we need to perform
    // multiple writevs
    size_t i = 0;
    while (curr_num_pts > IOV_MAX) {
      return_value = writev(label_input_data_fd,
                            (label_to_iovec_map[lbl] + (IOV_MAX * i)), IOV_MAX);
      if (return_value == -1) {
        close(label_input_data_fd);
        throw;
      }
      curr_num_pts -= IOV_MAX;
      i += 1;
    }
    return_value =
        writev(label_input_data_fd, (label_to_iovec_map[lbl] + (IOV_MAX * i)),
               curr_num_pts);
    if (return_value == -1) {
      close(label_input_data_fd);
      throw;
    }

    free(label_to_iovec_map[lbl]);
    close(label_input_data_fd);
  }

  std::chrono::duration<double> file_writing_time =
      std::chrono::high_resolution_clock::now() - file_writing_timer;
  std::cout << "generated " << all_labels.size()
            << " label-specific vector files for index building in time "
            << file_writing_time.count() << "\n"
            << std::endl;

  return label_id_to_orig_id;
}

// for use on systems without writev (i.e. Windows)
template<typename T>
tsl::robin_map<std::string, std::vector<_u32>>
generate_label_specific_vector_files_compat(
    path                              input_data_path,
    tsl::robin_map<std::string, _u32> labels_to_number_of_points,
    std::vector<label_set> point_ids_to_labels, label_set all_labels) {
  auto          file_writing_timer = std::chrono::high_resolution_clock::now();
  std::ifstream input_data_stream(input_data_path);

  _u32 number_of_points, dimension;
  input_data_stream.read((char *) &number_of_points, sizeof(_u32));
  input_data_stream.read((char *) &dimension, sizeof(_u32));
  const _u32 VECTOR_SIZE = dimension * sizeof(T);
  if (number_of_points != point_ids_to_labels.size()) {
    std::cerr << "Error: number of points in labels file and data file differ."
              << std::endl;
    throw;
  }

  tsl::robin_map<std::string, char *>            labels_to_vectors;
  tsl::robin_map<std::string, _u32>              labels_to_curr_vector;
  tsl::robin_map<std::string, std::vector<_u32>> label_id_to_orig_id;

  for (const auto &lbl : all_labels) {
    _u32  number_of_label_pts = labels_to_number_of_points[lbl];
    char *vectors = (char *) malloc(number_of_label_pts * VECTOR_SIZE);
    if (vectors == nullptr) {
      throw;
    }
    labels_to_vectors[lbl] = vectors;
    labels_to_curr_vector[lbl] = 0;
    label_id_to_orig_id[lbl].reserve(number_of_label_pts);
  }

  for (_u32 point_id = 0; point_id < number_of_points; point_id++) {
    char *curr_vector = (char *) malloc(VECTOR_SIZE);
    input_data_stream.read(curr_vector, VECTOR_SIZE);
    for (const auto &lbl : point_ids_to_labels[point_id]) {
      char *curr_label_vector_ptr =
          labels_to_vectors[lbl] + (labels_to_curr_vector[lbl] * VECTOR_SIZE);
      memcpy(curr_label_vector_ptr, curr_vector, VECTOR_SIZE);
      labels_to_curr_vector[lbl]++;
      label_id_to_orig_id[lbl].push_back(point_id);
    }
    free(curr_vector);
  }

  for (const auto &lbl : all_labels) {
    path curr_label_input_data_path(input_data_path + "_" + lbl);
    _u32 number_of_label_pts = labels_to_number_of_points[lbl];

    std::ofstream label_file_stream;
    label_file_stream.exceptions(std::ios::badbit | std::ios::failbit);
<<<<<<< HEAD
    label_file_stream.open(curr_label_input_data_path, std::ios_base::binary);
=======
    label_file_stream.open(curr_label_input_data_path, std::ios::binary);

>>>>>>> a8ea10b6
    label_file_stream.write((char *) &number_of_label_pts, sizeof(_u32));
    label_file_stream.write((char *) &dimension, sizeof(_u32));
    label_file_stream.write((char *) labels_to_vectors[lbl],
                            number_of_label_pts * VECTOR_SIZE);

    label_file_stream.close();
<<<<<<< HEAD
    free(labels_to_vectors[lbl]);
=======
    free(labels_to_vectors[label]);
>>>>>>> a8ea10b6
  }
  input_data_stream.close();

  input_data_stream.close();


  std::chrono::duration<double> file_writing_time =
      std::chrono::high_resolution_clock::now() - file_writing_timer;
  std::cout << "generated " << all_labels.size()
            << " label-specific vector files for index building in time "
            << file_writing_time.count() << "\n"
            << std::endl;

  return label_id_to_orig_id;
}

/*
 * Using passed in parameters and files generated from step 3,
 * builds a vanilla diskANN index for each label.
 *
 * Each index is saved under the following path:
 *  final_index_path_prefix + "_" + label
 */
template<typename T>
void generate_label_indices(path input_data_path, path final_index_path_prefix,
                            label_set all_labels, unsigned R, unsigned L,
                            float alpha, unsigned num_threads) {
  diskann::Parameters label_index_build_parameters;
  label_index_build_parameters.Set<unsigned>("R", R);
  label_index_build_parameters.Set<unsigned>("L", L);
  label_index_build_parameters.Set<unsigned>("C", 750);
  label_index_build_parameters.Set<unsigned>("Lf", 0);
  label_index_build_parameters.Set<bool>("saturate_graph", 0);
  label_index_build_parameters.Set<float>("alpha", alpha);
  label_index_build_parameters.Set<unsigned>("num_threads", num_threads);

  std::cout << "Generating indices per label..." << std::endl;
  // for each label, build an index on resp. points
  double total_indexing_time = 0.0, indexing_percentage = 0.0;
  std::cout.setstate(std::ios_base::failbit);
  diskann::cout.setstate(std::ios_base::failbit);
  for (const auto &lbl : all_labels) {
    path curr_label_input_data_path(input_data_path + "_" + lbl);
    path curr_label_index_path(final_index_path_prefix + "_" + lbl);

    size_t number_of_label_points, dimension;
    diskann::get_bin_metadata(curr_label_input_data_path,
                              number_of_label_points, dimension);
    diskann::Index<T> index(diskann::Metric::L2, dimension,
                            number_of_label_points, false, false);

    auto index_build_timer = std::chrono::high_resolution_clock::now();
    index.build(curr_label_input_data_path.c_str(), number_of_label_points,
                label_index_build_parameters);
    std::chrono::duration<double> current_indexing_time =
        std::chrono::high_resolution_clock::now() - index_build_timer;

    total_indexing_time += current_indexing_time.count();
    indexing_percentage += (1 / (double) all_labels.size());
    print_progress(indexing_percentage);

    index.save(curr_label_index_path.c_str());
  }
  std::cout.clear();
  diskann::cout.clear();

  std::cout << "\nDone. Generated per-label indices in " << total_indexing_time
            << " seconds\n"
            << std::endl;
}

/*
 * Manually loads a graph index in from a given file.
 *
 * Returns both the graph index and the size of the file in bytes.
 */
load_label_index_return_values load_label_index(path label_index_path,
                                                _u32 label_number_of_points) {
  std::ifstream label_index_stream;
  label_index_stream.exceptions(std::ios::badbit | std::ios::failbit);
  label_index_stream.open(label_index_path, std::ios::binary);

  _u64         index_file_size, index_num_frozen_points;
  _u32         index_max_observed_degree, index_entry_point;
  const size_t INDEX_METADATA = 2 * sizeof(_u64) + 2 * sizeof(_u32);
  label_index_stream.read((char *) &index_file_size, sizeof(_u64));
  label_index_stream.read((char *) &index_max_observed_degree, sizeof(_u32));
  label_index_stream.read((char *) &index_entry_point, sizeof(_u32));
  label_index_stream.read((char *) &index_num_frozen_points, sizeof(_u64));
  size_t bytes_read = INDEX_METADATA;

  std::vector<std::vector<_u32>> label_index(label_number_of_points);
  _u32                           nodes_read = 0;
  while (bytes_read != index_file_size) {
    _u32 current_node_num_neighbors;
    label_index_stream.read((char *) &current_node_num_neighbors, sizeof(_u32));
    nodes_read++;

    std::vector<_u32> current_node_neighbors(current_node_num_neighbors);
    label_index_stream.read((char *) current_node_neighbors.data(),
                            current_node_num_neighbors * sizeof(_u32));
    label_index[nodes_read - 1].swap(current_node_neighbors);
    bytes_read += sizeof(_u32) * (current_node_num_neighbors + 1);
  }

  return std::make_tuple(label_index, index_file_size);
}

/*
 * Custom index save to write the in-memory index to disk.
 * Also writes required files for diskANN API -
 *  1. labels_to_medoids
 *  2. universal_label
 *  3. data (redundant for static indices)
 *  4. labels (redundant for static indices)
 */
void save_full_index(path final_index_path_prefix, path input_data_path,
                     _u64                              final_index_size,
                     std::vector<std::vector<_u32>>    stitched_graph,
                     tsl::robin_map<std::string, _u32> entry_points,
                     std::string universal_label, path label_data_path) {
  // aux. file 1
  auto          saving_index_timer = std::chrono::high_resolution_clock::now();
  std::ifstream original_label_data_stream;
  original_label_data_stream.exceptions(std::ios::badbit | std::ios::failbit);
  original_label_data_stream.open(label_data_path, std::ios::binary);
  std::ofstream new_label_data_stream;
  new_label_data_stream.exceptions(std::ios::badbit | std::ios::failbit);
  new_label_data_stream.open(final_index_path_prefix + "_labels.txt",
                             std::ios::binary);
  new_label_data_stream << original_label_data_stream.rdbuf();
  original_label_data_stream.close();
  new_label_data_stream.close();

  // aux. file 2
  std::ifstream original_input_data_stream;
  original_input_data_stream.exceptions(std::ios::badbit | std::ios::failbit);
  original_input_data_stream.open(input_data_path, std::ios::binary);
  std::ofstream new_input_data_stream;
  new_input_data_stream.exceptions(std::ios::badbit | std::ios::failbit);
  new_input_data_stream.open(final_index_path_prefix + ".data",
                             std::ios::binary);
  new_input_data_stream << original_input_data_stream.rdbuf();
  original_input_data_stream.close();
  new_input_data_stream.close();

  // aux. file 3
  std::ofstream labels_to_medoids_writer;
  labels_to_medoids_writer.exceptions(std::ios::badbit | std::ios::failbit);
  labels_to_medoids_writer.open(final_index_path_prefix +
                                "_labels_to_medoids.txt");
  for (auto iter : entry_points)
    labels_to_medoids_writer << iter.first << ", " << iter.second << std::endl;
  labels_to_medoids_writer.close();

  // aux. file 4 (only if we're using a universal label)
  if (universal_label != "") {
    std::ofstream universal_label_writer;
    universal_label_writer.exceptions(std::ios::badbit | std::ios::failbit);
    universal_label_writer.open(final_index_path_prefix +
                                "_universal_label.txt");
    universal_label_writer << universal_label << std::endl;
    universal_label_writer.close();
  }

  // main index
  _u64         index_num_frozen_points = 0, index_num_edges = 0;
  _u32         index_max_observed_degree = 0, index_entry_point = 0;
  const size_t METADATA = 2 * sizeof(_u64) + 2 * sizeof(_u32);
  for (auto &point_neighbors : stitched_graph) {
    index_max_observed_degree =
        std::max(index_max_observed_degree, (_u32) point_neighbors.size());
  }

  std::ofstream stitched_graph_writer;
  stitched_graph_writer.exceptions(std::ios::badbit | std::ios::failbit);
<<<<<<< HEAD
  stitched_graph_writer.open(final_index_path_prefix, std::ios_base::binary);
=======
  stitched_graph_writer.open(final_index_path_prefix, std::ios::binary);
>>>>>>> a8ea10b6

  stitched_graph_writer.write((char *) &final_index_size, sizeof(_u64));
  stitched_graph_writer.write((char *) &index_max_observed_degree,
                              sizeof(_u32));
  stitched_graph_writer.write((char *) &index_entry_point, sizeof(_u32));
  stitched_graph_writer.write((char *) &index_num_frozen_points, sizeof(_u64));

  size_t bytes_written = METADATA;
  for (_u32 node_point = 0; node_point < stitched_graph.size(); node_point++) {
    _u32 current_node_num_neighbors = stitched_graph[node_point].size();
    std::vector<_u32> current_node_neighbors = stitched_graph[node_point];
    stitched_graph_writer.write((char *) &current_node_num_neighbors,
                                sizeof(_u32));
    bytes_written += sizeof(_u32);
    for (const auto &current_node_neighbor : current_node_neighbors) {
      stitched_graph_writer.write((char *) &current_node_neighbor,
                                  sizeof(_u32));
      bytes_written += sizeof(_u32);
    }
    index_num_edges += current_node_num_neighbors;
  }

  if (bytes_written != final_index_size) {
    std::cerr << "Error: written bytes does not match allocated space"
              << std::endl;
    throw;
  }

  stitched_graph_writer.close();

  std::chrono::duration<double> saving_index_time =
      std::chrono::high_resolution_clock::now() - saving_index_timer;
  std::cout << "Stitched graph written in " << saving_index_time.count()
            << " seconds" << std::endl;
  std::cout << "Stitched graph average degree: "
            << ((float) index_num_edges) / ((float) (stitched_graph.size()))
            << std::endl;
  std::cout << "Stitched graph max degree: " << index_max_observed_degree
            << std::endl
            << std::endl;
}

/*
 * Unions the per-label graph indices together via the following policy:
 *  - any two nodes can only have at most one edge between them -
 *
 * Returns the "stitched" graph and its expected file size.
 */
template<typename T>
stitch_indices_return_values stitch_label_indices(
    path final_index_path_prefix, _u32 total_number_of_points,
    label_set                                      all_labels,
    tsl::robin_map<std::string, _u32>              labels_to_number_of_points,
    tsl::robin_map<std::string, _u32>             &label_entry_points,
    tsl::robin_map<std::string, std::vector<_u32>> label_id_to_orig_id_map) {
  size_t                         final_index_size = 0;
  std::vector<std::vector<_u32>> stitched_graph(total_number_of_points);

  auto stitching_index_timer = std::chrono::high_resolution_clock::now();
  for (const auto &lbl : all_labels) {
    path curr_label_index_path(final_index_path_prefix + "_" + lbl);
    std::vector<std::vector<_u32>> curr_label_index;
    _u64                           curr_label_index_size;
    _u32                           curr_label_entry_point;

    std::tie(curr_label_index, curr_label_index_size) = load_label_index(
        curr_label_index_path, labels_to_number_of_points[lbl]);
    curr_label_entry_point = random(0, curr_label_index.size());
    label_entry_points[lbl] =
        label_id_to_orig_id_map[lbl][curr_label_entry_point];

    for (_u32 node_point = 0; node_point < curr_label_index.size();
         node_point++) {
      _u32 original_point_id = label_id_to_orig_id_map[lbl][node_point];
      for (auto &node_neighbor : curr_label_index[node_point]) {
        _u32 original_neighbor_id = label_id_to_orig_id_map[lbl][node_neighbor];
        std::vector<_u32> curr_point_neighbors =
            stitched_graph[original_point_id];
        if (std::find(curr_point_neighbors.begin(), curr_point_neighbors.end(),
                      original_neighbor_id) == curr_point_neighbors.end()) {
          stitched_graph[original_point_id].push_back(original_neighbor_id);
          final_index_size += sizeof(_u32);
        }
      }
    }
  }

  const size_t METADATA = 2 * sizeof(_u64) + 2 * sizeof(_u32);
  final_index_size += (total_number_of_points * sizeof(_u32) + METADATA);

  std::chrono::duration<double> stitching_index_time =
      std::chrono::high_resolution_clock::now() - stitching_index_timer;
  std::cout << "stitched graph generated in memory in "
            << stitching_index_time.count() << " seconds" << std::endl;

  return std::make_tuple(stitched_graph, final_index_size);
}

/*
 * Applies the prune_neighbors function from src/index.cpp to
 * every node in the stitched graph.
 *
 * This is an optional step, hence the saving of both the full
 * and pruned graph.
 */
template<typename T>
void prune_and_save(path final_index_path_prefix, path full_index_path_prefix,
                    path                              input_data_path,
                    std::vector<std::vector<_u32>>    stitched_graph,
                    unsigned                          stitched_R,
                    tsl::robin_map<std::string, _u32> label_entry_points,
                    std::string universal_label, path label_data_path,
                    unsigned num_threads) {
  size_t dimension, number_of_label_points;
  auto   diskann_cout_buffer = diskann::cout.rdbuf(nullptr);
  auto   std_cout_buffer = std::cout.rdbuf(nullptr);
  auto   pruning_index_timer = std::chrono::high_resolution_clock::now();

  diskann::get_bin_metadata(input_data_path, number_of_label_points, dimension);
  diskann::Index<T> index(diskann::Metric::L2, dimension,
                          number_of_label_points, false, false);

  // not searching this index, set search_l to 0
  index.load(full_index_path_prefix.c_str(), num_threads, 1);

  diskann::Parameters paras;
  paras.Set<unsigned>("R", stitched_R);
  paras.Set<unsigned>(
      "C", 750);  // maximum candidate set size during pruning procedure
  paras.Set<float>("alpha", 1.2);
  paras.Set<bool>("saturate_graph", 1);
  std::cout << "parsing labels" << std::endl;

  index.prune_all_nbrs(paras);
  index.save((final_index_path_prefix).c_str());

  diskann::cout.rdbuf(diskann_cout_buffer);
  std::cout.rdbuf(std_cout_buffer);
  std::chrono::duration<double> pruning_index_time =
      std::chrono::high_resolution_clock::now() - pruning_index_timer;
  std::cout << "pruning performed in " << pruning_index_time.count()
            << " seconds\n"
            << std::endl;
}

/*
 * Delete all temporary artifacts.
 * In the process of creating the stitched index, some temporary artifacts are
 * created:
 * 1. the separate bin files for each labels' points
 * 2. the separate diskANN indices built for each label
 * 3. the '.data' file created while generating the indices
 */
void clean_up_artifacts(path input_data_path, path final_index_path_prefix,
                        label_set all_labels) {
  for (const auto &lbl : all_labels) {
    path curr_label_input_data_path(input_data_path + "_" + lbl);
    path curr_label_index_path(final_index_path_prefix + "_" + lbl);
    path curr_label_index_path_data(curr_label_index_path + ".data");

    if (std::remove(curr_label_index_path.c_str()) != 0)
      throw;
    if (std::remove(curr_label_input_data_path.c_str()) != 0)
      throw;
    if (std::remove(curr_label_index_path_data.c_str()) != 0)
      throw;
  }
}

int main(int argc, char **argv) {
  // 1. handle cmdline inputs
  std::string data_type;
  path        input_data_path, final_index_path_prefix, label_data_path;
  std::string universal_label;
  unsigned    num_threads, R, L, stitched_R;
  float       alpha;

  auto index_timer = std::chrono::high_resolution_clock::now();
  handle_args(argc, argv, data_type, input_data_path, final_index_path_prefix,
              label_data_path, universal_label, num_threads, R, L, stitched_R,
              alpha);

  path labels_file_to_use = final_index_path_prefix + "_label_formatted.txt";
  path labels_map_file = final_index_path_prefix + "_labels_map.txt";

  convert_labels_string_to_int(label_data_path, labels_file_to_use,
                               labels_map_file, universal_label);

  // 2. parse label file and create necessary data structures
  std::vector<label_set>            point_ids_to_labels;
  tsl::robin_map<std::string, _u32> labels_to_number_of_points;
  label_set                         all_labels;

  std::tie(point_ids_to_labels, labels_to_number_of_points, all_labels) =
      parse_label_file(labels_file_to_use, universal_label);

  // 3. for each label, make a separate data file
  tsl::robin_map<std::string, std::vector<_u32>> label_id_to_orig_id_map;
  _u32 total_number_of_points = point_ids_to_labels.size();

#ifndef _WINDOWS
  if (data_type == "uint8")
    label_id_to_orig_id_map = generate_label_specific_vector_files<uint8_t>(
        input_data_path, labels_to_number_of_points, point_ids_to_labels,
        all_labels);
  else if (data_type == "int8")
    label_id_to_orig_id_map = generate_label_specific_vector_files<int8_t>(
        input_data_path, labels_to_number_of_points, point_ids_to_labels,
        all_labels);
  else if (data_type == "float")
    label_id_to_orig_id_map = generate_label_specific_vector_files<float>(
        input_data_path, labels_to_number_of_points, point_ids_to_labels,
        all_labels);
  else
    throw;
#else
  if (data_type == "uint8")
    label_id_to_orig_id_map =
        generate_label_specific_vector_files_compat<uint8_t>(
            input_data_path, labels_to_number_of_points, point_ids_to_labels,
            all_labels);
  else if (data_type == "int8")
    label_id_to_orig_id_map =
        generate_label_specific_vector_files_compat<int8_t>(
            input_data_path, labels_to_number_of_points, point_ids_to_labels,
            all_labels);
  else if (data_type == "float")
    label_id_to_orig_id_map =
        generate_label_specific_vector_files_compat<float>(
            input_data_path, labels_to_number_of_points, point_ids_to_labels,
            all_labels);
  else
    throw;
#endif

  // 4. for each created data file, create a vanilla diskANN index
  if (data_type == "uint8")
    generate_label_indices<uint8_t>(input_data_path, final_index_path_prefix,
                                    all_labels, R, L, alpha, num_threads);
  else if (data_type == "int8")
    generate_label_indices<int8_t>(input_data_path, final_index_path_prefix,
                                   all_labels, R, L, alpha, num_threads);
  else if (data_type == "float")
    generate_label_indices<float>(input_data_path, final_index_path_prefix,
                                  all_labels, R, L, alpha, num_threads);
  else
    throw;

  // 5. "stitch" the indices together
  std::vector<std::vector<_u32>>    stitched_graph;
  tsl::robin_map<std::string, _u32> label_entry_points;
  _u64                              stitched_graph_size;

  if (data_type == "uint8")
    std::tie(stitched_graph, stitched_graph_size) =
        stitch_label_indices<uint8_t>(
            final_index_path_prefix, total_number_of_points, all_labels,
            labels_to_number_of_points, label_entry_points,
            label_id_to_orig_id_map);
  else if (data_type == "int8")
    std::tie(stitched_graph, stitched_graph_size) =
        stitch_label_indices<int8_t>(
            final_index_path_prefix, total_number_of_points, all_labels,
            labels_to_number_of_points, label_entry_points,
            label_id_to_orig_id_map);
  else if (data_type == "float")
    std::tie(stitched_graph, stitched_graph_size) = stitch_label_indices<float>(
        final_index_path_prefix, total_number_of_points, all_labels,
        labels_to_number_of_points, label_entry_points,
        label_id_to_orig_id_map);
  else
    throw;
  path full_index_path_prefix = final_index_path_prefix + "_full";
  // 5a. save the stitched graph to disk
  save_full_index(full_index_path_prefix, input_data_path, stitched_graph_size,
                  stitched_graph, label_entry_points, universal_label,
                  labels_file_to_use);

  // 6. run a prune on the stitched index, and save to disk
  if (data_type == "uint8")
    prune_and_save<uint8_t>(final_index_path_prefix, full_index_path_prefix,
                            input_data_path, stitched_graph, stitched_R,
                            label_entry_points, universal_label,
                            labels_file_to_use, num_threads);
  else if (data_type == "int8")
    prune_and_save<int8_t>(final_index_path_prefix, full_index_path_prefix,
                           input_data_path, stitched_graph, stitched_R,
                           label_entry_points, universal_label,
                           labels_file_to_use, num_threads);
  else if (data_type == "float")
    prune_and_save<float>(final_index_path_prefix, full_index_path_prefix,
                          input_data_path, stitched_graph, stitched_R,
                          label_entry_points, universal_label,
                          labels_file_to_use, num_threads);
  else
    throw;

  std::chrono::duration<double> index_time =
      std::chrono::high_resolution_clock::now() - index_timer;
  std::cout << "pruned/stitched graph generated in " << index_time.count()
            << " seconds" << std::endl;

  clean_up_artifacts(input_data_path, final_index_path_prefix, all_labels);
}<|MERGE_RESOLUTION|>--- conflicted
+++ resolved
@@ -369,23 +369,14 @@
 
     std::ofstream label_file_stream;
     label_file_stream.exceptions(std::ios::badbit | std::ios::failbit);
-<<<<<<< HEAD
     label_file_stream.open(curr_label_input_data_path, std::ios_base::binary);
-=======
-    label_file_stream.open(curr_label_input_data_path, std::ios::binary);
-
->>>>>>> a8ea10b6
     label_file_stream.write((char *) &number_of_label_pts, sizeof(_u32));
     label_file_stream.write((char *) &dimension, sizeof(_u32));
     label_file_stream.write((char *) labels_to_vectors[lbl],
                             number_of_label_pts * VECTOR_SIZE);
 
     label_file_stream.close();
-<<<<<<< HEAD
     free(labels_to_vectors[lbl]);
-=======
-    free(labels_to_vectors[label]);
->>>>>>> a8ea10b6
   }
   input_data_stream.close();
 
@@ -562,11 +553,7 @@
 
   std::ofstream stitched_graph_writer;
   stitched_graph_writer.exceptions(std::ios::badbit | std::ios::failbit);
-<<<<<<< HEAD
   stitched_graph_writer.open(final_index_path_prefix, std::ios_base::binary);
-=======
-  stitched_graph_writer.open(final_index_path_prefix, std::ios::binary);
->>>>>>> a8ea10b6
 
   stitched_graph_writer.write((char *) &final_index_size, sizeof(_u64));
   stitched_graph_writer.write((char *) &index_max_observed_degree,
