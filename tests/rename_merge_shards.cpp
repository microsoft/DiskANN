#include <algorithm>
#include <atomic>
#include <cassert>
#include <fstream>
#include <iostream>
#include <vector>
#include "cached_io.h"
#include "efanna2e/util.h"

_u64 get_file_size(const std::string &fname) {
  std::ifstream reader(fname, std::ios::binary | std::ios::ate);
  _u64          end_pos = reader.tellg();
  reader.close();
  return end_pos;
}

void read_nsg(const std::string &fname, std::vector<unsigned> &nsg) {
  _u64 fsize = get_file_size(fname);
  std::cout << "Reading file: " << fname << ", size: " << fsize << "B\n";
  nsg.resize(fsize / sizeof(unsigned));
  std::ifstream reader(fname, std::ios::binary);
  reader.read((char *) nsg.data(), fsize);
  reader.close();
}

void read_bad_ivecs(const std::string &fname, std::vector<unsigned> &ivecs) {
  _u64 fsize = get_file_size(fname);
  std::cout << "Reading bad ivecs: " << fname << ", size: " << fsize << "B\n";
  std::vector<unsigned> local_vec;
  local_vec.resize(fsize / sizeof(unsigned));
  std::ifstream reader(fname, std::ios::binary);
  reader.read((char *) local_vec.data(), fsize);
  reader.close();
  ivecs.resize(local_vec.size() / 2);
  for (_u64 i = 0; i < local_vec.size() / 2; i++) {
    ivecs[i] = local_vec[2 * i + 1];
  }
}

void read_unsigned_ivecs(const std::string &    fname,
                         std::vector<unsigned> &ivecs) {
  std::ifstream reader(fname, std::ios::binary);
  unsigned      nvals;
  reader.read((char *) &nvals, sizeof(unsigned));
  _u64 fsize = (nvals + 1) * sizeof(unsigned);
  std::cout << "Reading ivecs: " << fname << ", size: " << fsize << "B\n";
  ivecs.resize(nvals);

  reader.read((char *) ivecs.data(), nvals * sizeof(unsigned));
  reader.close();
}

void read_shard_id_maps(const std::vector<std::string> &    fnames,
                        std::vector<std::vector<unsigned>> &id_maps) {
  for (_u64 i = 0; i < fnames.size(); i++) {
    read_bad_ivecs(fnames[i], id_maps[i]);
  }
}

int main(int argc, char **argv) {
  if (argc != 7) {
    std::cout << argv[0] << " nsg_prefix[1] nsg_suffix[2] idmaps_prefix[3] "
                            "idmaps_suffix[4] n_shards[5] output_nsg[6]"
              << std::endl;
    exit(-1);
  }

  _u64                     nshards = (_u64) std::atoi(argv[5]);
  std::vector<std::string> nsg_names(nshards);
  std::vector<std::string> idmaps_names(nshards);
  std::string              nsg_prefix(argv[1]);
  std::string              nsg_suffix(argv[2]);
  std::string              idmaps_prefix(argv[3]);
  std::string              idmaps_suffix(argv[4]);

  for (_u64 shard = 0; shard < nshards; shard++) {
    nsg_names[shard] = nsg_prefix + std::to_string(shard) + nsg_suffix;
    idmaps_names[shard] = idmaps_prefix + std::to_string(shard) + idmaps_suffix;
  }

  std::vector<std::vector<unsigned>> idmaps(nshards);

  // read all id maps
  read_shard_id_maps(idmaps_names, idmaps);

  // find max node id
  _u64 nnodes = 0;
  _u64 nelems = 0;
  for (auto &idmap : idmaps) {
    for (auto &id : idmap) {
      nnodes = std::max(nnodes, (_u64) id);
    }
    nelems += idmap.size();
  }
  nnodes++;
  std::cout << "# nodes: " << nnodes << "\n";

  // compute inverse map: node -> shards
  std::vector<std::vector<uint8_t>> node_shard_map(nnodes,
                                                   std::vector<uint8_t>());
  for (_u64 shard = 0; shard < nshards; shard++) {
#pragma omp parallel for num_threads(16)
    for (_u64 idx = 0; idx < idmaps[shard].size(); idx++) {
      node_shard_map[idx].push_back(shard);
    }
  }
  std::cout << "Finished computing node -> shards map\n";

  // compute replication factor
  _u64 rep_factor = 1;
  for (auto &map : node_shard_map) {
    rep_factor = std::max(rep_factor, (_u64) map.size());
  }

  // create cached nsg readers
  std::vector<cached_ifstream> nsg_readers(nshards);
  for (_u64 i = 0; i < nshards; i++) {
    nsg_readers[i].open(nsg_names[i], 256 * 1048576);
  }

  // create cached nsg writers
  std::string     final_nsg_name(argv[6]);
  cached_ofstream nsg_writer(final_nsg_name, 256 * 1048576);

  unsigned width;
  // read width from each nsg to advance buffer by sizeof(unsigned) bytes
  for (auto &reader : nsg_readers) {
    reader.read((char *) &width, sizeof(unsigned));
  }
  std::cout << "Input width: " << width
            << ", output width: " << width * rep_factor << "\n";
  width *= rep_factor;
  nsg_writer.write((char *) &width, sizeof(unsigned));
  for (_u64 shard = 0; shard < nshards; shard++) {
    unsigned medoid;
    // read medoid
    nsg_readers[shard].read((char *) &medoid, sizeof(unsigned));
    // rename medoid
    medoid = idmaps[shard][medoid];
    // write renamed medoid
    nsg_writer.write((char *) &medoid, sizeof(unsigned));
  }

  std::cout << "Starting merge\n";
  unsigned *nhood = new unsigned[32768];
<<<<<<< HEAD
  unsigned  nnbrs;
  for (const auto &shard_id : shard_ids) {
    unsigned shard = shard_id.first;
    unsigned id = shard_id.second;

    // read from shard ifstream
    nsg_readers[shard].read((char *) &nnbrs, sizeof(unsigned));
    nsg_readers[shard].read((char *) nhood, nnbrs * sizeof(unsigned));

    // rename nodes
    for (_u64 j = 0; j < nnbrs; j++) {
      nhood[j] = idmaps[shard][nhood[j]];
=======
  unsigned  nnbrs, shard_nnbrs;
  unsigned  id = 0;
  for (const auto &map : node_shard_map) {
    nnbrs = 0;
    // read all nbrs of shard
    for (const auto &shard_id : map) {
      unsigned *shard_nhood = nhood + nnbrs;
      // read from shard_id ifstream
      nsg_readers[shard_id].read((char *) &shard_nnbrs, sizeof(unsigned));
      nsg_readers[shard_id].read((char *) shard_nhood,
                                 shard_nnbrs * sizeof(unsigned));

      // rename nodes
      for (_u64 j = 0; j < shard_nnbrs; j++) {
        shard_nhood[j] = idmaps[shard_id][shard_nhood[j]];
      }

      nnbrs += shard_nnbrs;
>>>>>>> a0537fd0
    }
    
    // sort nhood
    std::sort(nhood, nhood + nnbrs);

    // write into merged ofstream
    nsg_writer.write((char *) &nnbrs, sizeof(unsigned));
    nsg_writer.write((char *) nhood, nnbrs * sizeof(unsigned));
    if (id % 999999 == 1) {
      std::cout << "Finished merging " << id << " nodes\n";
    }
    id++;
  }
  std::cout << "Finished merge\n";
  delete[] nhood;
  return 0;
}<|MERGE_RESOLUTION|>--- conflicted
+++ resolved
@@ -143,20 +143,6 @@
 
   std::cout << "Starting merge\n";
   unsigned *nhood = new unsigned[32768];
-<<<<<<< HEAD
-  unsigned  nnbrs;
-  for (const auto &shard_id : shard_ids) {
-    unsigned shard = shard_id.first;
-    unsigned id = shard_id.second;
-
-    // read from shard ifstream
-    nsg_readers[shard].read((char *) &nnbrs, sizeof(unsigned));
-    nsg_readers[shard].read((char *) nhood, nnbrs * sizeof(unsigned));
-
-    // rename nodes
-    for (_u64 j = 0; j < nnbrs; j++) {
-      nhood[j] = idmaps[shard][nhood[j]];
-=======
   unsigned  nnbrs, shard_nnbrs;
   unsigned  id = 0;
   for (const auto &map : node_shard_map) {
@@ -175,7 +161,6 @@
       }
 
       nnbrs += shard_nnbrs;
->>>>>>> a0537fd0
     }
     
     // sort nhood
