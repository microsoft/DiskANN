// Copyright (c) Microsoft Corporation. All rights reserved.
// Licensed under the MIT license.

#include "common_includes.h"
#include <boost/program_options.hpp>

#include "index.h"
#include "disk_utils.h"
#include "math_utils.h"
#include "memory_mapper.h"
#include "partition.h"
#include "pq_flash_index.h"
#include "timer.h"
#include "percentile_stats.h"

#ifndef _WINDOWS
#include <sys/mman.h>
#include <sys/stat.h>
#include <unistd.h>
#include "linux_aligned_file_reader.h"
#else
#ifdef USE_BING_INFRA
#include "bing_aligned_file_reader.h"
#else
#include "windows_aligned_file_reader.h"
#endif
#endif

#define WARMUP false

namespace po = boost::program_options;

void print_stats(std::string category, std::vector<float> percentiles, std::vector<float> results)
{
    diskann::cout << std::setw(20) << category << ": " << std::flush;
    for (uint32_t s = 0; s < percentiles.size(); s++)
    {
        diskann::cout << std::setw(8) << percentiles[s] << "%";
    }
    diskann::cout << std::endl;
    diskann::cout << std::setw(22) << " " << std::flush;
    for (uint32_t s = 0; s < percentiles.size(); s++)
    {
        diskann::cout << std::setw(9) << results[s];
    }
    diskann::cout << std::endl;
}

<<<<<<< HEAD
template <typename T, typename LabelT = uint32_t>
int search_disk_index(diskann::Metric &metric, const std::string &index_path_prefix,
                      const std::string &result_output_prefix, const std::string &query_file, std::string &gt_file,
                      const unsigned num_threads, const unsigned recall_at, const unsigned beamwidth,
                      const unsigned num_nodes_to_cache, const _u32 search_io_limit, const std::vector<unsigned> &Lvec,
                      const float fail_if_recall_below, const bool use_reorder_data = false,
                      const std::string &filter_label = "")
{
    diskann::cout << "Search parameters: #threads: " << num_threads << ", ";
    if (beamwidth <= 0)
        diskann::cout << "beamwidth to be optimized for each L value" << std::flush;
    else
        diskann::cout << " beamwidth: " << beamwidth << std::flush;
    if (search_io_limit == std::numeric_limits<_u32>::max())
        diskann::cout << "." << std::endl;
    else
        diskann::cout << ", io_limit: " << search_io_limit << "." << std::endl;

    bool filtered_search = false;
    if (filter_label != "")
        filtered_search = true;

    std::string warmup_query_file = index_path_prefix + "_sample_data.bin";

    // load query bin
    T *query = nullptr;
    unsigned *gt_ids = nullptr;
    float *gt_dists = nullptr;
    size_t query_num, query_dim, query_aligned_dim, gt_num, gt_dim;
    diskann::load_aligned_bin<T>(query_file, query, query_num, query_dim, query_aligned_dim);

    bool calc_recall_flag = false;
    if (gt_file != std::string("null") && gt_file != std::string("NULL") && file_exists(gt_file))
    {
        diskann::load_truthset(gt_file, gt_ids, gt_dists, gt_num, gt_dim);
        if (gt_num != query_num)
        {
            diskann::cout << "Error. Mismatch in number of queries and ground truth data" << std::endl;
        }
        calc_recall_flag = true;
=======
template<typename T, typename LabelT = uint32_t>
int search_disk_index(
    diskann::Metric& metric, const std::string& index_path_prefix,
    const std::string& result_output_prefix, const std::string& query_file,
    std::string& gt_file, const unsigned num_threads, const unsigned recall_at,
    const unsigned beamwidth, const unsigned num_nodes_to_cache,
    const _u32 search_io_limit, const std::vector<unsigned>& Lvec,
    const float fail_if_recall_below, const bool use_reorder_data = false,
    const std::string& filter_label = "", const std::vector<std::string>& query_filters = std::vector<std::string>()) {
  diskann::cout << "Search parameters: #threads: " << num_threads << ", ";
  if (beamwidth <= 0)
    diskann::cout << "beamwidth to be optimized for each L value" << std::flush;
  else
    diskann::cout << " beamwidth: " << beamwidth << std::flush;
  if (search_io_limit == std::numeric_limits<_u32>::max())
    diskann::cout << "." << std::endl;
  else
    diskann::cout << ", io_limit: " << search_io_limit << "." << std::endl;

  std::string warmup_query_file = index_path_prefix + "_sample_data.bin";

  // load query bin
  T*        query = nullptr;
  unsigned* gt_ids = nullptr;
  float*    gt_dists = nullptr;
  size_t    query_num, query_dim, query_aligned_dim, gt_num, gt_dim;
  diskann::load_aligned_bin<T>(query_file, query, query_num, query_dim,
                               query_aligned_dim);

  bool filtered_search = false;
  if (filter_label != "") {
    filtered_search = true;
  }
  if (query_filters.size() != 0){
    filtered_search = true;
    if (query_filters.size() != query_num){
      std::cout << "Error. Mismatch in number of queries and size of query filters file"
                << std::endl;
      return -1; // To return -1 or some other error handling?
    }
  }

  bool calc_recall_flag = false;
  if (gt_file != std::string("null") && gt_file != std::string("NULL") &&
      file_exists(gt_file)) {
    diskann::load_truthset(gt_file, gt_ids, gt_dists, gt_num, gt_dim);
    if (gt_num != query_num) {
      diskann::cout
          << "Error. Mismatch in number of queries and ground truth data"
          << std::endl;
>>>>>>> ccef064d
    }

    std::shared_ptr<AlignedFileReader> reader = nullptr;
#ifdef _WINDOWS
#ifndef USE_BING_INFRA
    reader.reset(new WindowsAlignedFileReader());
#else
    reader.reset(new diskann::BingAlignedFileReader());
#endif
#else
    reader.reset(new LinuxAlignedFileReader());
#endif

<<<<<<< HEAD
    std::unique_ptr<diskann::PQFlashIndex<T, LabelT>> _pFlashIndex(
        new diskann::PQFlashIndex<T, LabelT>(reader, metric));

    int res = _pFlashIndex->load(num_threads, index_path_prefix.c_str());

    if (res != 0)
    {
        return res;
=======
  std::unique_ptr<diskann::PQFlashIndex<T, LabelT>> _pFlashIndex(
      new diskann::PQFlashIndex<T, LabelT>(reader, metric));

  int res = _pFlashIndex->load(num_threads, index_path_prefix.c_str());

  if (res != 0) {
    return res;
  }
  // cache bfs levels
  std::vector<uint32_t> node_list;
  diskann::cout << "Caching " << num_nodes_to_cache
                << " BFS nodes around medoid(s)" << std::endl;
  //_pFlashIndex->cache_bfs_levels(num_nodes_to_cache, node_list);
  if (num_nodes_to_cache > 0)
    _pFlashIndex->generate_cache_list_from_sample_queries(
        warmup_query_file, 15, 6, num_nodes_to_cache, num_threads, node_list);
  _pFlashIndex->load_cache_list(node_list);
  node_list.clear();
  node_list.shrink_to_fit();

  omp_set_num_threads(num_threads);

  uint64_t warmup_L = 20;
  uint64_t warmup_num = 0, warmup_dim = 0, warmup_aligned_dim = 0;
  T*       warmup = nullptr;

  if (WARMUP) {
    if (file_exists(warmup_query_file)) {
      diskann::load_aligned_bin<T>(warmup_query_file, warmup, warmup_num,
                                   warmup_dim, warmup_aligned_dim);
    } else {
      warmup_num = (std::min)((_u32) 150000, (_u32) 15000 * num_threads);
      warmup_dim = query_dim;
      warmup_aligned_dim = query_aligned_dim;
      diskann::alloc_aligned(((void**) &warmup),
                             warmup_num * warmup_aligned_dim * sizeof(T),
                             8 * sizeof(T));
      std::memset(warmup, 0, warmup_num * warmup_aligned_dim * sizeof(T));
      std::random_device              rd;
      std::mt19937                    gen(rd());
      std::uniform_int_distribution<> dis(-128, 127);
      for (uint32_t i = 0; i < warmup_num; i++) {
        for (uint32_t d = 0; d < warmup_dim; d++) {
          warmup[i * warmup_aligned_dim + d] = (T) dis(gen);
        }
      }
>>>>>>> ccef064d
    }
    // cache bfs levels
    std::vector<uint32_t> node_list;
    diskann::cout << "Caching " << num_nodes_to_cache << " BFS nodes around medoid(s)" << std::endl;
    //_pFlashIndex->cache_bfs_levels(num_nodes_to_cache, node_list);
    if (num_nodes_to_cache > 0)
        _pFlashIndex->generate_cache_list_from_sample_queries(warmup_query_file, 15, 6, num_nodes_to_cache, num_threads,
                                                              node_list);
    _pFlashIndex->load_cache_list(node_list);
    node_list.clear();
    node_list.shrink_to_fit();

    omp_set_num_threads(num_threads);

    uint64_t warmup_L = 20;
    uint64_t warmup_num = 0, warmup_dim = 0, warmup_aligned_dim = 0;
    T *warmup = nullptr;

    if (WARMUP)
    {
        if (file_exists(warmup_query_file))
        {
            diskann::load_aligned_bin<T>(warmup_query_file, warmup, warmup_num, warmup_dim, warmup_aligned_dim);
        }
        else
        {
            warmup_num = (std::min)((_u32)150000, (_u32)15000 * num_threads);
            warmup_dim = query_dim;
            warmup_aligned_dim = query_aligned_dim;
            diskann::alloc_aligned(((void **)&warmup), warmup_num * warmup_aligned_dim * sizeof(T), 8 * sizeof(T));
            std::memset(warmup, 0, warmup_num * warmup_aligned_dim * sizeof(T));
            std::random_device rd;
            std::mt19937 gen(rd());
            std::uniform_int_distribution<> dis(-128, 127);
            for (uint32_t i = 0; i < warmup_num; i++)
            {
                for (uint32_t d = 0; d < warmup_dim; d++)
                {
                    warmup[i * warmup_aligned_dim + d] = (T)dis(gen);
                }
            }
        }
        diskann::cout << "Warming up index... " << std::flush;
        std::vector<uint64_t> warmup_result_ids_64(warmup_num, 0);
        std::vector<float> warmup_result_dists(warmup_num, 0);

#pragma omp parallel for schedule(dynamic, 1)
        for (_s64 i = 0; i < (int64_t)warmup_num; i++)
        {
            _pFlashIndex->cached_beam_search(warmup + (i * warmup_aligned_dim), 1, warmup_L,
                                             warmup_result_ids_64.data() + (i * 1),
                                             warmup_result_dists.data() + (i * 1), 4);
        }
        diskann::cout << "..done" << std::endl;
    }

    diskann::cout.setf(std::ios_base::fixed, std::ios_base::floatfield);
    diskann::cout.precision(2);

    std::string recall_string = "Recall@" + std::to_string(recall_at);
    diskann::cout << std::setw(6) << "L" << std::setw(12) << "Beamwidth" << std::setw(16) << "QPS" << std::setw(16)
                  << "Mean Latency" << std::setw(16) << "99.9 Latency" << std::setw(16) << "Mean IOs" << std::setw(16)
                  << "CPU (s)";
    if (calc_recall_flag)
    {
        diskann::cout << std::setw(16) << recall_string << std::endl;
    }
    else
        diskann::cout << std::endl;
    diskann::cout << "==============================================================="
                     "======================================================="
                  << std::endl;

    std::vector<std::vector<uint32_t>> query_result_ids(Lvec.size());
    std::vector<std::vector<float>> query_result_dists(Lvec.size());

    uint32_t optimized_beamwidth = 2;

    float best_recall = 0.0;

    for (uint32_t test_id = 0; test_id < Lvec.size(); test_id++)
    {
        _u64 L = Lvec[test_id];

        if (L < recall_at)
        {
            diskann::cout << "Ignoring search with L:" << L << " since it's smaller than K:" << recall_at << std::endl;
            continue;
        }

        if (beamwidth <= 0)
        {
            diskann::cout << "Tuning beamwidth.." << std::endl;
            optimized_beamwidth =
                optimize_beamwidth(_pFlashIndex, warmup, warmup_num, warmup_aligned_dim, L, optimized_beamwidth);
        }
        else
            optimized_beamwidth = beamwidth;

        query_result_ids[test_id].resize(recall_at * query_num);
        query_result_dists[test_id].resize(recall_at * query_num);

        auto stats = new diskann::QueryStats[query_num];

        std::vector<uint64_t> query_result_ids_64(recall_at * query_num);
        auto s = std::chrono::high_resolution_clock::now();

#pragma omp parallel for schedule(dynamic, 1)
<<<<<<< HEAD
        for (_s64 i = 0; i < (int64_t)query_num; i++)
        {
            if (!filtered_search)
            {
                _pFlashIndex->cached_beam_search(query + (i * query_aligned_dim), recall_at, L,
                                                 query_result_ids_64.data() + (i * recall_at),
                                                 query_result_dists[test_id].data() + (i * recall_at),
                                                 optimized_beamwidth, use_reorder_data, stats + i);
            }
            else
            {
                LabelT label_for_search = _pFlashIndex->get_converted_label(filter_label);
                _pFlashIndex->cached_beam_search(
                    query + (i * query_aligned_dim), recall_at, L, query_result_ids_64.data() + (i * recall_at),
                    query_result_dists[test_id].data() + (i * recall_at), optimized_beamwidth, true, label_for_search,
                    use_reorder_data, stats + i);
            }
        }
        auto e = std::chrono::high_resolution_clock::now();
        std::chrono::duration<double> diff = e - s;
        float qps = (1.0 * query_num) / (1.0 * diff.count());

        diskann::convert_types<uint64_t, uint32_t>(query_result_ids_64.data(), query_result_ids[test_id].data(),
                                                   query_num, recall_at);

        auto mean_latency = diskann::get_mean_stats<float>(
            stats, query_num, [](const diskann::QueryStats &stats) { return stats.total_us; });

        auto latency_999 = diskann::get_percentile_stats<float>(
            stats, query_num, 0.999, [](const diskann::QueryStats &stats) { return stats.total_us; });

        auto mean_ios = diskann::get_mean_stats<unsigned>(stats, query_num,
                                                          [](const diskann::QueryStats &stats) { return stats.n_ios; });

        auto mean_cpuus = diskann::get_mean_stats<float>(stats, query_num,
                                                         [](const diskann::QueryStats &stats) { return stats.cpu_us; });

        float recall = 0;
        if (calc_recall_flag)
        {
            recall = diskann::calculate_recall(query_num, gt_ids, gt_dists, gt_dim, query_result_ids[test_id].data(),
                                               recall_at, recall_at);
            best_recall = std::max(recall, best_recall);
        }

        diskann::cout << std::setw(6) << L << std::setw(12) << optimized_beamwidth << std::setw(16) << qps
                      << std::setw(16) << mean_latency << std::setw(16) << latency_999 << std::setw(16) << mean_ios
                      << std::setw(16) << mean_cpuus;
        if (calc_recall_flag)
        {
            diskann::cout << std::setw(16) << recall << std::endl;
        }
        else
            diskann::cout << std::endl;
        delete[] stats;
=======
    for (_s64 i = 0; i < (int64_t) query_num; i++) {
      if (!filtered_search) {
        _pFlashIndex->cached_beam_search(
            query + (i * query_aligned_dim), recall_at, L,
            query_result_ids_64.data() + (i * recall_at),
            query_result_dists[test_id].data() + (i * recall_at),
            optimized_beamwidth, use_reorder_data, stats + i);
      } else {
        LabelT label_for_search;
        if (filter_label != ""){
          label_for_search = _pFlashIndex->get_converted_label(filter_label);
        } else{
          label_for_search = _pFlashIndex->get_converted_label(query_filters[i]);
        }
        _pFlashIndex->cached_beam_search(
            query + (i * query_aligned_dim), recall_at, L,
            query_result_ids_64.data() + (i * recall_at),
            query_result_dists[test_id].data() + (i * recall_at),
            optimized_beamwidth, true, label_for_search, use_reorder_data,
            stats + i);
      }
>>>>>>> ccef064d
    }

    diskann::cout << "Done searching. Now saving results " << std::endl;
    _u64 test_id = 0;
    for (auto L : Lvec)
    {
        if (L < recall_at)
            continue;

        std::string cur_result_path = result_output_prefix + "_" + std::to_string(L) + "_idx_uint32.bin";
        diskann::save_bin<_u32>(cur_result_path, query_result_ids[test_id].data(), query_num, recall_at);

        cur_result_path = result_output_prefix + "_" + std::to_string(L) + "_dists_float.bin";
        diskann::save_bin<float>(cur_result_path, query_result_dists[test_id++].data(), query_num, recall_at);
    }

    diskann::aligned_free(query);
    if (warmup != nullptr)
        diskann::aligned_free(warmup);
    return best_recall >= fail_if_recall_below ? 0 : -1;
}

<<<<<<< HEAD
int main(int argc, char **argv)
{
    std::string data_type, dist_fn, index_path_prefix, result_path_prefix, query_file, gt_file, filter_label,
        label_type;
    unsigned num_threads, K, W, num_nodes_to_cache, search_io_limit;
    std::vector<unsigned> Lvec;
    bool use_reorder_data = false;
    float fail_if_recall_below = 0.0f;

    po::options_description desc{"Arguments"};
    try
    {
        desc.add_options()("help,h", "Print information on arguments");
        desc.add_options()("data_type", po::value<std::string>(&data_type)->required(), "data type <int8/uint8/float>");
        desc.add_options()("dist_fn", po::value<std::string>(&dist_fn)->required(),
                           "distance function <l2/mips/fast_l2>");
        desc.add_options()("index_path_prefix", po::value<std::string>(&index_path_prefix)->required(),
                           "Path prefix to the index");
        desc.add_options()("result_path", po::value<std::string>(&result_path_prefix)->required(),
                           "Path prefix for saving results of the queries");
        desc.add_options()("query_file", po::value<std::string>(&query_file)->required(),
                           "Query file in binary format");
        desc.add_options()("gt_file", po::value<std::string>(&gt_file)->default_value(std::string("null")),
                           "ground truth file for the queryset");
        desc.add_options()("recall_at,K", po::value<uint32_t>(&K)->required(), "Number of neighbors to be returned");
        desc.add_options()("search_list,L", po::value<std::vector<unsigned>>(&Lvec)->multitoken(),
                           "List of L values of search");
        desc.add_options()("beamwidth,W", po::value<uint32_t>(&W)->default_value(2),
                           "Beamwidth for search. Set 0 to optimize internally.");
        desc.add_options()("num_nodes_to_cache", po::value<uint32_t>(&num_nodes_to_cache)->default_value(0),
                           "Beamwidth for search");
        desc.add_options()("search_io_limit",
                           po::value<uint32_t>(&search_io_limit)->default_value(std::numeric_limits<_u32>::max()),
                           "Max #IOs for search");
        desc.add_options()("num_threads,T", po::value<uint32_t>(&num_threads)->default_value(omp_get_num_procs()),
                           "Number of threads used for building index (defaults to "
                           "omp_get_num_procs())");
        desc.add_options()("use_reorder_data", po::bool_switch()->default_value(false),
                           "Include full precision data in the index. Use only in "
                           "conjuction with compressed data on SSD.");
        desc.add_options()("filter_label", po::value<std::string>(&filter_label)->default_value(std::string("")),
                           "Filter Label for Filtered Search");
        desc.add_options()("label_type", po::value<std::string>(&label_type)->default_value("uint"),
                           "Storage type of Labels <uint/ushort>, default value is uint which "
                           "will consume memory 4 bytes per filter");
        desc.add_options()("fail_if_recall_below", po::value<float>(&fail_if_recall_below)->default_value(0.0f),
                           "If set to a value >0 and <100%, program returns -1 if best recall "
                           "found is below this threshold. ");

        po::variables_map vm;
        po::store(po::parse_command_line(argc, argv, desc), vm);
        if (vm.count("help"))
        {
            std::cout << desc;
            return 0;
        }
        po::notify(vm);
        if (vm["use_reorder_data"].as<bool>())
            use_reorder_data = true;
    }
    catch (const std::exception &ex)
    {
        std::cerr << ex.what() << '\n';
        return -1;
    }

    diskann::Metric metric;
    if (dist_fn == std::string("mips"))
    {
        metric = diskann::Metric::INNER_PRODUCT;
    }
    else if (dist_fn == std::string("l2"))
    {
        metric = diskann::Metric::L2;
    }
    else if (dist_fn == std::string("cosine"))
    {
        metric = diskann::Metric::COSINE;
    }
    else
    {
        std::cout << "Unsupported distance function. Currently only L2/ Inner "
                     "Product/Cosine are supported."
                  << std::endl;
        return -1;
    }

    if ((data_type != std::string("float")) && (metric == diskann::Metric::INNER_PRODUCT))
    {
        std::cout << "Currently support only floating point data for Inner Product." << std::endl;
        return -1;
    }

    if (use_reorder_data && data_type != std::string("float"))
    {
        std::cout << "Error: Reorder data for reordering currently only "
                     "supported for float data type."
                  << std::endl;
        return -1;
    }

    try
    {
        if (filter_label != "" && label_type == "ushort")
        {
            if (data_type == std::string("float"))
                return search_disk_index<float, uint16_t>(
                    metric, index_path_prefix, result_path_prefix, query_file, gt_file, num_threads, K, W,
                    num_nodes_to_cache, search_io_limit, Lvec, fail_if_recall_below, use_reorder_data, filter_label);
            else if (data_type == std::string("int8"))
                return search_disk_index<int8_t, uint16_t>(
                    metric, index_path_prefix, result_path_prefix, query_file, gt_file, num_threads, K, W,
                    num_nodes_to_cache, search_io_limit, Lvec, fail_if_recall_below, use_reorder_data, filter_label);
            else if (data_type == std::string("uint8"))
                return search_disk_index<uint8_t, uint16_t>(
                    metric, index_path_prefix, result_path_prefix, query_file, gt_file, num_threads, K, W,
                    num_nodes_to_cache, search_io_limit, Lvec, fail_if_recall_below, use_reorder_data, filter_label);
            else
            {
                std::cerr << "Unsupported data type. Use float or int8 or uint8" << std::endl;
                return -1;
            }
        }
        else
        {
            if (data_type == std::string("float"))
                return search_disk_index<float>(metric, index_path_prefix, result_path_prefix, query_file, gt_file,
                                                num_threads, K, W, num_nodes_to_cache, search_io_limit, Lvec,
                                                fail_if_recall_below, use_reorder_data, filter_label);
            else if (data_type == std::string("int8"))
                return search_disk_index<int8_t>(metric, index_path_prefix, result_path_prefix, query_file, gt_file,
                                                 num_threads, K, W, num_nodes_to_cache, search_io_limit, Lvec,
                                                 fail_if_recall_below, use_reorder_data, filter_label);
            else if (data_type == std::string("uint8"))
                return search_disk_index<uint8_t>(metric, index_path_prefix, result_path_prefix, query_file, gt_file,
                                                  num_threads, K, W, num_nodes_to_cache, search_io_limit, Lvec,
                                                  fail_if_recall_below, use_reorder_data, filter_label);
            else
            {
                std::cerr << "Unsupported data type. Use float or int8 or uint8" << std::endl;
                return -1;
            }
        }
    }
    catch (const std::exception &e)
    {
        std::cout << std::string(e.what()) << std::endl;
        diskann::cerr << "Index search failed." << std::endl;
        return -1;
=======
int main(int argc, char** argv) {
  std::string data_type, dist_fn, index_path_prefix, result_path_prefix,
      query_file, gt_file, filter_label, label_type, query_filters_file;
  unsigned              num_threads, K, W, num_nodes_to_cache, search_io_limit;
  std::vector<unsigned> Lvec;
  bool                  use_reorder_data = false;
  float                 fail_if_recall_below = 0.0f;
  std::vector<std::string> query_filters;

  po::options_description desc{"Arguments"};
  try {
    desc.add_options()("help,h", "Print information on arguments");
    desc.add_options()("data_type",
                       po::value<std::string>(&data_type)->required(),
                       "data type <int8/uint8/float>");
    desc.add_options()("dist_fn", po::value<std::string>(&dist_fn)->required(),
                       "distance function <l2/mips/fast_l2>");
    desc.add_options()("index_path_prefix",
                       po::value<std::string>(&index_path_prefix)->required(),
                       "Path prefix to the index");
    desc.add_options()("result_path",
                       po::value<std::string>(&result_path_prefix)->required(),
                       "Path prefix for saving results of the queries");
    desc.add_options()("query_file",
                       po::value<std::string>(&query_file)->required(),
                       "Query file in binary format");
    desc.add_options()(
        "gt_file",
        po::value<std::string>(&gt_file)->default_value(std::string("null")),
        "ground truth file for the queryset");
    desc.add_options()("recall_at,K", po::value<uint32_t>(&K)->required(),
                       "Number of neighbors to be returned");
    desc.add_options()("search_list,L",
                       po::value<std::vector<unsigned>>(&Lvec)->multitoken(),
                       "List of L values of search");
    desc.add_options()("beamwidth,W", po::value<uint32_t>(&W)->default_value(2),
                       "Beamwidth for search. Set 0 to optimize internally.");
    desc.add_options()(
        "num_nodes_to_cache",
        po::value<uint32_t>(&num_nodes_to_cache)->default_value(0),
        "Beamwidth for search");
    desc.add_options()("search_io_limit",
                       po::value<uint32_t>(&search_io_limit)
                           ->default_value(std::numeric_limits<_u32>::max()),
                       "Max #IOs for search");
    desc.add_options()(
        "num_threads,T",
        po::value<uint32_t>(&num_threads)->default_value(omp_get_num_procs()),
        "Number of threads used for building index (defaults to "
        "omp_get_num_procs())");
    desc.add_options()("use_reorder_data",
                       po::bool_switch()->default_value(false),
                       "Include full precision data in the index. Use only in "
                       "conjuction with compressed data on SSD.");
    desc.add_options()(
        "filter_label",
        po::value<std::string>(&filter_label)->default_value(std::string("")),
        "Filter Label for Filtered Search");
    desc.add_options()(
        "query_filters_file",
        po::value<std::string>(&query_filters_file)->default_value(std::string("")),
        "Filter file for Queries for Filtered Search ");
    desc.add_options()(
        "label_type",
        po::value<std::string>(&label_type)->default_value("uint"),
        "Storage type of Labels <uint/ushort>, default value is uint which "
        "will consume memory 4 bytes per filter");
    desc.add_options()(
        "fail_if_recall_below",
        po::value<float>(&fail_if_recall_below)->default_value(0.0f),
        "If set to a value >0 and <100%, program returns -1 if best recall "
        "found is below this threshold. ");

    po::variables_map vm;
    po::store(po::parse_command_line(argc, argv, desc), vm);
    if (vm.count("help")) {
      std::cout << desc;
      return 0;
    }
    po::notify(vm);
    if (vm["use_reorder_data"].as<bool>())
      use_reorder_data = true;
  } catch (const std::exception& ex) {
    std::cerr << ex.what() << '\n';
    return -1;
  }

  diskann::Metric metric;
  if (dist_fn == std::string("mips")) {
    metric = diskann::Metric::INNER_PRODUCT;
  } else if (dist_fn == std::string("l2")) {
    metric = diskann::Metric::L2;
  } else if (dist_fn == std::string("cosine")) {
    metric = diskann::Metric::COSINE;
  } else {
    std::cout << "Unsupported distance function. Currently only L2/ Inner "
                 "Product/Cosine are supported."
              << std::endl;
    return -1;
  }

  if ((data_type != std::string("float")) &&
      (metric == diskann::Metric::INNER_PRODUCT)) {
    std::cout << "Currently support only floating point data for Inner Product."
              << std::endl;
    return -1;
  }

  if (use_reorder_data && data_type != std::string("float")) {
    std::cout << "Error: Reorder data for reordering currently only "
                 "supported for float data type."
              << std::endl;
    return -1;
  }

  if (filter_label != "" && query_filters_file != ""){
    std::cerr << "Only one of filter_label and query_filters_file should be provided"
              << std::endl;
    return -1;
  }

  if (query_filters_file != ""){
    std::ifstream file(query_filters_file);
    std::string line;
    while (std::getline(file, line)) {
        if (line.empty()){
          break;
        }
        if (!line.empty() && line.back() == '\r') {
              line.erase(line.size() - 1);
        }
        if (!line.empty() && line.back() == '\n') {
            line.erase(line.size() - 1);
        }
        if (line.find(',') != std::string::npos) { 
            std::cerr << "Every query must have exactly one filter"
              << std::endl;
              return -1;
        }
        query_filters.push_back(line);         
    }
    file.close();
  }

  try {
    if (filter_label != "" && label_type == "ushort") {
      if (data_type == std::string("float"))
        return search_disk_index<float, uint16_t>(
            metric, index_path_prefix, result_path_prefix, query_file, gt_file,
            num_threads, K, W, num_nodes_to_cache, search_io_limit, Lvec,
            fail_if_recall_below, use_reorder_data, filter_label, query_filters);
      else if (data_type == std::string("int8"))
        return search_disk_index<int8_t, uint16_t>(
            metric, index_path_prefix, result_path_prefix, query_file, gt_file,
            num_threads, K, W, num_nodes_to_cache, search_io_limit, Lvec,
            fail_if_recall_below, use_reorder_data, filter_label, query_filters);
      else if (data_type == std::string("uint8"))
        return search_disk_index<uint8_t, uint16_t>(
            metric, index_path_prefix, result_path_prefix, query_file, gt_file,
            num_threads, K, W, num_nodes_to_cache, search_io_limit, Lvec,
            fail_if_recall_below, use_reorder_data, filter_label, query_filters);
      else {
        std::cerr << "Unsupported data type. Use float or int8 or uint8"
                  << std::endl;
        return -1;
      }
    } else {
      if (data_type == std::string("float"))
        return search_disk_index<float>(
            metric, index_path_prefix, result_path_prefix, query_file, gt_file,
            num_threads, K, W, num_nodes_to_cache, search_io_limit, Lvec,
            fail_if_recall_below, use_reorder_data, filter_label, query_filters);
      else if (data_type == std::string("int8"))
        return search_disk_index<int8_t>(
            metric, index_path_prefix, result_path_prefix, query_file, gt_file,
            num_threads, K, W, num_nodes_to_cache, search_io_limit, Lvec,
            fail_if_recall_below, use_reorder_data, filter_label, query_filters);
      else if (data_type == std::string("uint8"))
        return search_disk_index<uint8_t>(
            metric, index_path_prefix, result_path_prefix, query_file, gt_file,
            num_threads, K, W, num_nodes_to_cache, search_io_limit, Lvec,
            fail_if_recall_below, use_reorder_data, filter_label, query_filters);
      else {
        std::cerr << "Unsupported data type. Use float or int8 or uint8"
                  << std::endl;
        return -1;
      }
>>>>>>> ccef064d
    }
}<|MERGE_RESOLUTION|>--- conflicted
+++ resolved
@@ -46,48 +46,6 @@
     diskann::cout << std::endl;
 }
 
-<<<<<<< HEAD
-template <typename T, typename LabelT = uint32_t>
-int search_disk_index(diskann::Metric &metric, const std::string &index_path_prefix,
-                      const std::string &result_output_prefix, const std::string &query_file, std::string &gt_file,
-                      const unsigned num_threads, const unsigned recall_at, const unsigned beamwidth,
-                      const unsigned num_nodes_to_cache, const _u32 search_io_limit, const std::vector<unsigned> &Lvec,
-                      const float fail_if_recall_below, const bool use_reorder_data = false,
-                      const std::string &filter_label = "")
-{
-    diskann::cout << "Search parameters: #threads: " << num_threads << ", ";
-    if (beamwidth <= 0)
-        diskann::cout << "beamwidth to be optimized for each L value" << std::flush;
-    else
-        diskann::cout << " beamwidth: " << beamwidth << std::flush;
-    if (search_io_limit == std::numeric_limits<_u32>::max())
-        diskann::cout << "." << std::endl;
-    else
-        diskann::cout << ", io_limit: " << search_io_limit << "." << std::endl;
-
-    bool filtered_search = false;
-    if (filter_label != "")
-        filtered_search = true;
-
-    std::string warmup_query_file = index_path_prefix + "_sample_data.bin";
-
-    // load query bin
-    T *query = nullptr;
-    unsigned *gt_ids = nullptr;
-    float *gt_dists = nullptr;
-    size_t query_num, query_dim, query_aligned_dim, gt_num, gt_dim;
-    diskann::load_aligned_bin<T>(query_file, query, query_num, query_dim, query_aligned_dim);
-
-    bool calc_recall_flag = false;
-    if (gt_file != std::string("null") && gt_file != std::string("NULL") && file_exists(gt_file))
-    {
-        diskann::load_truthset(gt_file, gt_ids, gt_dists, gt_num, gt_dim);
-        if (gt_num != query_num)
-        {
-            diskann::cout << "Error. Mismatch in number of queries and ground truth data" << std::endl;
-        }
-        calc_recall_flag = true;
-=======
 template<typename T, typename LabelT = uint32_t>
 int search_disk_index(
     diskann::Metric& metric, const std::string& index_path_prefix,
@@ -107,15 +65,18 @@
   else
     diskann::cout << ", io_limit: " << search_io_limit << "." << std::endl;
 
-  std::string warmup_query_file = index_path_prefix + "_sample_data.bin";
-
-  // load query bin
-  T*        query = nullptr;
-  unsigned* gt_ids = nullptr;
-  float*    gt_dists = nullptr;
-  size_t    query_num, query_dim, query_aligned_dim, gt_num, gt_dim;
-  diskann::load_aligned_bin<T>(query_file, query, query_num, query_dim,
-                               query_aligned_dim);
+    bool filtered_search = false;
+    if (filter_label != "")
+        filtered_search = true;
+
+    std::string warmup_query_file = index_path_prefix + "_sample_data.bin";
+
+    // load query bin
+    T *query = nullptr;
+    unsigned *gt_ids = nullptr;
+    float *gt_dists = nullptr;
+    size_t query_num, query_dim, query_aligned_dim, gt_num, gt_dim;
+    diskann::load_aligned_bin<T>(query_file, query, query_num, query_dim, query_aligned_dim);
 
   bool filtered_search = false;
   if (filter_label != "") {
@@ -138,8 +99,9 @@
       diskann::cout
           << "Error. Mismatch in number of queries and ground truth data"
           << std::endl;
->>>>>>> ccef064d
-    }
+    }
+    calc_recall_flag = true;
+  }
 
     std::shared_ptr<AlignedFileReader> reader = nullptr;
 #ifdef _WINDOWS
@@ -152,63 +114,14 @@
     reader.reset(new LinuxAlignedFileReader());
 #endif
 
-<<<<<<< HEAD
-    std::unique_ptr<diskann::PQFlashIndex<T, LabelT>> _pFlashIndex(
-        new diskann::PQFlashIndex<T, LabelT>(reader, metric));
-
-    int res = _pFlashIndex->load(num_threads, index_path_prefix.c_str());
-
-    if (res != 0)
-    {
-        return res;
-=======
   std::unique_ptr<diskann::PQFlashIndex<T, LabelT>> _pFlashIndex(
       new diskann::PQFlashIndex<T, LabelT>(reader, metric));
 
-  int res = _pFlashIndex->load(num_threads, index_path_prefix.c_str());
-
-  if (res != 0) {
-    return res;
-  }
-  // cache bfs levels
-  std::vector<uint32_t> node_list;
-  diskann::cout << "Caching " << num_nodes_to_cache
-                << " BFS nodes around medoid(s)" << std::endl;
-  //_pFlashIndex->cache_bfs_levels(num_nodes_to_cache, node_list);
-  if (num_nodes_to_cache > 0)
-    _pFlashIndex->generate_cache_list_from_sample_queries(
-        warmup_query_file, 15, 6, num_nodes_to_cache, num_threads, node_list);
-  _pFlashIndex->load_cache_list(node_list);
-  node_list.clear();
-  node_list.shrink_to_fit();
-
-  omp_set_num_threads(num_threads);
-
-  uint64_t warmup_L = 20;
-  uint64_t warmup_num = 0, warmup_dim = 0, warmup_aligned_dim = 0;
-  T*       warmup = nullptr;
-
-  if (WARMUP) {
-    if (file_exists(warmup_query_file)) {
-      diskann::load_aligned_bin<T>(warmup_query_file, warmup, warmup_num,
-                                   warmup_dim, warmup_aligned_dim);
-    } else {
-      warmup_num = (std::min)((_u32) 150000, (_u32) 15000 * num_threads);
-      warmup_dim = query_dim;
-      warmup_aligned_dim = query_aligned_dim;
-      diskann::alloc_aligned(((void**) &warmup),
-                             warmup_num * warmup_aligned_dim * sizeof(T),
-                             8 * sizeof(T));
-      std::memset(warmup, 0, warmup_num * warmup_aligned_dim * sizeof(T));
-      std::random_device              rd;
-      std::mt19937                    gen(rd());
-      std::uniform_int_distribution<> dis(-128, 127);
-      for (uint32_t i = 0; i < warmup_num; i++) {
-        for (uint32_t d = 0; d < warmup_dim; d++) {
-          warmup[i * warmup_aligned_dim + d] = (T) dis(gen);
-        }
-      }
->>>>>>> ccef064d
+    int res = _pFlashIndex->load(num_threads, index_path_prefix.c_str());
+
+    if (res != 0)
+    {
+        return res;
     }
     // cache bfs levels
     std::vector<uint32_t> node_list;
@@ -317,63 +230,6 @@
         auto s = std::chrono::high_resolution_clock::now();
 
 #pragma omp parallel for schedule(dynamic, 1)
-<<<<<<< HEAD
-        for (_s64 i = 0; i < (int64_t)query_num; i++)
-        {
-            if (!filtered_search)
-            {
-                _pFlashIndex->cached_beam_search(query + (i * query_aligned_dim), recall_at, L,
-                                                 query_result_ids_64.data() + (i * recall_at),
-                                                 query_result_dists[test_id].data() + (i * recall_at),
-                                                 optimized_beamwidth, use_reorder_data, stats + i);
-            }
-            else
-            {
-                LabelT label_for_search = _pFlashIndex->get_converted_label(filter_label);
-                _pFlashIndex->cached_beam_search(
-                    query + (i * query_aligned_dim), recall_at, L, query_result_ids_64.data() + (i * recall_at),
-                    query_result_dists[test_id].data() + (i * recall_at), optimized_beamwidth, true, label_for_search,
-                    use_reorder_data, stats + i);
-            }
-        }
-        auto e = std::chrono::high_resolution_clock::now();
-        std::chrono::duration<double> diff = e - s;
-        float qps = (1.0 * query_num) / (1.0 * diff.count());
-
-        diskann::convert_types<uint64_t, uint32_t>(query_result_ids_64.data(), query_result_ids[test_id].data(),
-                                                   query_num, recall_at);
-
-        auto mean_latency = diskann::get_mean_stats<float>(
-            stats, query_num, [](const diskann::QueryStats &stats) { return stats.total_us; });
-
-        auto latency_999 = diskann::get_percentile_stats<float>(
-            stats, query_num, 0.999, [](const diskann::QueryStats &stats) { return stats.total_us; });
-
-        auto mean_ios = diskann::get_mean_stats<unsigned>(stats, query_num,
-                                                          [](const diskann::QueryStats &stats) { return stats.n_ios; });
-
-        auto mean_cpuus = diskann::get_mean_stats<float>(stats, query_num,
-                                                         [](const diskann::QueryStats &stats) { return stats.cpu_us; });
-
-        float recall = 0;
-        if (calc_recall_flag)
-        {
-            recall = diskann::calculate_recall(query_num, gt_ids, gt_dists, gt_dim, query_result_ids[test_id].data(),
-                                               recall_at, recall_at);
-            best_recall = std::max(recall, best_recall);
-        }
-
-        diskann::cout << std::setw(6) << L << std::setw(12) << optimized_beamwidth << std::setw(16) << qps
-                      << std::setw(16) << mean_latency << std::setw(16) << latency_999 << std::setw(16) << mean_ios
-                      << std::setw(16) << mean_cpuus;
-        if (calc_recall_flag)
-        {
-            diskann::cout << std::setw(16) << recall << std::endl;
-        }
-        else
-            diskann::cout << std::endl;
-        delete[] stats;
-=======
     for (_s64 i = 0; i < (int64_t) query_num; i++) {
       if (!filtered_search) {
         _pFlashIndex->cached_beam_search(
@@ -395,7 +251,44 @@
             optimized_beamwidth, true, label_for_search, use_reorder_data,
             stats + i);
       }
->>>>>>> ccef064d
+    }
+    auto                          e = std::chrono::high_resolution_clock::now();
+    std::chrono::duration<double> diff = e - s;
+    float qps = (1.0 * query_num) / (1.0 * diff.count());
+
+        diskann::convert_types<uint64_t, uint32_t>(query_result_ids_64.data(), query_result_ids[test_id].data(),
+                                                   query_num, recall_at);
+
+        auto mean_latency = diskann::get_mean_stats<float>(
+            stats, query_num, [](const diskann::QueryStats &stats) { return stats.total_us; });
+
+        auto latency_999 = diskann::get_percentile_stats<float>(
+            stats, query_num, 0.999, [](const diskann::QueryStats &stats) { return stats.total_us; });
+
+        auto mean_ios = diskann::get_mean_stats<unsigned>(stats, query_num,
+                                                          [](const diskann::QueryStats &stats) { return stats.n_ios; });
+
+        auto mean_cpuus = diskann::get_mean_stats<float>(stats, query_num,
+                                                         [](const diskann::QueryStats &stats) { return stats.cpu_us; });
+
+        float recall = 0;
+        if (calc_recall_flag)
+        {
+            recall = diskann::calculate_recall(query_num, gt_ids, gt_dists, gt_dim, query_result_ids[test_id].data(),
+                                               recall_at, recall_at);
+            best_recall = std::max(recall, best_recall);
+        }
+
+        diskann::cout << std::setw(6) << L << std::setw(12) << optimized_beamwidth << std::setw(16) << qps
+                      << std::setw(16) << mean_latency << std::setw(16) << latency_999 << std::setw(16) << mean_ios
+                      << std::setw(16) << mean_cpuus;
+        if (calc_recall_flag)
+        {
+            diskann::cout << std::setw(16) << recall << std::endl;
+        }
+        else
+            diskann::cout << std::endl;
+        delete[] stats;
     }
 
     diskann::cout << "Done searching. Now saving results " << std::endl;
@@ -418,157 +311,6 @@
     return best_recall >= fail_if_recall_below ? 0 : -1;
 }
 
-<<<<<<< HEAD
-int main(int argc, char **argv)
-{
-    std::string data_type, dist_fn, index_path_prefix, result_path_prefix, query_file, gt_file, filter_label,
-        label_type;
-    unsigned num_threads, K, W, num_nodes_to_cache, search_io_limit;
-    std::vector<unsigned> Lvec;
-    bool use_reorder_data = false;
-    float fail_if_recall_below = 0.0f;
-
-    po::options_description desc{"Arguments"};
-    try
-    {
-        desc.add_options()("help,h", "Print information on arguments");
-        desc.add_options()("data_type", po::value<std::string>(&data_type)->required(), "data type <int8/uint8/float>");
-        desc.add_options()("dist_fn", po::value<std::string>(&dist_fn)->required(),
-                           "distance function <l2/mips/fast_l2>");
-        desc.add_options()("index_path_prefix", po::value<std::string>(&index_path_prefix)->required(),
-                           "Path prefix to the index");
-        desc.add_options()("result_path", po::value<std::string>(&result_path_prefix)->required(),
-                           "Path prefix for saving results of the queries");
-        desc.add_options()("query_file", po::value<std::string>(&query_file)->required(),
-                           "Query file in binary format");
-        desc.add_options()("gt_file", po::value<std::string>(&gt_file)->default_value(std::string("null")),
-                           "ground truth file for the queryset");
-        desc.add_options()("recall_at,K", po::value<uint32_t>(&K)->required(), "Number of neighbors to be returned");
-        desc.add_options()("search_list,L", po::value<std::vector<unsigned>>(&Lvec)->multitoken(),
-                           "List of L values of search");
-        desc.add_options()("beamwidth,W", po::value<uint32_t>(&W)->default_value(2),
-                           "Beamwidth for search. Set 0 to optimize internally.");
-        desc.add_options()("num_nodes_to_cache", po::value<uint32_t>(&num_nodes_to_cache)->default_value(0),
-                           "Beamwidth for search");
-        desc.add_options()("search_io_limit",
-                           po::value<uint32_t>(&search_io_limit)->default_value(std::numeric_limits<_u32>::max()),
-                           "Max #IOs for search");
-        desc.add_options()("num_threads,T", po::value<uint32_t>(&num_threads)->default_value(omp_get_num_procs()),
-                           "Number of threads used for building index (defaults to "
-                           "omp_get_num_procs())");
-        desc.add_options()("use_reorder_data", po::bool_switch()->default_value(false),
-                           "Include full precision data in the index. Use only in "
-                           "conjuction with compressed data on SSD.");
-        desc.add_options()("filter_label", po::value<std::string>(&filter_label)->default_value(std::string("")),
-                           "Filter Label for Filtered Search");
-        desc.add_options()("label_type", po::value<std::string>(&label_type)->default_value("uint"),
-                           "Storage type of Labels <uint/ushort>, default value is uint which "
-                           "will consume memory 4 bytes per filter");
-        desc.add_options()("fail_if_recall_below", po::value<float>(&fail_if_recall_below)->default_value(0.0f),
-                           "If set to a value >0 and <100%, program returns -1 if best recall "
-                           "found is below this threshold. ");
-
-        po::variables_map vm;
-        po::store(po::parse_command_line(argc, argv, desc), vm);
-        if (vm.count("help"))
-        {
-            std::cout << desc;
-            return 0;
-        }
-        po::notify(vm);
-        if (vm["use_reorder_data"].as<bool>())
-            use_reorder_data = true;
-    }
-    catch (const std::exception &ex)
-    {
-        std::cerr << ex.what() << '\n';
-        return -1;
-    }
-
-    diskann::Metric metric;
-    if (dist_fn == std::string("mips"))
-    {
-        metric = diskann::Metric::INNER_PRODUCT;
-    }
-    else if (dist_fn == std::string("l2"))
-    {
-        metric = diskann::Metric::L2;
-    }
-    else if (dist_fn == std::string("cosine"))
-    {
-        metric = diskann::Metric::COSINE;
-    }
-    else
-    {
-        std::cout << "Unsupported distance function. Currently only L2/ Inner "
-                     "Product/Cosine are supported."
-                  << std::endl;
-        return -1;
-    }
-
-    if ((data_type != std::string("float")) && (metric == diskann::Metric::INNER_PRODUCT))
-    {
-        std::cout << "Currently support only floating point data for Inner Product." << std::endl;
-        return -1;
-    }
-
-    if (use_reorder_data && data_type != std::string("float"))
-    {
-        std::cout << "Error: Reorder data for reordering currently only "
-                     "supported for float data type."
-                  << std::endl;
-        return -1;
-    }
-
-    try
-    {
-        if (filter_label != "" && label_type == "ushort")
-        {
-            if (data_type == std::string("float"))
-                return search_disk_index<float, uint16_t>(
-                    metric, index_path_prefix, result_path_prefix, query_file, gt_file, num_threads, K, W,
-                    num_nodes_to_cache, search_io_limit, Lvec, fail_if_recall_below, use_reorder_data, filter_label);
-            else if (data_type == std::string("int8"))
-                return search_disk_index<int8_t, uint16_t>(
-                    metric, index_path_prefix, result_path_prefix, query_file, gt_file, num_threads, K, W,
-                    num_nodes_to_cache, search_io_limit, Lvec, fail_if_recall_below, use_reorder_data, filter_label);
-            else if (data_type == std::string("uint8"))
-                return search_disk_index<uint8_t, uint16_t>(
-                    metric, index_path_prefix, result_path_prefix, query_file, gt_file, num_threads, K, W,
-                    num_nodes_to_cache, search_io_limit, Lvec, fail_if_recall_below, use_reorder_data, filter_label);
-            else
-            {
-                std::cerr << "Unsupported data type. Use float or int8 or uint8" << std::endl;
-                return -1;
-            }
-        }
-        else
-        {
-            if (data_type == std::string("float"))
-                return search_disk_index<float>(metric, index_path_prefix, result_path_prefix, query_file, gt_file,
-                                                num_threads, K, W, num_nodes_to_cache, search_io_limit, Lvec,
-                                                fail_if_recall_below, use_reorder_data, filter_label);
-            else if (data_type == std::string("int8"))
-                return search_disk_index<int8_t>(metric, index_path_prefix, result_path_prefix, query_file, gt_file,
-                                                 num_threads, K, W, num_nodes_to_cache, search_io_limit, Lvec,
-                                                 fail_if_recall_below, use_reorder_data, filter_label);
-            else if (data_type == std::string("uint8"))
-                return search_disk_index<uint8_t>(metric, index_path_prefix, result_path_prefix, query_file, gt_file,
-                                                  num_threads, K, W, num_nodes_to_cache, search_io_limit, Lvec,
-                                                  fail_if_recall_below, use_reorder_data, filter_label);
-            else
-            {
-                std::cerr << "Unsupported data type. Use float or int8 or uint8" << std::endl;
-                return -1;
-            }
-        }
-    }
-    catch (const std::exception &e)
-    {
-        std::cout << std::string(e.what()) << std::endl;
-        diskann::cerr << "Index search failed." << std::endl;
-        return -1;
-=======
 int main(int argc, char** argv) {
   std::string data_type, dist_fn, index_path_prefix, result_path_prefix,
       query_file, gt_file, filter_label, label_type, query_filters_file;
@@ -642,47 +384,57 @@
         "If set to a value >0 and <100%, program returns -1 if best recall "
         "found is below this threshold. ");
 
-    po::variables_map vm;
-    po::store(po::parse_command_line(argc, argv, desc), vm);
-    if (vm.count("help")) {
-      std::cout << desc;
-      return 0;
-    }
-    po::notify(vm);
-    if (vm["use_reorder_data"].as<bool>())
-      use_reorder_data = true;
-  } catch (const std::exception& ex) {
-    std::cerr << ex.what() << '\n';
-    return -1;
-  }
-
-  diskann::Metric metric;
-  if (dist_fn == std::string("mips")) {
-    metric = diskann::Metric::INNER_PRODUCT;
-  } else if (dist_fn == std::string("l2")) {
-    metric = diskann::Metric::L2;
-  } else if (dist_fn == std::string("cosine")) {
-    metric = diskann::Metric::COSINE;
-  } else {
-    std::cout << "Unsupported distance function. Currently only L2/ Inner "
-                 "Product/Cosine are supported."
-              << std::endl;
-    return -1;
-  }
-
-  if ((data_type != std::string("float")) &&
-      (metric == diskann::Metric::INNER_PRODUCT)) {
-    std::cout << "Currently support only floating point data for Inner Product."
-              << std::endl;
-    return -1;
-  }
-
-  if (use_reorder_data && data_type != std::string("float")) {
-    std::cout << "Error: Reorder data for reordering currently only "
-                 "supported for float data type."
-              << std::endl;
-    return -1;
-  }
+        po::variables_map vm;
+        po::store(po::parse_command_line(argc, argv, desc), vm);
+        if (vm.count("help"))
+        {
+            std::cout << desc;
+            return 0;
+        }
+        po::notify(vm);
+        if (vm["use_reorder_data"].as<bool>())
+            use_reorder_data = true;
+    }
+    catch (const std::exception &ex)
+    {
+        std::cerr << ex.what() << '\n';
+        return -1;
+    }
+
+    diskann::Metric metric;
+    if (dist_fn == std::string("mips"))
+    {
+        metric = diskann::Metric::INNER_PRODUCT;
+    }
+    else if (dist_fn == std::string("l2"))
+    {
+        metric = diskann::Metric::L2;
+    }
+    else if (dist_fn == std::string("cosine"))
+    {
+        metric = diskann::Metric::COSINE;
+    }
+    else
+    {
+        std::cout << "Unsupported distance function. Currently only L2/ Inner "
+                     "Product/Cosine are supported."
+                  << std::endl;
+        return -1;
+    }
+
+    if ((data_type != std::string("float")) && (metric == diskann::Metric::INNER_PRODUCT))
+    {
+        std::cout << "Currently support only floating point data for Inner Product." << std::endl;
+        return -1;
+    }
+
+    if (use_reorder_data && data_type != std::string("float"))
+    {
+        std::cout << "Error: Reorder data for reordering currently only "
+                     "supported for float data type."
+                  << std::endl;
+        return -1;
+    }
 
   if (filter_label != "" && query_filters_file != ""){
     std::cerr << "Only one of filter_label and query_filters_file should be provided"
@@ -756,6 +508,10 @@
                   << std::endl;
         return -1;
       }
->>>>>>> ccef064d
-    }
+    }
+  } catch (const std::exception& e) {
+    std::cout << std::string(e.what()) << std::endl;
+    diskann::cerr << "Index search failed." << std::endl;
+    return -1;
+  }
 }