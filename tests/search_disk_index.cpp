--- conflicted
+++ resolved
@@ -59,11 +59,7 @@
 
 template<typename T>
 bool load_index(const char* indexFilePath, const char* queryParameters,
-<<<<<<< HEAD
                 NSG::PQFlashNSG<T>*& _pFlashIndex, int use_visited_cache) {
-=======
-                NSG::PQFlashNSG<T>*& _pFlashIndex, int use_visit_cache) {
->>>>>>> ffffe177
   std::stringstream parser;
   parser << std::string(queryParameters);
   std::string              cur_param;
@@ -85,7 +81,6 @@
   std::string pq_tables_bin = index_prefix_path + "_pq_pivots.bin";
   std::string node_visit_bin = index_prefix_path + "_visit_ctr.bin";
 
-<<<<<<< HEAD
   _u32 dim32, num_points32, num_chunks32, num_centers32, chunk_size32;
 
   std::ifstream pq_meta_reader(pq_tables_bin, std::ios::binary);
@@ -106,18 +101,8 @@
                         num_cache_nodes, one);
 
   chunk_size32 = DIV_ROUND_UP(dim32, num_chunks32);
-=======
-  // determine nchunks
-  std::string params_path = index_prefix_path + "_params.bin";
-  std::string node_visit_bin = index_prefix_path + "_visit_ctr.bin";
-
-  uint32_t* params;
-  _u64*     node_visit_list;
-  size_t    nargs, one, num_cache_nodes;
-  NSG::load_bin<uint32_t>(params_path.c_str(), params, nargs, one);
->>>>>>> ffffe177
-
-  if (use_visit_cache)
+
+  if (use_visited_cache)
     NSG::load_bin<_u64>(node_visit_bin.c_str(), node_visit_list,
                         num_cache_nodes, one);
 
@@ -154,21 +139,12 @@
                      nthreads, medoids_file.c_str());
 
   // cache bfs levels
-<<<<<<< HEAD
   if (use_visited_cache)
-=======
-  if (use_visit_cache)
->>>>>>> ffffe177
     _pFlashIndex->cache_visited_nodes(node_visit_list, num_cache_nodes);
   else
     _pFlashIndex->cache_bfs_levels(cache_nlevels);
 
   return 0;
-}
-
-bool custom_sort_func(std::pair<_u64, unsigned> left,
-                      std::pair<_u64, unsigned> right) {
-  return (left.second > right.second);
 }
 
 // Search several vectors, return their neighbors' distance and ids.
@@ -182,7 +158,6 @@
   //  _u64     L = 6 * neighborCount;
   //  _u64     L = 12;
   const T* query_load = (const T*) vector;
-  _u64     num_points = _pFlashIndex->get_num_points();
 
   NSG::QueryStats* stats = new NSG::QueryStats[query_num];
 
@@ -190,16 +165,12 @@
 // std::cout<<"aligned dim: " << _pFlashIndex->aligned_dim<<std::endl;
 
 #pragma omp parallel for schedule(dynamic, 1) num_threads(16)
-<<<<<<< HEAD
   for (_s64 i = 0; i < (int32_t) query_num; i++) {
-=======
-  for (_s64 i = 0; i < query_num; i++)
->>>>>>> ffffe177
     _pFlashIndex->cached_beam_search(
         query_load + (i * _pFlashIndex->aligned_dim), neighborCount, L,
         ids + (i * neighborCount), distances + (i * neighborCount), 6,
         stats + i);
-
+  }
   //  _u64 total_query_us = timer.elapsed();
   //  double qps = (double) query_num / ((double) total_query_us / 1e6);
   //  std::cout << "QPS: " << qps << std::endl;
@@ -231,7 +202,7 @@
   float*    gt_dist;
   size_t    gt_num, gt_dim;
   size_t    gt_num_dist, gt_dim_dist;
-<<<<<<< HEAD
+
   NSG::load_bin<T>(argv[4], query, query_num, ndims);
   NSG::load_bin<uint32_t>(argv[5], gt_load, gt_num, gt_dim);
   NSG::load_bin<float>(argv[6], gt_dist, gt_num_dist, gt_dim_dist);
@@ -239,20 +210,6 @@
 
   std::string recall_string = std::string("Recall@") + std::string(argv[7]);
   _u64        recall_at = std::atoi(argv[7]);
-=======
-  int       use_visit_cache = 0;
-  NSG::load_bin<T>(argv[3], query, query_num, ndims);
-  NSG::load_bin<uint32_t>(argv[4], gt_load, gt_num, gt_dim);
-  NSG::load_bin<float>(argv[5], gt_dist, gt_num_dist, gt_dim_dist);
-
-  if (std::atoi(argv[7]) == 0)
-    use_visit_cache = 0;
-  else
-    use_visit_cache = 1;
-
-  std::string recall_string = std::string("Recall@") + std::string(argv[6]);
-  _u64        recall_at = std::atoi(argv[6]);
->>>>>>> ffffe177
 
   if (gt_num != gt_num_dist || gt_dim != gt_dim_dist) {
     std::cout << "Ground truth idx and dist dimension mismatch. " << std::endl;
@@ -276,11 +233,7 @@
   // for query search
   {
     // load the index
-<<<<<<< HEAD
     bool res = load_index(argv[2], "8 3 16", _pFlashIndex, use_visited_cache);
-=======
-    bool res = load_index(argv[2], "8 3 16", _pFlashIndex, use_visit_cache);
->>>>>>> ffffe177
     omp_set_num_threads(16);
 
     // ERROR CHECK
@@ -355,16 +308,10 @@
 int main(int argc, char** argv) {
   if (argc != 8) {
     std::cout << "Usage: " << argv[0]
-<<<<<<< HEAD
               << " <index_type[float/int8/uint8]>  <index_prefix_path> "
                  "<use_visited_cache[0/1]> "
                  "<query_bin>  <ground_truth_idx_bin>  <ground_truth_dist_bin> "
                  " recall@"
-=======
-              << " <index_type[float/int8/uint8]>  <index_prefix_path>  "
-                 "<query_bin>  <ground_truth_idx_bin>  <ground_truth_dist_bin> "
-                 "recall@  <use_node_visit_cache[0/1]>"
->>>>>>> ffffe177
               << std::endl;
     exit(-1);
   }
