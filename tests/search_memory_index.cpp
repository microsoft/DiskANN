--- conflicted
+++ resolved
@@ -23,21 +23,6 @@
 
 namespace po = boost::program_options;
 
-<<<<<<< HEAD
-template <typename T, typename LabelT = uint32_t>
-int search_memory_index(diskann::Metric &metric, const std::string &index_path, const std::string &result_path_prefix,
-                        const std::string &query_file, const std::string &truthset_file, const unsigned num_threads,
-                        const unsigned recall_at, const bool print_all_recalls, const std::vector<unsigned> &Lvec,
-                        const bool dynamic, const bool tags, const bool show_qps_per_thread,
-                        const std::string &filter_label, const float fail_if_recall_below)
-{
-    // Load the query file
-    T *query = nullptr;
-    unsigned *gt_ids = nullptr;
-    float *gt_dists = nullptr;
-    size_t query_num, query_dim, query_aligned_dim, gt_num, gt_dim;
-    diskann::load_aligned_bin<T>(query_file, query, query_num, query_dim, query_aligned_dim);
-=======
 template<typename T, typename LabelT = uint32_t>
 int search_memory_index(diskann::Metric& metric, const std::string& index_path,
                         const std::string& result_path_prefix,
@@ -57,25 +42,15 @@
   size_t    query_num, query_dim, query_aligned_dim, gt_num, gt_dim;
   diskann::load_aligned_bin<T>(query_file, query, query_num, query_dim,
                                query_aligned_dim);
->>>>>>> ccef064d
-
-    // Check for ground truth
-    bool calc_recall_flag = false;
-    if (truthset_file != std::string("null") && file_exists(truthset_file))
-    {
-        diskann::load_truthset(truthset_file, gt_ids, gt_dists, gt_num, gt_dim);
-        if (gt_num != query_num)
-        {
-            std::cout << "Error. Mismatch in number of queries and ground truth data" << std::endl;
-        }
-        calc_recall_flag = true;
-    }
-    else
-    {
-        diskann::cout << " Truthset file " << truthset_file << " not found. Not computing recall." << std::endl;
-    }
-<<<<<<< HEAD
-=======
+
+  // Check for ground truth
+  bool calc_recall_flag = false;
+  if (truthset_file != std::string("null") && file_exists(truthset_file)) {
+    diskann::load_truthset(truthset_file, gt_ids, gt_dists, gt_num, gt_dim);
+    if (gt_num != query_num) {
+      std::cout << "Error. Mismatch in number of queries and ground truth data"
+                << std::endl;
+    }
     calc_recall_flag = true;
   } else {
     diskann::cout << " Truthset file " << truthset_file
@@ -103,21 +78,6 @@
   std::cout << "Index loaded" << std::endl;
   if (metric == diskann::FAST_L2)
     index.optimize_index_layout();
->>>>>>> ccef064d
-
-    bool filtered_search = false;
-    if (filter_label != "")
-    {
-        filtered_search = true;
-    }
-
-    using TagT = uint32_t;
-    diskann::Index<T, TagT, LabelT> index(metric, query_dim, 0, dynamic, tags);
-    std::cout << "Index class instantiated" << std::endl;
-    index.load(index_path.c_str(), num_threads, *(std::max_element(Lvec.begin(), Lvec.end())));
-    std::cout << "Index loaded" << std::endl;
-    if (metric == diskann::FAST_L2)
-        index.optimize_index_layout();
 
     std::cout << "Using " << num_threads << " threads to search" << std::endl;
     diskann::Parameters paras;
@@ -166,13 +126,7 @@
         query_result_tags.resize(recall_at * query_num);
     }
 
-<<<<<<< HEAD
     float best_recall = 0.0;
-=======
-    query_result_ids[test_id].resize(recall_at * query_num);
-    query_result_dists[test_id].resize(recall_at * query_num);
-    std::vector<T*> res = std::vector<T*>();
->>>>>>> ccef064d
 
     for (uint32_t test_id = 0; test_id < Lvec.size(); test_id++)
     {
@@ -183,50 +137,12 @@
             continue;
         }
 
-        query_result_ids[test_id].resize(recall_at * query_num);
-        query_result_dists[test_id].resize(recall_at * query_num);
-        std::vector<T *> res = std::vector<T *>();
+    query_result_ids[test_id].resize(recall_at * query_num);
+    std::vector<T*> res = std::vector<T*>();
 
         auto s = std::chrono::high_resolution_clock::now();
         omp_set_num_threads(num_threads);
 #pragma omp parallel for schedule(dynamic, 1)
-<<<<<<< HEAD
-        for (int64_t i = 0; i < (int64_t)query_num; i++)
-        {
-            auto qs = std::chrono::high_resolution_clock::now();
-            if (filtered_search)
-            {
-                LabelT filter_label_as_num = index.get_converted_label(filter_label);
-                auto retval = index.search_with_filters(query + i * query_aligned_dim, filter_label_as_num, recall_at,
-                                                        L, query_result_ids[test_id].data() + i * recall_at,
-                                                        query_result_dists[test_id].data() + i * recall_at);
-                cmp_stats[i] = retval.second;
-            }
-            else if (metric == diskann::FAST_L2)
-            {
-                index.search_with_optimized_layout(query + i * query_aligned_dim, recall_at, L,
-                                                   query_result_ids[test_id].data() + i * recall_at);
-            }
-            else if (tags)
-            {
-                index.search_with_tags(query + i * query_aligned_dim, recall_at, L,
-                                       query_result_tags.data() + i * recall_at, nullptr, res);
-                for (int64_t r = 0; r < (int64_t)recall_at; r++)
-                {
-                    query_result_ids[test_id][recall_at * i + r] = query_result_tags[recall_at * i + r];
-                }
-            }
-            else
-            {
-                cmp_stats[i] = index
-                                   .search(query + i * query_aligned_dim, recall_at, L,
-                                           query_result_ids[test_id].data() + i * recall_at)
-                                   .second;
-            }
-            auto qe = std::chrono::high_resolution_clock::now();
-            std::chrono::duration<double> diff = qe - qs;
-            latency_stats[i] = diff.count() * 1000000;
-=======
     for (int64_t i = 0; i < (int64_t) query_num; i++) {
       auto qs = std::chrono::high_resolution_clock::now();
       if (filtered_search) {
@@ -252,9 +168,20 @@
         for (int64_t r = 0; r < (int64_t) recall_at; r++) {
           query_result_ids[test_id][recall_at * i + r] =
               query_result_tags[recall_at * i + r];
->>>>>>> ccef064d
-        }
-        std::chrono::duration<double> diff = std::chrono::high_resolution_clock::now() - s;
+        }
+      } else {
+        cmp_stats[i] =
+            index
+                .search(query + i * query_aligned_dim, recall_at, L,
+                        query_result_ids[test_id].data() + i * recall_at)
+                .second;
+      }
+      auto qe = std::chrono::high_resolution_clock::now();
+      std::chrono::duration<double> diff = qe - qs;
+      latency_stats[i] = diff.count() * 1000000;
+    }
+    std::chrono::duration<double> diff =
+        std::chrono::high_resolution_clock::now() - s;
 
         float displayed_qps = static_cast<float>(query_num) / diff.count();
 
@@ -316,55 +243,6 @@
     return best_recall >= fail_if_recall_below ? 0 : -1;
 }
 
-<<<<<<< HEAD
-int main(int argc, char **argv)
-{
-    std::string data_type, dist_fn, index_path_prefix, result_path, query_file, gt_file, filter_label, label_type;
-    unsigned num_threads, K;
-    std::vector<unsigned> Lvec;
-    bool print_all_recalls, dynamic, tags, show_qps_per_thread;
-    float fail_if_recall_below = 0.0f;
-
-    po::options_description desc{"Arguments"};
-    try
-    {
-        desc.add_options()("help,h", "Print information on arguments");
-        desc.add_options()("data_type", po::value<std::string>(&data_type)->required(), "data type <int8/uint8/float>");
-        desc.add_options()("dist_fn", po::value<std::string>(&dist_fn)->required(),
-                           "distance function <l2/mips/fast_l2/cosine>");
-        desc.add_options()("index_path_prefix", po::value<std::string>(&index_path_prefix)->required(),
-                           "Path prefix to the index");
-        desc.add_options()("result_path", po::value<std::string>(&result_path)->required(),
-                           "Path prefix for saving results of the queries");
-        desc.add_options()("query_file", po::value<std::string>(&query_file)->required(),
-                           "Query file in binary format");
-        desc.add_options()("filter_label", po::value<std::string>(&filter_label)->default_value(std::string("")),
-                           "Filter Label for Filtered Search");
-        desc.add_options()("label_type", po::value<std::string>(&label_type)->default_value("uint"),
-                           "Storage type of Labels <uint/ushort>, default value is uint which "
-                           "will consume memory 4 bytes per filter");
-        desc.add_options()("gt_file", po::value<std::string>(&gt_file)->default_value(std::string("null")),
-                           "ground truth file for the queryset");
-        desc.add_options()("recall_at,K", po::value<uint32_t>(&K)->required(), "Number of neighbors to be returned");
-        desc.add_options()("print_all_recalls", po::bool_switch(&print_all_recalls),
-                           "Print recalls at all positions, from 1 up to specified "
-                           "recall_at value");
-        desc.add_options()("search_list,L", po::value<std::vector<unsigned>>(&Lvec)->multitoken(),
-                           "List of L values of search");
-        desc.add_options()("num_threads,T", po::value<uint32_t>(&num_threads)->default_value(omp_get_num_procs()),
-                           "Number of threads used for building index (defaults to "
-                           "omp_get_num_procs())");
-        desc.add_options()("dynamic", po::value<bool>(&dynamic)->default_value(false),
-                           "Whether the index is dynamic. Default false.");
-        desc.add_options()("tags", po::value<bool>(&tags)->default_value(false),
-                           "Whether to search with tags. Default false.");
-        desc.add_options()("qps_per_thread", po::bool_switch(&show_qps_per_thread),
-                           "Print overall QPS divided by the number of threads in "
-                           "the output table");
-        desc.add_options()("fail_if_recall_below", po::value<float>(&fail_if_recall_below)->default_value(0.0f),
-                           "If set to a value >0 and <100%, program returns -1 if best recall "
-                           "found is below this threshold. ");
-=======
 int main(int argc, char** argv) {
   std::string data_type, dist_fn, index_path_prefix, result_path, query_file,
       gt_file, filter_label, label_type, query_filters_file;
@@ -434,7 +312,6 @@
         po::value<float>(&fail_if_recall_below)->default_value(0.0f),
         "If set to a value >0 and <100%, program returns -1 if best recall "
         "found is below this threshold. ");
->>>>>>> ccef064d
 
         po::variables_map vm;
         po::store(po::parse_command_line(argc, argv, desc), vm);
@@ -483,12 +360,12 @@
         return -1;
     }
 
-<<<<<<< HEAD
     if (fail_if_recall_below < 0.0 || fail_if_recall_below >= 100.0)
     {
         std::cerr << "fail_if_recall_below parameter must be between 0 and 100%" << std::endl;
         return -1;
-=======
+    }
+
   if (filter_label != "" && query_filters_file != ""){
     std::cerr << "Only one of filter_label and query_filters_file should be provided"
               << std::endl;
@@ -515,73 +392,10 @@
               return -1;
         }
         query_filters.push_back(line);         
->>>>>>> ccef064d
     }
     file.close();
   }
 
-<<<<<<< HEAD
-    try
-    {
-        if (filter_label != "" && label_type == "ushort")
-        {
-            if (data_type == std::string("int8"))
-            {
-                return search_memory_index<int8_t, uint16_t>(
-                    metric, index_path_prefix, result_path, query_file, gt_file, num_threads, K, print_all_recalls,
-                    Lvec, dynamic, tags, show_qps_per_thread, filter_label, fail_if_recall_below);
-            }
-            else if (data_type == std::string("uint8"))
-            {
-                return search_memory_index<uint8_t, uint16_t>(
-                    metric, index_path_prefix, result_path, query_file, gt_file, num_threads, K, print_all_recalls,
-                    Lvec, dynamic, tags, show_qps_per_thread, filter_label, fail_if_recall_below);
-            }
-            else if (data_type == std::string("float"))
-            {
-                return search_memory_index<float, uint16_t>(metric, index_path_prefix, result_path, query_file, gt_file,
-                                                            num_threads, K, print_all_recalls, Lvec, dynamic, tags,
-                                                            show_qps_per_thread, filter_label, fail_if_recall_below);
-            }
-            else
-            {
-                std::cout << "Unsupported type. Use float/int8/uint8" << std::endl;
-                return -1;
-            }
-        }
-        else
-        {
-            if (data_type == std::string("int8"))
-            {
-                return search_memory_index<int8_t>(metric, index_path_prefix, result_path, query_file, gt_file,
-                                                   num_threads, K, print_all_recalls, Lvec, dynamic, tags,
-                                                   show_qps_per_thread, filter_label, fail_if_recall_below);
-            }
-            else if (data_type == std::string("uint8"))
-            {
-                return search_memory_index<uint8_t>(metric, index_path_prefix, result_path, query_file, gt_file,
-                                                    num_threads, K, print_all_recalls, Lvec, dynamic, tags,
-                                                    show_qps_per_thread, filter_label, fail_if_recall_below);
-            }
-            else if (data_type == std::string("float"))
-            {
-                return search_memory_index<float>(metric, index_path_prefix, result_path, query_file, gt_file,
-                                                  num_threads, K, print_all_recalls, Lvec, dynamic, tags,
-                                                  show_qps_per_thread, filter_label, fail_if_recall_below);
-            }
-            else
-            {
-                std::cout << "Unsupported type. Use float/int8/uint8" << std::endl;
-                return -1;
-            }
-        }
-    }
-    catch (std::exception &e)
-    {
-        std::cout << std::string(e.what()) << std::endl;
-        diskann::cerr << "Index search failed." << std::endl;
-        return -1;
-=======
   try {
     if (filter_label != "" && label_type == "ushort") {
       if (data_type == std::string("int8")) {
@@ -623,6 +437,10 @@
         std::cout << "Unsupported type. Use float/int8/uint8" << std::endl;
         return -1;
       }
->>>>>>> ccef064d
-    }
+    }
+  } catch (std::exception& e) {
+    std::cout << std::string(e.what()) << std::endl;
+    diskann::cerr << "Index search failed." << std::endl;
+    return -1;
+  }
 }