//#include <distances.h>
//#include <indexing.h>
#include <index_nsg.h>
#include <math_utils.h>
#include <partitionAndPQ.h>
#include "util.h"

// #define TRAINING_SET_SIZE 2000000
//#define TRAINING_SET_SIZE 2000000

template<typename T>
bool testBuildIndex(const char* dataFilePath, const char* indexFilePath,
                    const char* indexBuildParameters) {
  std::stringstream parser;
  parser << std::string(indexBuildParameters);
  std::string              cur_param;
  std::vector<std::string> param_list;
  while (parser >> cur_param)
    param_list.push_back(cur_param);

  if (param_list.size() != 5) {
    std::cout << "Correct usage of parameters is L (indexing search list size) "
                 "R (max degree) C (visited list maximum size) B (approximate "
                 "compressed number of bytes per datapoint to store in "
                 "memory) TRAINING_SIZE"
              << std::endl;
    return 1;
  }

  std::string index_prefix_path(indexFilePath);
  std::string index_params_path = index_prefix_path + "_params.bin";
  std::string train_file_path = index_prefix_path + "_training_set_float.bin";
  std::string pq_pivots_path = index_prefix_path + "_pq_pivots.bin";
  std::string pq_compressed_vectors_path =
      index_prefix_path + "_compressed_uint32.bin";
  std::string randnsg_path = index_prefix_path + "_unopt.rnsg";
  std::string diskopt_path = index_prefix_path + "_diskopt.rnsg";

  unsigned L = (unsigned) atoi(param_list[0].c_str());
  unsigned R = (unsigned) atoi(param_list[1].c_str());
  unsigned C = (unsigned) atoi(param_list[2].c_str());
  size_t   num_pq_chunks = (size_t) atoi(param_list[3].c_str());
  size_t   TRAINING_SET_SIZE = (size_t) atoi(param_list[4].c_str());

  T* data_load = NULL;

  size_t points_num, dim;

  NSG::load_bin<T>(dataFilePath, data_load, points_num, dim);
  std::cout << "Data loaded" << std::endl;


  auto s = std::chrono::high_resolution_clock::now();

  if (points_num > 2 * TRAINING_SET_SIZE) {
    gen_random_slice(data_load, points_num, dim, train_file_path.c_str(),
                     (size_t) TRAINING_SET_SIZE);
  } else {
    float* float_data = new float[points_num * dim];
    for (size_t i = 0; i < points_num; i++) {
      for (size_t j = 0; j < dim; j++) {
        float_data[i * dim + j] = data_load[i * dim + j];
      }
    }

    NSG::save_bin<float>(train_file_path.c_str(), float_data, points_num, dim);
    delete[] float_data;
  }

  //  unsigned    nn_graph_deg = (unsigned) atoi(argv[3]);

  generate_pq_pivots<T>(train_file_path, 256, num_pq_chunks, 15,
                        pq_pivots_path);
  generate_pq_data_from_pivots<T>(data_load, points_num, dim, 256,
                                  num_pq_chunks, pq_pivots_path,
                                  pq_compressed_vectors_path);

  NSG::Parameters paras;
  paras.Set<unsigned>("L", L);
  paras.Set<unsigned>("R", R);
  paras.Set<unsigned>("C", C);
  paras.Set<float>("alpha", 1.2f);
  paras.Set<unsigned>("num_rnds", 2);
  paras.Set<std::string>("save_path", randnsg_path);

  data_load = NSG::data_align(data_load, points_num, dim);
  std::cout << "Base data aligned for optimized Rand-NSG execution."
            << std::endl;
  NSG::IndexNSG<T>* _pNsgIndex =
      new NSG::IndexNSG<T>(dim, points_num, NSG::L2, nullptr);
<<<<<<< HEAD
  _pNsgIndex->build(data_load, paras);

  _pNsgIndex->save(randnsg_path.c_str());
=======
  if(file_exists(randnsg_path.c_str())) {
	  _pNsgIndex->SetData(data_load);
	  _pNsgIndex->Load(randnsg_path.c_str());
  }
  else {
  _pNsgIndex->BuildRandomHierarchical(data_load, paras);
  _pNsgIndex->Save(randnsg_path.c_str());
  }
>>>>>>> 9fe04f77

  _pNsgIndex->save_disk_opt_graph(diskopt_path.c_str());


  uint32_t* params_array = new uint32_t[5];
  params_array[0] = (uint32_t) L;
  params_array[1] = (uint32_t) R;
  params_array[2] = (uint32_t) C;
  params_array[3] = (uint32_t) dim;
  params_array[4] = (uint32_t) num_pq_chunks;
  NSG::save_bin<uint32_t>(index_params_path.c_str(), params_array, 5, 1);
  std::cout << "Saving params to " << index_params_path << "\n";

  auto                          e = std::chrono::high_resolution_clock::now();
  std::chrono::duration<double> diff = e - s;

  std::cout << "Indexing time: " << diff.count() << "\n";

  return 0;
}

int main(int argc, char** argv) {
  if (argc != 9) {
    std::cout << "Usage: " << argv[0]
              << "data_type [float/uint8/int8]  data_file[bin] index_prefix_path L "
                 "R C N_CHUNKS TRAINING_SIZE"
              << std::endl;
  } else {
    std::string params = std::string(argv[4]) + " " + std::string(argv[5]) +
                         " " + std::string(argv[6]) + " " +
                         std::string(argv[7]) + " " + std::string(argv[8]);
<<<<<<< HEAD
    if (std::string(argv[1]) == std::string("float"))
      testBuildIndex<float>(argv[2], argv[3], params.c_str());
    else if (std::string(argv[1]) == std::string("int8"))
      testBuildIndex<int8_t>(argv[2], argv[3], params.c_str());
    else if (std::string(argv[1]) == std::string("uint8"))
      testBuildIndex<uint8_t>(argv[2], argv[3], params.c_str());
=======
    if (std::string(argv[2]) == std::string("float"))
      testBuildIndex<float>(argv[1], argv[3], params.c_str());
    else if (std::string(argv[2]) == std::string("int8"))
      testBuildIndex<int8_t>(argv[1], argv[3], params.c_str());
    else if (std::string(argv[2]) == std::string("uint8"))
      testBuildIndex<uint8_t>(argv[1], argv[3], params.c_str());
>>>>>>> 9fe04f77
    else
      std::cout << "Error. wrong file type" << std::endl;
  }
}<|MERGE_RESOLUTION|>--- conflicted
+++ resolved
@@ -49,7 +49,6 @@
   NSG::load_bin<T>(dataFilePath, data_load, points_num, dim);
   std::cout << "Data loaded" << std::endl;
 
-
   auto s = std::chrono::high_resolution_clock::now();
 
   if (points_num > 2 * TRAINING_SET_SIZE) {
@@ -88,23 +87,15 @@
             << std::endl;
   NSG::IndexNSG<T>* _pNsgIndex =
       new NSG::IndexNSG<T>(dim, points_num, NSG::L2, nullptr);
-<<<<<<< HEAD
-  _pNsgIndex->build(data_load, paras);
-
-  _pNsgIndex->save(randnsg_path.c_str());
-=======
-  if(file_exists(randnsg_path.c_str())) {
-	  _pNsgIndex->SetData(data_load);
-	  _pNsgIndex->Load(randnsg_path.c_str());
+  if (file_exists(randnsg_path.c_str())) {
+    _pNsgIndex->set_data(data_load);
+    _pNsgIndex->load(randnsg_path.c_str());
+  } else {
+    _pNsgIndex->build(data_load, paras);
+    _pNsgIndex->save(randnsg_path.c_str());
   }
-  else {
-  _pNsgIndex->BuildRandomHierarchical(data_load, paras);
-  _pNsgIndex->Save(randnsg_path.c_str());
-  }
->>>>>>> 9fe04f77
 
   _pNsgIndex->save_disk_opt_graph(diskopt_path.c_str());
-
 
   uint32_t* params_array = new uint32_t[5];
   params_array[0] = (uint32_t) L;
@@ -125,29 +116,21 @@
 
 int main(int argc, char** argv) {
   if (argc != 9) {
-    std::cout << "Usage: " << argv[0]
-              << "data_type [float/uint8/int8]  data_file[bin] index_prefix_path L "
-                 "R C N_CHUNKS TRAINING_SIZE"
-              << std::endl;
+    std::cout
+        << "Usage: " << argv[0]
+        << "data_type [float/uint8/int8]  data_file[bin] index_prefix_path L "
+           "R C N_CHUNKS TRAINING_SIZE"
+        << std::endl;
   } else {
     std::string params = std::string(argv[4]) + " " + std::string(argv[5]) +
                          " " + std::string(argv[6]) + " " +
                          std::string(argv[7]) + " " + std::string(argv[8]);
-<<<<<<< HEAD
     if (std::string(argv[1]) == std::string("float"))
       testBuildIndex<float>(argv[2], argv[3], params.c_str());
     else if (std::string(argv[1]) == std::string("int8"))
       testBuildIndex<int8_t>(argv[2], argv[3], params.c_str());
     else if (std::string(argv[1]) == std::string("uint8"))
       testBuildIndex<uint8_t>(argv[2], argv[3], params.c_str());
-=======
-    if (std::string(argv[2]) == std::string("float"))
-      testBuildIndex<float>(argv[1], argv[3], params.c_str());
-    else if (std::string(argv[2]) == std::string("int8"))
-      testBuildIndex<int8_t>(argv[1], argv[3], params.c_str());
-    else if (std::string(argv[2]) == std::string("uint8"))
-      testBuildIndex<uint8_t>(argv[1], argv[3], params.c_str());
->>>>>>> 9fe04f77
     else
       std::cout << "Error. wrong file type" << std::endl;
   }
