#define NOMINMAX
#include <dll/diskann_interface.h>
#include "dll/IANNIndex.h"
#include "utils.h"

float calc_recall(_u64 num_queries, unsigned* gold_std, _u64 dim_gs,
                  _u64* our_results, _u64 dim_or, _u64 recall_at) {
  bool*    this_point = new bool[recall_at];
  unsigned total_recall = 0;

  for (size_t i = 0; i < num_queries; i++) {
    for (unsigned j = 0; j < recall_at; j++)
      this_point[j] = false;
    for (size_t j1 = 0; j1 < recall_at; j1++)
      for (size_t j2 = 0; j2 < dim_or; j2++)
        if (gold_std[i * (size_t) dim_gs + j1] ==
            our_results[i * (size_t) dim_or + j2]) {
          if (this_point[j1] == false)
            total_recall++;
          this_point[j1] = true;
        }
  }
  return ((float) total_recall) / ((float) num_queries) *
         (100.0 / ((float) recall_at));
}

void write_Tvecs_unsigned(std::string fname, _u64* input, _u64 npts,
                          _u64 ndims) {
  unsigned* out = new unsigned[npts * ndims];
  for (_u64 i = 0; i < npts * ndims; i++) {
    out[i] = (unsigned) input[i];
  }

  diskann::save_Tvecs<unsigned>(fname.c_str(), out, npts, ndims);
  delete[] out;
}

template<typename T>
int aux_main(int argc, char** argv) {
  // argv[1]: data file
  // argv[2]: output_file_pattern
  if (argc != 6) {
    std::cout << "Usage: " << argv[0]
              << " <data_file> <output_file_prefix> <query_bin> <gt_bin> <cached_nodes_file>(null if not present)"
              << std::endl;
    return -1;
  }

  ANNIndex::IANNIndex* intf =
      new diskann::DiskANNInterface<T>(0, ANNIndex::DT_L2);

  bool res = 0;
  //for indexing
  {
    // just construct index
<<<<<<< HEAD
    res = intf->BuildIndex(argv[1], argv[2], "75 32 2000 25 0.3 2");
=======
    res = intf->BuildIndex(argv[1], argv[2], "75 32 2000 25 0.3 10 32");
>>>>>>> f11c85b1
    // ERROR CHECK
    if (res != 1) {
      exit(-1);
    }
  }

  // for query search
  {
    // load the index
    bool res = intf->LoadIndex(argv[2], "32 12 50000 4");
    // ERROR CHECK
    if (res != 1) {
      exit(-1);
    }

    // load query bin
    T*   query = nullptr;
    _u64 nqueries, ndims, aligned_query_dim;
    diskann::load_aligned_bin<T>(argv[3], query, nqueries, ndims,
                                 aligned_query_dim);

    std::cout << "Loading ground truth..." << std::flush;
    // load ground truth
    _u32* ground_truth = nullptr;
    _u64  ngt, kgt;
    diskann::load_bin<_u32>(argv[4], ground_truth, ngt, kgt);

    if (ngt != nqueries) {
      std::cout << "mismatch in ground truth rows and number of queries"
                << std::endl;
      return -1;
    }

    // query params/output
    _u64   k = 100;
    _u64   L = 12;
    _u64*  query_res = new _u64[k * nqueries];
    float* query_dists = new float[k * nqueries];

    if (kgt < k) {
      std::cout << "number of ground truth < k" << std::endl;
      return -1;
    }
    std::cout << "done." << std::endl;
    // execute queries
    intf->SearchIndex((const char*) query, nqueries, k, query_dists, query_res);
    float avg_recall =
        calc_recall(nqueries, ground_truth, kgt, query_res, k, k);
    std::cout << "Recall@" << k << " when searching with L = " << L << " is "
              << avg_recall << std::endl;
    //  save results into ivecs
    // write_Tvecs_unsigned(argv[4], query_res, nqueries, k);

    diskann::aligned_free(query);
    delete[] ground_truth;
    delete[] query_res;
    delete[] query_dists;
  }
  return 0;
}

int main(int argc, char** argv) {
  return aux_main<int8_t>(argc, argv);
}<|MERGE_RESOLUTION|>--- conflicted
+++ resolved
@@ -53,11 +53,7 @@
   //for indexing
   {
     // just construct index
-<<<<<<< HEAD
-    res = intf->BuildIndex(argv[1], argv[2], "75 32 2000 25 0.3 2");
-=======
     res = intf->BuildIndex(argv[1], argv[2], "75 32 2000 25 0.3 10 32");
->>>>>>> f11c85b1
     // ERROR CHECK
     if (res != 1) {
       exit(-1);
