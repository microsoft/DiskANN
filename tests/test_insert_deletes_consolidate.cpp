--- conflicted
+++ resolved
@@ -125,13 +125,8 @@
                   << "deletes processed: " << report._slots_released << std::endl
                   << "latest delete size: " << report._delete_set_size << std::endl
                   << "rate: (" << points_to_delete_from_beginning / report._time << " points/second overall, "
-<<<<<<< HEAD
                   << points_to_delete_from_beginning / report._time / delete_params.num_threads << " per thread)"
                   << std::endl;
-=======
-                  << points_to_delete_from_beginning / report._time / delete_params.Get<uint32_t>("num_threads")
-                  << " per thread)" << std::endl;
->>>>>>> ed595514
     }
     catch (std::system_error &e)
     {
@@ -147,33 +142,16 @@
                              const std::string &save_path, size_t points_to_delete_from_beginning,
                              size_t start_deletes_after, bool concurrent)
 {
-<<<<<<< HEAD
 
     diskann::IndexWriteParameters params = diskann::IndexWriteParametersBuilder(L, R)
                                                .with_max_occlusion_size(500) // C = 500
                                                .with_alpha(alpha)
-                                               .with_max_occlusion_size(1)
-                                               .with_max_occlusion_size(thread_count)
-                                               .with_max_occlusion_size(num_start_pts)
+                                               .with_num_rounds(1)
+                                               .with_num_threads(thread_count)
+                                               .with_num_frozen_points(num_start_pts)
                                                .build();
 
     diskann::IndexReadParameters read_params(L, thread_count);
-=======
-    const uint32_t C = 500;
-    const bool saturate_graph = false;
-
-    diskann::Parameters params;
-    params.Set<uint32_t>("L", L);
-    params.Set<uint32_t>("R", R);
-    params.Set<uint32_t>("C", C);
-    params.Set<float>("alpha", alpha);
-    params.Set<bool>("saturate_graph", saturate_graph);
-    params.Set<uint32_t>("num_rnds", 1);
-    params.Set<uint32_t>("num_threads", thread_count);
-    params.Set<int>("Lf", 0); // TODO: get this from params and default to some
-                              // value to make it backward compatible.
-    params.Set<uint32_t>("num_frozen_pts", num_start_pts);
->>>>>>> ed595514
 
     size_t dim, aligned_dim;
     size_t num_points;
@@ -278,12 +256,8 @@
                 end >= points_to_skip + points_to_delete_from_beginning)
             {
                 delete_launched = true;
-<<<<<<< HEAD
                 diskann::IndexWriteParameters delete_params =
                     diskann::IndexWriteParametersBuilder(params).with_num_threads(sub_threads).build();
-=======
-                params.Set<uint32_t>("num_threads", sub_threads);
->>>>>>> ed595514
 
                 delete_task = std::async(std::launch::async, [&]() {
                     delete_from_beginning(index, delete_params, points_to_skip, points_to_delete_from_beginning);
