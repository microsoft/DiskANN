#include <index_nsg.h>
#include <numeric>
#include <omp.h>
#include <string.h>
#include <time.h>
#include <timer.h>

#include "utils.h"

#ifndef _WINDOWS
#include <sys/mman.h>
#include <sys/stat.h>
#include <unistd.h>
#endif

#include "memory_mapper.h"

int main(int argc, char** argv) {
  if (argc != 10) {
    std::cout << "Correct usage: " << argv[0]
              << " data_file L R C alpha num_rounds "
              << "save_graph_file #incr_points #fake_points" << std::endl;
    exit(-1);
  }

  float* data_load = NULL;
<<<<<<< HEAD
  size_t num_points, dim, num_new;
=======
  size_t num_points, dim, aligned_dim;
>>>>>>> 35b5aef8

  NSG::load_aligned_bin<float>(argv[1], data_load, num_points, dim,
                               aligned_dim);

  unsigned    L = (unsigned) atoi(argv[2]);
  unsigned    R = (unsigned) atoi(argv[3]);
  unsigned    C = (unsigned) atoi(argv[4]);
  float       alpha = (float) std::atof(argv[5]);
  unsigned    num_rnds = (unsigned) std::atoi(argv[6]);
  std::string save_path(argv[7]);
  unsigned    num_incr = (unsigned) atoi(argv[8]);
  unsigned    num_fake = (unsigned) atoi(argv[9]);

  NSG::Parameters paras;
  paras.Set<unsigned>("L", L);
  paras.Set<unsigned>("R", R);
  paras.Set<unsigned>("C", C);
  paras.Set<float>("alpha", alpha);
  paras.Set<unsigned>("num_rnds", num_rnds);

<<<<<<< HEAD
  num_new = num_points + num_fake;

  auto data_copy = new float[num_new * dim];
  memcpy((void*) (data_copy + num_fake * dim), (void*) data_load,
         num_points * dim * sizeof(float));
  auto data_copy_copy = new float[num_new * dim];
=======
  num_points = 20000;
  unsigned num_incr = 1000;
>>>>>>> 35b5aef8

  typedef unsigned TagT;

<<<<<<< HEAD
  NSG::IndexNSG<float, TagT> index(dim, num_new - num_incr, NSG::L2, num_new,
                                   true);
=======
  NSG::IndexNSG<float, TagT> index(NSG::L2, argv[1], num_points,
                                   num_points - num_incr, true);
>>>>>>> 35b5aef8
  {
    std::vector<TagT> tags(num_new - num_incr);
    std::iota(tags.begin(), tags.end(), 0);

    index.gen_fake_point(num_fake, data_copy);
    NSG::Timer timer;
<<<<<<< HEAD
    index.build(data_copy, paras, tags);
    memcpy((void*) data_copy_copy, (void*) data_copy,
           num_new * dim * sizeof(float));
    std::cout << "Index time: " << timer.elapsed() / 1000 << "ms\n";
=======
    index.build(paras, tags);
    std::cout << "Index build time: " << timer.elapsed() / 1000 << "ms\n";
>>>>>>> 35b5aef8
  }

  std::vector<NSG::Neighbor>       pool, tmp;
  tsl::robin_set<unsigned>         visited;
  std::vector<NSG::SimpleNeighbor> cut_graph;

  {
    NSG::Timer timer;
<<<<<<< HEAD
    for (size_t i = num_new - num_incr; i < num_new; ++i)
      index.insert_point(data_copy_copy + i * dim, paras, pool, tmp, visited,
=======
    for (size_t i = num_points - num_incr; i < num_points; ++i) {
      index.insert_point(data_load + i * dim, paras, pool, tmp, visited,
>>>>>>> 35b5aef8
                         cut_graph, i);
      std::cout << i << std::endl;
    }
    std::cout << "Incremental time: " << timer.elapsed() / 1000 << "ms\n";
<<<<<<< HEAD
    index.update_in_graph();
=======
    index.save(save_path.c_str());
>>>>>>> 35b5aef8
  }

  tsl::robin_set<unsigned> delete_list;
  while (delete_list.size() < num_incr)
    delete_list.insert(((rand() * rand() * rand()) % num_points) + num_fake);
  std::cout << "Deleting " << delete_list.size() << " elements" << std::endl;

  {
    NSG::Timer timer;
    index.enable_delete();
    for (auto p : delete_list)

      if (index.eager_delete(p, paras) != 0)
        // if (index.delete_point(p) != 0)
        std::cerr << "Delete tag " << p << " not found" << std::endl;

    if (index.disable_delete(paras, true) != 0) {
      std::cerr << "Disable delete failed" << std::endl;
      return -1;
    }
    std::cout << "Delete time: " << timer.elapsed() / 1000 << "ms\n";
  }

  auto save_path_del = save_path + ".del";
  index.save(save_path_del.c_str());
  {
    NSG::Timer timer;
    for (auto p : delete_list)
      index.insert_point(data_copy_copy + (size_t) p * (size_t) dim, paras,
                         pool, tmp, visited, cut_graph, p);
    std::cout << "Re-incremental time: " << timer.elapsed() / 1000 << "ms\n";
    auto save_path_reinc = save_path + ".reinc";
    index.save(save_path_reinc.c_str());
  }

<<<<<<< HEAD
  auto save_path_reinc = save_path + ".reinc";
  index.save(save_path_reinc.c_str());

  delete[] data_copy_copy;
  delete[] data_copy;
=======
>>>>>>> 35b5aef8
  delete[] data_load;

  return 0;
}<|MERGE_RESOLUTION|>--- conflicted
+++ resolved
@@ -19,19 +19,9 @@
   if (argc != 10) {
     std::cout << "Correct usage: " << argv[0]
               << " data_file L R C alpha num_rounds "
-              << "save_graph_file #incr_points #fake_points" << std::endl;
+              << "save_graph_file #incr_points #frozen_points" << std::endl;
     exit(-1);
   }
-
-  float* data_load = NULL;
-<<<<<<< HEAD
-  size_t num_points, dim, num_new;
-=======
-  size_t num_points, dim, aligned_dim;
->>>>>>> 35b5aef8
-
-  NSG::load_aligned_bin<float>(argv[1], data_load, num_points, dim,
-                               aligned_dim);
 
   unsigned    L = (unsigned) atoi(argv[2]);
   unsigned    R = (unsigned) atoi(argv[3]);
@@ -40,7 +30,7 @@
   unsigned    num_rnds = (unsigned) std::atoi(argv[6]);
   std::string save_path(argv[7]);
   unsigned    num_incr = (unsigned) atoi(argv[8]);
-  unsigned    num_fake = (unsigned) atoi(argv[9]);
+  unsigned    num_frozen = (unsigned) atoi(argv[9]);
 
   NSG::Parameters paras;
   paras.Set<unsigned>("L", L);
@@ -49,42 +39,21 @@
   paras.Set<float>("alpha", alpha);
   paras.Set<unsigned>("num_rnds", num_rnds);
 
-<<<<<<< HEAD
-  num_new = num_points + num_fake;
-
-  auto data_copy = new float[num_new * dim];
-  memcpy((void*) (data_copy + num_fake * dim), (void*) data_load,
-         num_points * dim * sizeof(float));
-  auto data_copy_copy = new float[num_new * dim];
-=======
-  num_points = 20000;
-  unsigned num_incr = 1000;
->>>>>>> 35b5aef8
+  size_t num_points, dim, aligned_dim;
+  float* data_load = NULL;
+  NSG::load_aligned_bin<float>(argv[1], data_load, num_points, dim,
+                               aligned_dim);
 
   typedef unsigned TagT;
-
-<<<<<<< HEAD
-  NSG::IndexNSG<float, TagT> index(dim, num_new - num_incr, NSG::L2, num_new,
-                                   true);
-=======
-  NSG::IndexNSG<float, TagT> index(NSG::L2, argv[1], num_points,
-                                   num_points - num_incr, true);
->>>>>>> 35b5aef8
+  NSG::IndexNSG<float, TagT> index(NSG::L2, argv[1], num_points - num_incr,
+                                   num_points, true, true, num_frozen);
   {
     std::vector<TagT> tags(num_new - num_incr);
     std::iota(tags.begin(), tags.end(), 0);
 
-    index.gen_fake_point(num_fake, data_copy);
     NSG::Timer timer;
-<<<<<<< HEAD
-    index.build(data_copy, paras, tags);
-    memcpy((void*) data_copy_copy, (void*) data_copy,
-           num_new * dim * sizeof(float));
-    std::cout << "Index time: " << timer.elapsed() / 1000 << "ms\n";
-=======
     index.build(paras, tags);
     std::cout << "Index build time: " << timer.elapsed() / 1000 << "ms\n";
->>>>>>> 35b5aef8
   }
 
   std::vector<NSG::Neighbor>       pool, tmp;
@@ -93,22 +62,14 @@
 
   {
     NSG::Timer timer;
-<<<<<<< HEAD
-    for (size_t i = num_new - num_incr; i < num_new; ++i)
-      index.insert_point(data_copy_copy + i * dim, paras, pool, tmp, visited,
-=======
     for (size_t i = num_points - num_incr; i < num_points; ++i) {
-      index.insert_point(data_load + i * dim, paras, pool, tmp, visited,
->>>>>>> 35b5aef8
+      index.insert_point(data_load + i * aligned_dim, paras, pool, tmp, visited,
                          cut_graph, i);
       std::cout << i << std::endl;
     }
     std::cout << "Incremental time: " << timer.elapsed() / 1000 << "ms\n";
-<<<<<<< HEAD
-    index.update_in_graph();
-=======
-    index.save(save_path.c_str());
->>>>>>> 35b5aef8
+    auto save_path_inc = save_path + ".inc";
+    index.save(save_path_inc.c_str());
   }
 
   tsl::robin_set<unsigned> delete_list;
@@ -137,21 +98,16 @@
   {
     NSG::Timer timer;
     for (auto p : delete_list)
-      index.insert_point(data_copy_copy + (size_t) p * (size_t) dim, paras,
+      index.insert_point(data_load + (size_t) p * (size_t) aligned_dim, paras,
                          pool, tmp, visited, cut_graph, p);
     std::cout << "Re-incremental time: " << timer.elapsed() / 1000 << "ms\n";
     auto save_path_reinc = save_path + ".reinc";
     index.save(save_path_reinc.c_str());
   }
 
-<<<<<<< HEAD
   auto save_path_reinc = save_path + ".reinc";
   index.save(save_path_reinc.c_str());
-
-  delete[] data_copy_copy;
-  delete[] data_copy;
-=======
->>>>>>> 35b5aef8
+  
   delete[] data_load;
 
   return 0;
