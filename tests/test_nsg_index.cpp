<<<<<<< HEAD
//
// Created by 付聪 on 2017/6/21.
//

#include <efanna2e/index_nsg.h>
#include <efanna2e/util.h>

void load_data(char* filename, float*& data, unsigned& num,
               unsigned& dim) {  // load data with sift10K pattern
  std::ifstream in(filename, std::ios::binary);
  if (!in.is_open()) {
    std::cout << "open file error" << std::endl;
    exit(-1);
  }
  in.read((char*) &dim, 4);
  in.seekg(0, std::ios::end);
  std::ios::pos_type ss = in.tellg();
  size_t             fsize = (size_t) ss;
  num = (unsigned) (fsize / (dim + 1) / 4);
  data = new float[(size_t) num * (size_t) dim];

  in.seekg(0, std::ios::beg);
  for (size_t i = 0; i < num; i++) {
    in.seekg(4, std::ios::cur);
    in.read((char*) (data + i * dim), dim * 4);
  }
  in.close();
}
int main(int argc, char** argv) {
  if (argc != 9) {
    std::cout << argv[0] << "<index> data_file nn_graph L R C nsg_output "
              << "alpha<1 if you dont know> is_nsg<0 on efanna>" << std::endl;
    exit(-1);
  }
  std::string nn_graph_path(argv[2]);
  unsigned    L = (unsigned) atoi(argv[3]);
  unsigned    R = (unsigned) atoi(argv[4]);
  unsigned    C = (unsigned) atoi(argv[5]);
  float       alpha = (float) std::atof(argv[7]);
  bool        is_nsg = (bool) std::atoi(argv[8]);

  float*   data_load = NULL;
  unsigned points_num, dim;
  load_data(argv[1], data_load, points_num, dim);
  std::cout << "Data loaded" << std::endl;

  data_load = NSG::data_align(data_load, points_num, dim);
  NSG::IndexNSG index(dim, points_num, NSG::L2, nullptr);

  auto            s = std::chrono::high_resolution_clock::now();
  NSG::Parameters paras;
  paras.Set<unsigned>("L", L);
  paras.Set<unsigned>("R", R);
  paras.Set<unsigned>("C", C);
  paras.Set<float>("alpha", alpha);
  paras.Set<bool>("is_nsg", is_nsg);
  paras.Set<std::string>("nn_graph_path", nn_graph_path);

  std::cout << "Params set" << std::endl;

  index.Build(points_num, data_load, paras);
  auto                          e = std::chrono::high_resolution_clock::now();
  std::chrono::duration<double> diff = e - s;

  std::cout << "indexing time: " << diff.count() << "\n";
  index.Save(argv[6]);

  return 0;
}
=======
//
// Created by 付聪 on 2017/6/21.
//

#include <efanna2e/index_nsg.h>
#include <efanna2e/util.h>

void load_data(char* filename, float*& data, unsigned& num,
               unsigned& dim) {  // load data with sift10K pattern
  std::ifstream in(filename, std::ios::binary);
  if (!in.is_open()) {
    std::cout << "open file error" << std::endl;
    exit(-1);
  }
  in.read((char*) &dim, 4);
  in.seekg(0, std::ios::end);
  std::ios::pos_type ss = in.tellg();
  size_t             fsize = (size_t) ss;
  num = (unsigned) (fsize / (dim + 1) / 4);
  data = new float[(size_t) num * (size_t) dim];

  in.seekg(0, std::ios::beg);
  for (size_t i = 0; i < num; i++) {
    in.seekg(4, std::ios::cur);
    in.read((char*) (data + i * dim), dim * 4);
  }
  in.close();
}
int main(int argc, char** argv) {
  if (argc != 15) {
    std::cout << "Correct usage\n"
              << argv[0] << " data_file efanna/nsg_graph_path L R C "
              << "save_graph_file  alpha<1>   p_val<0.1> "
              << "num_hier<1>  num_syncs<10> num_rounds<1> is_nsg (1) innerL "
                 "(L) innerC (C)"
              << std::endl;
    exit(-1);
  }

  float*   data_load = NULL;
  unsigned points_num, dim;
  load_data(argv[1], data_load, points_num, dim);
  data_load = NSG::data_align(data_load, points_num, dim);
  std::cout << "Data loaded and aligned" << std::endl;

  std::string nn_graph_path(argv[2]);
  unsigned    L = (unsigned) atoi(argv[3]);
  unsigned    R = (unsigned) atoi(argv[4]);
  unsigned    C = (unsigned) atoi(argv[5]);
  float       alpha = (float) std::atof(argv[7]);
  float       p_val = (float) std::atof(argv[8]);
  unsigned    num_hier = (float) std::atof(argv[9]);
  unsigned    num_syncs = (float) std::atof(argv[10]);
  unsigned    num_rnds = (bool) std::atoi(argv[11]);
  bool        is_nsg = (bool) std::atoi(argv[12]);
  unsigned    innerL = (unsigned) atoi(argv[13]);
  unsigned    innerC = (unsigned) atoi(argv[14]);

  NSG::Parameters paras;
  paras.Set<unsigned>("L", L);
  paras.Set<unsigned>("R", R);
  paras.Set<unsigned>("C", C);
  paras.Set<unsigned>("innerL", L);
  paras.Set<unsigned>("innerC", C);
  paras.Set<std::string>("nn_graph_path", nn_graph_path);
  paras.Set<unsigned>("num_syncs", num_syncs);
  paras.Set<unsigned>("num_hier", num_hier);
  paras.Set<unsigned>("num_rnds", num_rnds);
  paras.Set<float>("alpha", alpha);
  paras.Set<float>("p_val", p_val);
  paras.Set<bool>("is_nsg", is_nsg);
  paras.Set<bool>("is_rnd_nn", 0);
  //  paras.Set<std::string>("nn_graph_path", nn_graph_path);
  std::cout << "Params set" << std::endl;

  {
    NSG::IndexNSG index(dim, points_num, NSG::L2, nullptr);
    auto          s = std::chrono::high_resolution_clock::now();
    index.BuildRandomHierarchical(points_num, data_load, paras);
    auto                          e = std::chrono::high_resolution_clock::now();
    std::chrono::duration<double> diff = e - s;

    std::cout << "indexing time: " << diff.count() << "\n";
    index.Save(argv[6]);
    index.Save_Inner_Vertices(argv[6]);
  }

  return 0;
}
>>>>>>> ebb60fa2
<|MERGE_RESOLUTION|>--- conflicted
+++ resolved
@@ -1,74 +1,3 @@
-<<<<<<< HEAD
-//
-// Created by 付聪 on 2017/6/21.
-//
-
-#include <efanna2e/index_nsg.h>
-#include <efanna2e/util.h>
-
-void load_data(char* filename, float*& data, unsigned& num,
-               unsigned& dim) {  // load data with sift10K pattern
-  std::ifstream in(filename, std::ios::binary);
-  if (!in.is_open()) {
-    std::cout << "open file error" << std::endl;
-    exit(-1);
-  }
-  in.read((char*) &dim, 4);
-  in.seekg(0, std::ios::end);
-  std::ios::pos_type ss = in.tellg();
-  size_t             fsize = (size_t) ss;
-  num = (unsigned) (fsize / (dim + 1) / 4);
-  data = new float[(size_t) num * (size_t) dim];
-
-  in.seekg(0, std::ios::beg);
-  for (size_t i = 0; i < num; i++) {
-    in.seekg(4, std::ios::cur);
-    in.read((char*) (data + i * dim), dim * 4);
-  }
-  in.close();
-}
-int main(int argc, char** argv) {
-  if (argc != 9) {
-    std::cout << argv[0] << "<index> data_file nn_graph L R C nsg_output "
-              << "alpha<1 if you dont know> is_nsg<0 on efanna>" << std::endl;
-    exit(-1);
-  }
-  std::string nn_graph_path(argv[2]);
-  unsigned    L = (unsigned) atoi(argv[3]);
-  unsigned    R = (unsigned) atoi(argv[4]);
-  unsigned    C = (unsigned) atoi(argv[5]);
-  float       alpha = (float) std::atof(argv[7]);
-  bool        is_nsg = (bool) std::atoi(argv[8]);
-
-  float*   data_load = NULL;
-  unsigned points_num, dim;
-  load_data(argv[1], data_load, points_num, dim);
-  std::cout << "Data loaded" << std::endl;
-
-  data_load = NSG::data_align(data_load, points_num, dim);
-  NSG::IndexNSG index(dim, points_num, NSG::L2, nullptr);
-
-  auto            s = std::chrono::high_resolution_clock::now();
-  NSG::Parameters paras;
-  paras.Set<unsigned>("L", L);
-  paras.Set<unsigned>("R", R);
-  paras.Set<unsigned>("C", C);
-  paras.Set<float>("alpha", alpha);
-  paras.Set<bool>("is_nsg", is_nsg);
-  paras.Set<std::string>("nn_graph_path", nn_graph_path);
-
-  std::cout << "Params set" << std::endl;
-
-  index.Build(points_num, data_load, paras);
-  auto                          e = std::chrono::high_resolution_clock::now();
-  std::chrono::duration<double> diff = e - s;
-
-  std::cout << "indexing time: " << diff.count() << "\n";
-  index.Save(argv[6]);
-
-  return 0;
-}
-=======
 //
 // Created by 付聪 on 2017/6/21.
 //
@@ -157,5 +86,4 @@
   }
 
   return 0;
-}
->>>>>>> ebb60fa2
+}