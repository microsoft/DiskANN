--- conflicted
+++ resolved
@@ -1,130 +1,125 @@
-#include <random>
-#include <set>
-
-#include <efanna2e/index_nsg.h>
-#include <efanna2e/util.h>
-
-// Include Efanna for NNDescent
-//#include <efanna2e/index_graph.h>
-//#include <efanna2e/index_random.h>
-//#include <efanna2e/util.h>
-//#include <efanna2e/distance.h>
-
-void load_data(char* filename, float*& data, unsigned& num,
-               unsigned& dim) {  // load data with sift10K pattern
-  std::ifstream in(filename, std::ios::binary);
-  if (!in.is_open()) {
-    std::cout << "open file error" << std::endl;
-    exit(-1);
-  }
-  in.read((char*) &dim, 4);
-  in.seekg(0, std::ios::end);
-  std::ios::pos_type ss = in.tellg();
-  size_t             fsize = (size_t) ss;
-  num = (unsigned) (fsize / (dim + 1) / 4);
-  data = new float[(size_t) num * (size_t) dim];
-
-  in.seekg(0, std::ios::beg);
-  for (size_t i = 0; i < num; i++) {
-    in.seekg(4, std::ios::cur);
-    in.read((char*) (data + i * dim), dim * 4);
-  }
-  in.close();
-}
-
-int main(int argc, char** argv) {
-  if (argc != 7 && argc != 8) {
-    std::cout << argv[0] << " data_file L R C iters output_graph_prefix"
-              << std::endl;
-    exit(-1);
-  }
-  float alpha = 1.0f;
-<<<<<<< HEAD
-  if (argc == 10)
-    alpha = (float) atof(argv[9]);
-=======
-  if (argc == 8)
-    alpha = (float)atof(argv[7]);
->>>>>>> d36dfeec
-  // std::string nn_graph_path(argv[2]);
-  unsigned L = (unsigned) atoi(argv[2]);
-  unsigned R = (unsigned) atoi(argv[3]);
-  unsigned C = (unsigned) atoi(argv[4]);
-  unsigned iter = (unsigned) atoi(argv[5]);
-  if (iter > 3) {
-    std::cout << "Please use iter = 1, 2, or 3." << std::endl;
-    exit(-1);
-  }
-
-  float*   data_load = NULL;
-  unsigned points_num, dim;
-  load_data(argv[1], data_load, points_num, dim);
-  std::cout << "Data loaded" << std::endl;
-
-  data_load = NSG::data_align(data_load, points_num, dim);
-  std::cout << "File data aligned" << std::endl;
-
-  std::string first_index_path = std::string(argv[6]) + std::string(".iter.1");
-  const char* first_index_path_c = first_index_path.c_str();
-  {
-    NSG::IndexNSG   first_index(dim, points_num, NSG::L2, nullptr);
-    NSG::Parameters paras;
-    paras.Set<unsigned>("L", L);
-    paras.Set<unsigned>("R", R);
-    paras.Set<unsigned>("C", C);
-    paras.Set<float>("alpha", alpha);
-    std::cout << "Params set. Rand Build start..." << std::endl;
-    auto s = std::chrono::high_resolution_clock::now();
-    first_index.BuildFromER(points_num, R, data_load, paras);
-    auto                          e = std::chrono::high_resolution_clock::now();
-    std::chrono::duration<double> diff = e - s;
-    std::cout << "NSG(Rand) time: " << diff.count() << std::endl;
-    first_index.Save(first_index_path_c);
-  }
-  if (iter == 1)
-    return 0;
-
-  std::string second_index_path = std::string(argv[6]) + std::string(".iter.2");
-  const char* second_index_path_c = second_index_path.c_str();
-  {
-    NSG::IndexNSG   second_index(dim, points_num, NSG::L2, nullptr);
-    NSG::Parameters paras;
-    paras.Set<unsigned>("L", L);
-    paras.Set<unsigned>("R", R);
-    paras.Set<unsigned>("C", C);
-    paras.Set<float>("alpha", alpha);
-    paras.Set<float>("is_nsg", true);
-    paras.Set<std::string>("nn_graph_path", first_index_path_c);
-    std::cout << "Params set. Small Build start..." << std::endl;
-    auto s = std::chrono::high_resolution_clock::now();
-    second_index.Build(points_num, data_load, paras);
-    auto                          e = std::chrono::high_resolution_clock::now();
-    std::chrono::duration<double> diff = e - s;
-    std::cout << "NSG(NSG(Rand)) time: " << diff.count() << std::endl;
-    second_index.Save(second_index_path_c);
-  }
-  if (iter == 2)
-    return 0;
-
-  std::string third_index_path = std::string(argv[6]) + std::string(".iter.3");
-  const char* third_index_path_c = third_index_path.c_str();
-  {
-    NSG::IndexNSG   third_index(dim, points_num, NSG::L2, nullptr);
-    NSG::Parameters paras;
-    paras.Set<unsigned>("L", L);
-    paras.Set<unsigned>("R", R);
-    paras.Set<unsigned>("C", C);
-    paras.Set<float>("alpha", alpha);
-    paras.Set<float>("is_nsg", true);
-    paras.Set<std::string>("nn_graph_path", second_index_path_c);
-    std::cout << "Params set. Small Build start..." << std::endl;
-    auto s = std::chrono::high_resolution_clock::now();
-    third_index.Build(points_num, data_load, paras);
-    auto                          e = std::chrono::high_resolution_clock::now();
-    std::chrono::duration<double> diff = e - s;
-    std::cout << "NSG(NSG(NSG(Rand))) time: " << diff.count() << std::endl;
-    third_index.Save(third_index_path_c);
-  }
-
-  return 0;
-}
+#include <random>
+#include <set>
+
+#include <efanna2e/index_nsg.h>
+#include <efanna2e/util.h>
+
+// Include Efanna for NNDescent
+//#include <efanna2e/index_graph.h>
+//#include <efanna2e/index_random.h>
+//#include <efanna2e/util.h>
+//#include <efanna2e/distance.h>
+
+void load_data(char* filename, float*& data, unsigned& num,
+               unsigned& dim) {  // load data with sift10K pattern
+  std::ifstream in(filename, std::ios::binary);
+  if (!in.is_open()) {
+    std::cout << "open file error" << std::endl;
+    exit(-1);
+  }
+  in.read((char*) &dim, 4);
+  in.seekg(0, std::ios::end);
+  std::ios::pos_type ss = in.tellg();
+  size_t             fsize = (size_t) ss;
+  num = (unsigned) (fsize / (dim + 1) / 4);
+  data = new float[(size_t) num * (size_t) dim];
+
+  in.seekg(0, std::ios::beg);
+  for (size_t i = 0; i < num; i++) {
+    in.seekg(4, std::ios::cur);
+    in.read((char*) (data + i * dim), dim * 4);
+  }
+  in.close();
+}
+
+int main(int argc, char** argv) {
+  if (argc != 7 && argc != 8) {
+    std::cout << argv[0] << " data_file L R C iters output_graph_prefix"
+              << std::endl;
+    exit(-1);
+  }
+  float alpha = 1.0f;
+  if (argc == 8)
+    alpha = (float)atof(argv[7]);
+  // std::string nn_graph_path(argv[2]);
+  unsigned L = (unsigned) atoi(argv[2]);
+  unsigned R = (unsigned) atoi(argv[3]);
+  unsigned C = (unsigned) atoi(argv[4]);
+  unsigned iter = (unsigned) atoi(argv[5]);
+  if (iter > 3) {
+    std::cout << "Please use iter = 1, 2, or 3." << std::endl;
+    exit(-1);
+  }
+
+  float*   data_load = NULL;
+  unsigned points_num, dim;
+  load_data(argv[1], data_load, points_num, dim);
+  std::cout << "Data loaded" << std::endl;
+
+  data_load = NSG::data_align(data_load, points_num, dim);
+  std::cout << "File data aligned" << std::endl;
+
+  std::string first_index_path = std::string(argv[6]) + std::string(".iter.1");
+  const char* first_index_path_c = first_index_path.c_str();
+  {
+    NSG::IndexNSG   first_index(dim, points_num, NSG::L2, nullptr);
+    NSG::Parameters paras;
+    paras.Set<unsigned>("L", L);
+    paras.Set<unsigned>("R", R);
+    paras.Set<unsigned>("C", C);
+    paras.Set<float>("alpha", alpha);
+    std::cout << "Params set. Rand Build start..." << std::endl;
+    auto s = std::chrono::high_resolution_clock::now();
+    first_index.BuildFromER(points_num, R, data_load, paras);
+    auto                          e = std::chrono::high_resolution_clock::now();
+    std::chrono::duration<double> diff = e - s;
+    std::cout << "NSG(Rand) time: " << diff.count() << std::endl;
+    first_index.Save(first_index_path_c);
+  }
+  if (iter == 1)
+    return 0;
+
+  std::string second_index_path = std::string(argv[6]) + std::string(".iter.2");
+  const char* second_index_path_c = second_index_path.c_str();
+  {
+    NSG::IndexNSG   second_index(dim, points_num, NSG::L2, nullptr);
+    NSG::Parameters paras;
+    paras.Set<unsigned>("L", L);
+    paras.Set<unsigned>("R", R);
+    paras.Set<unsigned>("C", C);
+    paras.Set<float>("alpha", alpha);
+    paras.Set<float>("is_nsg", true);
+    paras.Set<std::string>("nn_graph_path", first_index_path_c);
+    std::cout << "Params set. Small Build start..." << std::endl;
+    auto s = std::chrono::high_resolution_clock::now();
+    second_index.Build(points_num, data_load, paras);
+    auto                          e = std::chrono::high_resolution_clock::now();
+    std::chrono::duration<double> diff = e - s;
+    std::cout << "NSG(NSG(Rand)) time: " << diff.count() << std::endl;
+    second_index.Save(second_index_path_c);
+  }
+  if (iter == 2)
+    return 0;
+
+  std::string third_index_path = std::string(argv[6]) + std::string(".iter.3");
+  const char* third_index_path_c = third_index_path.c_str();
+  {
+    NSG::IndexNSG   third_index(dim, points_num, NSG::L2, nullptr);
+    NSG::Parameters paras;
+    paras.Set<unsigned>("L", L);
+    paras.Set<unsigned>("R", R);
+    paras.Set<unsigned>("C", C);
+    paras.Set<float>("alpha", alpha);
+    paras.Set<float>("is_nsg", true);
+    paras.Set<std::string>("nn_graph_path", second_index_path_c);
+    std::cout << "Params set. Small Build start..." << std::endl;
+    auto s = std::chrono::high_resolution_clock::now();
+    third_index.Build(points_num, data_load, paras);
+    auto                          e = std::chrono::high_resolution_clock::now();
+    std::chrono::duration<double> diff = e - s;
+    std::cout << "NSG(NSG(NSG(Rand))) time: " << diff.count() << std::endl;
+    third_index.Save(third_index_path_c);
+  }
+
+  return 0;
+}