//
// Created by 付聪 on 2017/6/21.
//

#include <efanna2e/index_nsg.h>
#include <efanna2e/util.h>
#include <omp.h>

void load_data(char* filename, float*& data, unsigned& num,
               unsigned& dim) {  // load data with sift10K pattern
  std::ifstream in(filename, std::ios::binary);
  if (!in.is_open()) {
    std::cout << "open file error" << std::endl;
    exit(-1);
  }
  in.read((char*) &dim, 4);
  std::cout << "data dimension: " << dim << std::endl;
  in.seekg(0, std::ios::end);
  std::ios::pos_type ss = in.tellg();

  size_t fsize = (size_t) ss;
  num = (unsigned) (fsize / (dim + 1) / 4);
  std::cout << "Reading " << num << " points" << std::endl;
  data = new float[(size_t) num * (size_t) dim];

  in.seekg(0, std::ios::beg);
  for (size_t i = 0; i < num; i++) {
    in.seekg(4, std::ios::cur);
    in.read((char*) (data + i * dim), dim * 4);
  }
  in.close();
}

/*void save_result(char* filename, std::vector<std::vector<unsigned> >& results)
{
  std::ofstream out(filename, std::ios::binary | std::ios::out);

  for (unsigned i = 0; i < results.size(); i++) {
    unsigned GK = (unsigned) results[i].size();
    out.write((char*) &GK, sizeof(unsigned));
    out.write((char*) results[i].data(), GK * sizeof(unsigned));
  }
  out.close();
}*/

void save_result(char* filename, unsigned* results, unsigned nd, unsigned nr) {
  std::ofstream out(filename, std::ios::binary | std::ios::out);

  for (unsigned i = 0; i < nd; i++) {
    out.write((char*) &nr, sizeof(unsigned));
    out.write((char*) (results + i * nr), nr * sizeof(unsigned));
  }
  out.close();
}

int main(int argc, char** argv) {
  if (argc != 8) {
    std::cout << argv[0] << " data_file query_file nsg_path search_L search_K "
                            "result_path BeamWidth"
              << std::endl;
    exit(-1);
  }
  float*   data_load = NULL;
  unsigned points_num, dim;
  // load_data(argv[1], data_load, points_num, dim);
  efanna2e::load_Tvecs<float>(argv[1], data_load, points_num, dim);
  float*   query_load = NULL;
  unsigned query_num, query_dim;
  // load_data(argv[2], query_load, query_num, query_dim);
  efanna2e::load_Tvecs<float>(argv[2], query_load, query_num, query_dim);
  assert(dim == query_dim);
  std::cout << "Base and query data loaded" << std::endl;

  unsigned L = (unsigned) atoi(argv[4]);
  unsigned K = (unsigned) atoi(argv[5]);
  int      beam_width = atoi(argv[7]);

  if (L < K) {
    std::cout << "search_L cannot be smaller than search_K!" << std::endl;
    exit(-1);
  }

  // data_load = efanna2e::data_align(data_load, points_num, dim);  // one must
  // align the data before build
  // query_load = efanna2e::data_align(query_load, query_num, query_dim);
  // std::cout << "Data Aligned" << std::endl;

  efanna2e::IndexNSG index(dim, points_num, efanna2e::L2, nullptr);
<<<<<<< HEAD
  index.Load(argv[3]);
=======
  index.Load(argv[3]);  // to load NSG
  // index.Load_nn_graph(argv[3]);  // to load EFANNA
  index.populate_start_points_bfs();
>>>>>>> f621a183
  std::cout << "Index loaded" << std::endl;
    
  index.populate_start_points_bfs();
  std::cout << "Initialized starting points based on BFS" << std::endl;

  efanna2e::Parameters paras;
  paras.Set<unsigned>("L_search", L);
  paras.Set<unsigned>("P_search", L);

  auto s = std::chrono::high_resolution_clock::now();

  long long total_hops = 0;
  long long total_cmps = 0;
  unsigned* res = new unsigned[(size_t) query_num * K];

#pragma omp parallel for schedule(static, 1000)
  for (unsigned i = 0; i < query_num; i++) {
    auto ret = index.BeamSearch(query_load + i * dim, data_load, K, paras,
                                res + ((size_t) i) * K, beam_width);
// auto ret = index.Search(query_load + i * dim, data_load, K, paras,
// tmp.data());

#pragma omp atomic
    total_hops += ret.first;
#pragma omp atomic
    total_cmps += ret.second;
  }

  auto                          e = std::chrono::high_resolution_clock::now();
  std::chrono::duration<double> diff = e - s;
  std::cout << "search time: " << diff.count() << "\n";

  std::cout << "Average hops: " << (float) total_hops / (float) query_num
            << std::endl
            << "Average cmps: " << (float) total_cmps / (float) query_num
            << std::endl;

  save_result(argv[6], res, query_num, K);

  return 0;
}<|MERGE_RESOLUTION|>--- conflicted
+++ resolved
@@ -86,13 +86,8 @@
   // std::cout << "Data Aligned" << std::endl;
 
   efanna2e::IndexNSG index(dim, points_num, efanna2e::L2, nullptr);
-<<<<<<< HEAD
-  index.Load(argv[3]);
-=======
   index.Load(argv[3]);  // to load NSG
   // index.Load_nn_graph(argv[3]);  // to load EFANNA
-  index.populate_start_points_bfs();
->>>>>>> f621a183
   std::cout << "Index loaded" << std::endl;
     
   index.populate_start_points_bfs();
