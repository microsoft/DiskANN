--- conflicted
+++ resolved
@@ -35,10 +35,11 @@
          (100.0 / ((float) recall_at));
 }
 
-template <typename T>
+template<typename T>
 int aux_main(int argc, char** argv) {
   if ((argc != 7)) {
-    std::cout << argv[0] << " data_type [int8/uint8/float] data_bin_file query_bin_file groundtruth_bin nsg_path "
+    std::cout << argv[0] << " data_type [int8/uint8/float] data_bin_file "
+                            "query_bin_file groundtruth_bin nsg_path "
                             "recall@"
               << std::endl;
     exit(-1);
@@ -47,19 +48,17 @@
   int      bfs_init = 0;
   unsigned beam_width = 4;
 
-
-  T*    data_load = NULL;
-  T*    query_load = NULL;
+  T*        data_load = NULL;
+  T*        query_load = NULL;
   unsigned* gt_load = NULL;
   size_t    points_num, dim, query_num, query_dim;
   size_t    gt_num, gt_dim;
-
 
   NSG::load_bin<T>(argv[2], data_load, points_num, dim);
   NSG::load_bin<T>(argv[3], query_load, query_num, query_dim);
   NSG::load_bin<unsigned>(argv[4], gt_load, gt_num, gt_dim);
   std::string rand_nsg_path(argv[5]);
-  unsigned recall_at = atoi(argv[6]);
+  unsigned    recall_at = atoi(argv[6]);
 
   if (dim != query_dim) {
     std::cout << "Base and query files dimension mismatch: base dim is " << dim
@@ -103,18 +102,12 @@
   std::cout.setf(std::ios_base::fixed, std::ios_base::floatfield);
   std::cout.precision(2);
 
-
   data_load = NSG::data_align(data_load, points_num, dim);
   query_load = NSG::data_align(query_load, query_num, query_dim);
   std::cout << "Base and query data loaded and aligned" << std::endl;
 
-<<<<<<< HEAD
-  NSG::IndexNSG<float> index(dim, points_num, NSG::L2, nullptr);
-  index.load(argv[4]);
-=======
   NSG::IndexNSG<T> index(dim, points_num, NSG::L2, nullptr);
-  index.Load(rand_nsg_path.c_str());  // to load NSG
->>>>>>> 92bfa437
+  index.load(rand_nsg_path.c_str());  // to load NSG
   std::cout << "Index loaded" << std::endl;
 
   std::vector<unsigned> start_points;
@@ -142,23 +135,16 @@
     long long total_hops = 0;
     long long total_cmps = 0;
 
-    auto    s = std::chrono::high_resolution_clock::now();
-//#pragma omp parallel for schedule(static, 1)
+    auto s = std::chrono::high_resolution_clock::now();
+    //#pragma omp parallel for schedule(static, 1)
     for (int i = 0; i < query_num; i++) {
       auto ret =
-<<<<<<< HEAD
           index.beam_search(query_load + i * dim, data_load, K, paras,
                             res + ((size_t) i) * K, beam_width, start_points);
-// auto ret = index.Search(query_load + i * dim, data_load, K, paras,
-// tmp.data());
-=======
-          index.BeamSearch(query_load + i * dim, data_load, K, paras,
-                           res + ((size_t) i) * K, beam_width, start_points);
->>>>>>> 92bfa437
 
-//#pragma omp atomic
+      //#pragma omp atomic
       total_hops += ret.first;
-//#pragma omp atomic
+      //#pragma omp atomic
       total_cmps += ret.second;
     }
 
@@ -184,18 +170,18 @@
 
 int main(int argc, char** argv) {
   if ((argc != 7)) {
-    std::cout << argv[0] << " data_type [int8/uint8/float] data_bin_file query_bin_file groundtruth_bin nsg_path "
+    std::cout << argv[0] << " data_type [int8/uint8/float] data_bin_file "
+                            "query_bin_file groundtruth_bin nsg_path "
                             "recall@"
               << std::endl;
     exit(-1);
   }
-    if(std::string(argv[1]) == std::string("int8")) 
-		    aux_main<int8_t>(argc, argv);  
-    else if (std::string(argv[1]) == std::string("uint8"))
-		    aux_main<uint8_t>(argc, argv); 
-    else if (std::string(argv[1]) == std::string("float")) 
-		    aux_main<float>(argc, argv); 
-else 
-		    std::cout<<"Unsupported type. Use float/int8/uint8"<<std::endl;
-
+  if (std::string(argv[1]) == std::string("int8"))
+    aux_main<int8_t>(argc, argv);
+  else if (std::string(argv[1]) == std::string("uint8"))
+    aux_main<uint8_t>(argc, argv);
+  else if (std::string(argv[1]) == std::string("float"))
+    aux_main<float>(argc, argv);
+  else
+    std::cout << "Unsupported type. Use float/int8/uint8" << std::endl;
 }