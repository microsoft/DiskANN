--- conflicted
+++ resolved
@@ -1,12 +1,8 @@
 #include <index_nsg.h>
 #include <omp.h>
 #include <string.h>
-<<<<<<< HEAD
-#include <util.h>
+#include <cstring>
 #include "util.h"
-=======
-#include <cstring>
->>>>>>> 4229d925
 
 #ifndef __NSG_WINDOWS__
 #include <sys/mman.h>
