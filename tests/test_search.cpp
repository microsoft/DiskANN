--- conflicted
+++ resolved
@@ -80,7 +80,7 @@
 void SearchIndex(NSG::PQFlashNSG<T>* _pFlashIndex, const char* vector,
                  uint64_t queryCount, uint64_t neighborCount, float* distances,
                  uint64_t* ids) {
-//  _u64     L = 6 * neighborCount;
+  //  _u64     L = 6 * neighborCount;
   _u64     L = 12;
   const T* query_load = (const T*) vector;
   // #pragma omp parallel for schedule(dynamic, 1)
@@ -99,17 +99,15 @@
   //  ANNIndex::IANNIndex* intf = new NSG::NSGInterface<T>(0, ANNIndex::DT_L2);
   NSG::PQFlashNSG<T>* _pFlashIndex;
 
+  // load query bin
+  T*     query = nullptr;
+  size_t nqueries, ndims;
+  //    NSG::aligned_load_Tvecs<T>(argv[3], query, nqueries, ndims);
+  NSG::load_bin<T>(argv[3], query, nqueries, ndims);
+  query = NSG::data_align<T>(query, nqueries, ndims);
+  ndims = ROUND_UP(ndims, 8);
 
-    // load query bin
-    T*       query = nullptr;
-    size_t nqueries, ndims;
-//    NSG::aligned_load_Tvecs<T>(argv[3], query, nqueries, ndims);
-    NSG::load_bin<T> (argv[3], query, nqueries, ndims);
-  query =  NSG::data_align<T>(query, nqueries, ndims); 
-//    ndims = ROUND_UP(ndims, 8);
-  
-
-// for query search
+  // for query search
   {
     // load the index
     bool res = LoadIndex(argv[2], "4 4 16", _pFlashIndex);
@@ -118,17 +116,6 @@
       std::cout << "Error detected loading the index" << std::endl;
       exit(-1);
     }
-
-<<<<<<< HEAD
-    // load query fvecs
-    T*     query = nullptr;
-    size_t nqueries, ndims;
-    //    NSG::aligned_load_Tvecs<T>(argv[3], query, nqueries, ndims);
-    NSG::load_bin<T>(argv[3], query, nqueries, ndims);
-    query = NSG::data_align(query, nqueries, ndims);
-    ndims = ROUND_UP(ndims, 8);
-=======
->>>>>>> 9fe04f77
 
     // query params/output
     _u64   k = 5, L = 12;
