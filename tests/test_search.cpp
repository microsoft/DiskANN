//#include <distances.h>
//#include <indexing.h>
#include <efanna2e/index_nsg.h>
#include <efanna2e/pq_flash_index_nsg.h>
#include <efanna2e/util.h>
#include <math_utils.h>
#include <partitionAndPQ.h>
#include "utils.h"

// #define TRAINING_SET_SIZE 2000000
#define TRAINING_SET_SIZE 2000000

template<typename T>
bool LoadIndex(const char* indexFilePath, const char* queryParameters,
               NSG::PQFlashNSG<T>*& _pFlashIndex) {
  std::stringstream parser;
  parser << std::string(queryParameters);
  std::string              cur_param;
  std::vector<std::string> param_list;
  while (parser >> cur_param)
    param_list.push_back(cur_param);

  if (param_list.size() != 3) {
    std::cerr << "Correct usage of parameters is \n"
                 "BeamWidth[1] cache_nlevels[2] nthreads[3]"
              << std::endl;
    return 1;
  }

  const std::string index_prefix_path(indexFilePath);

  // convert strs into params
  std::string data_bin = index_prefix_path + "_compressed_uint32.bin";
  std::string pq_tables_bin = index_prefix_path + "_pq_pivots.bin";

  // determine nchunks
  std::string params_path = index_prefix_path + "_params.bin";
  uint32_t*   params;
  size_t      nargs, one;
  NSG::load_bin<uint32_t>(params_path.c_str(), params, nargs, one);

  // infer chunk_size
  _u64 m_dimension = (_u64) params[3];
  _u64 n_chunks = (_u64) params[4];
  _u64 chunk_size = (_u64)(m_dimension / n_chunks);

  std::string nsg_disk_opt = index_prefix_path + "_diskopt.rnsg";

  _u64        beam_width = (_u64) std::atoi(param_list[0].c_str());
  _u64        cache_nlevels = (_u64) std::atoi(param_list[1].c_str());
  _u64        nthreads = (_u64) std::atoi(param_list[2].c_str());
  std::string stars(40, '*');
  std::cout << stars << "\nPQ -- n_chunks: " << n_chunks
            << ", chunk_size: " << chunk_size << ", data_dim: " << m_dimension
            << "\n";
  std::cout << "Search meta-params -- beam_width: " << beam_width
            << ", cache_nlevels: " << cache_nlevels
            << ", nthreads: " << nthreads << "\n"
            << stars << "\n";

  // create object

  _pFlashIndex = new NSG::PQFlashNSG<T>();
  //  _pFlashIndex->reset(new NSG::PQFlashNSG<T>());

  // load index
  _pFlashIndex->load(data_bin.c_str(), nsg_disk_opt.c_str(),
                     pq_tables_bin.c_str(), chunk_size, n_chunks, m_dimension,
                     nthreads);

  // cache bfs levels
  _pFlashIndex->cache_bfs_levels(cache_nlevels);
  return 0;
}

// Search several vectors, return their neighbors' distance and ids.
// Both distances & ids are returned arraies of neighborCount elements,
// And need to be allocated by invoker, which capacity should be greater
// than [queryCount * neighborCount].
template<typename T>
void SearchIndex(NSG::PQFlashNSG<T>* _pFlashIndex, const char* vector,
<<<<<<< HEAD
                 uint64_t queryCount, uint64_t neighborCount, float* distances,
                 uint64_t* ids) {
  _u64     L = 6 * neighborCount;
=======
                 uint64_t queryCount, uint64_t neighborCount,
                 float* distances, uint64_t* ids) {
  _u64     L = 12;
>>>>>>> 92bfa437
  const T* query_load = (const T*) vector;
  // #pragma omp parallel for schedule(dynamic, 1)
  for (_s64 i = 0; i < queryCount; i++) {
    _pFlashIndex->cached_beam_search(
        query_load + (i * _pFlashIndex->data_dim), neighborCount, L,
        ids + (i * neighborCount), distances + (i * neighborCount), 5);
  }
}

template<typename T>
int aux_main(int argc, char** argv) {
  // argv[1]: data file
  // argv[2]: output_file_pattern

  //  ANNIndex::IANNIndex* intf = new NSG::NSGInterface<T>(0, ANNIndex::DT_L2);
  NSG::PQFlashNSG<T>* _pFlashIndex;
  // for query search
  {
    // load the index
    bool res = LoadIndex(argv[1], "4 4 16", _pFlashIndex);
    // ERROR CHECK
    if (res == 1) {
      std::cout << "Error detected loading the index" << std::endl;
      exit(-1);
    }

    // load query fvecs
    T*       query = nullptr;
    size_t nqueries, ndims;
//    NSG::aligned_load_Tvecs<T>(argv[3], query, nqueries, ndims);
    NSG::load_bin<T> (argv[3], query, nqueries, ndims);
    query = NSG::data_align(query, nqueries, ndims);
    ndims = ROUND_UP(ndims, 8);

    // query params/output
    _u64   k = 5, L = 30;
    _u64*  query_res = new _u64[k * nqueries];
    float* query_dists = new float[k * nqueries];

    // execute queries
    SearchIndex(_pFlashIndex, (const char*) query, nqueries, k, query_dists,
                query_res);

    // compute recall
    write_Tvecs_unsigned(argv[4], query_res, nqueries, k);

    NSG::aligned_free(query);
    delete[] query_res;
    delete[] query_dists;
  }
  return 0;
}

int main(int argc, char** argv) {
  if (argc != 5) {
    std::cout << "Usage: " << argv[0]
              << " <index_file_prefix> [bin] <index_type> [float/int8/uint8] "
                 "<query_Tvecs> <query_res>"
              << std::endl;
    exit(-1);
  }
  if (std::string(argv[2]) == std::string("float"))
    aux_main<float>(argc, argv);
  else if (std::string(argv[2]) == std::string("int8"))
    aux_main<int8_t>(argc, argv);
  else if (std::string(argv[2]) == std::string("uint8"))
    aux_main<uint8_t>(argc, argv);
  else
    std::cout << "Unsupported index type. Use float or int8 or uint8"
              << std::endl;
}<|MERGE_RESOLUTION|>--- conflicted
+++ resolved
@@ -79,15 +79,9 @@
 // than [queryCount * neighborCount].
 template<typename T>
 void SearchIndex(NSG::PQFlashNSG<T>* _pFlashIndex, const char* vector,
-<<<<<<< HEAD
                  uint64_t queryCount, uint64_t neighborCount, float* distances,
                  uint64_t* ids) {
-  _u64     L = 6 * neighborCount;
-=======
-                 uint64_t queryCount, uint64_t neighborCount,
-                 float* distances, uint64_t* ids) {
   _u64     L = 12;
->>>>>>> 92bfa437
   const T* query_load = (const T*) vector;
   // #pragma omp parallel for schedule(dynamic, 1)
   for (_s64 i = 0; i < queryCount; i++) {
@@ -115,10 +109,10 @@
     }
 
     // load query fvecs
-    T*       query = nullptr;
+    T*     query = nullptr;
     size_t nqueries, ndims;
-//    NSG::aligned_load_Tvecs<T>(argv[3], query, nqueries, ndims);
-    NSG::load_bin<T> (argv[3], query, nqueries, ndims);
+    //    NSG::aligned_load_Tvecs<T>(argv[3], query, nqueries, ndims);
+    NSG::load_bin<T>(argv[3], query, nqueries, ndims);
     query = NSG::data_align(query, nqueries, ndims);
     ndims = ROUND_UP(ndims, 8);
 
