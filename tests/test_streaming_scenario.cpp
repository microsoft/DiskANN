--- conflicted
+++ resolved
@@ -155,12 +155,7 @@
                   << "deletes processed: " << report._slots_released << std::endl
                   << "latest delete size: " << report._delete_set_size << std::endl
                   << "Deletion rate: " << deletion_rate << "/sec   "
-<<<<<<< HEAD
                   << "Deletion rate: " << deletion_rate / delete_params.num_threads << "/thread/sec   " << std::endl;
-=======
-                  << "Deletion rate: " << deletion_rate / delete_params.Get<uint32_t>("num_threads") << "/thread/sec   "
-                  << std::endl;
->>>>>>> ed595514
     }
     catch (std::system_error &e)
     {
@@ -178,14 +173,13 @@
     const uint32_t C = 500;
     const bool saturate_graph = false;
 
-<<<<<<< HEAD
     diskann::IndexWriteParameters params = diskann::IndexWriteParametersBuilder(L, R)
                                                .with_max_occlusion_size(C)
                                                .with_alpha(alpha)
                                                .with_saturate_graph(saturate_graph)
-                                               .with_max_occlusion_size(1)
-                                               .with_max_occlusion_size(insert_threads)
-                                               .with_max_occlusion_size(num_start_pts)
+                                               .with_num_rounds(1)
+                                               .with_num_threads(insert_threads)
+                                               .with_num_frozen_points(num_start_pts)
                                                .build();
 
     diskann::IndexReadParameters search_params = diskann::IndexReadParameters(L, insert_threads);
@@ -194,29 +188,9 @@
                                                       .with_max_occlusion_size(C)
                                                       .with_alpha(alpha)
                                                       .with_saturate_graph(saturate_graph)
-                                                      .with_max_occlusion_size(1)
-                                                      .with_max_occlusion_size(consolidate_threads)
+                                                      .with_num_rounds(1)
+                                                      .with_num_threads(consolidate_threads)
                                                       .build();
-=======
-    diskann::Parameters params;
-    params.Set<uint32_t>("L", L);
-    params.Set<uint32_t>("R", R);
-    params.Set<uint32_t>("C", C);
-    params.Set<float>("alpha", alpha);
-    params.Set<bool>("saturate_graph", saturate_graph);
-    params.Set<uint32_t>("num_rnds", 1);
-    params.Set<uint32_t>("num_threads", insert_threads);
-    params.Set<uint32_t>("Lf", 0);
-    params.Set<uint32_t>("num_frozen_pts", num_start_pts);
-    diskann::Parameters delete_params;
-    delete_params.Set<uint32_t>("L", L);
-    delete_params.Set<uint32_t>("R", R);
-    delete_params.Set<uint32_t>("C", C);
-    delete_params.Set<float>("alpha", alpha);
-    delete_params.Set<bool>("saturate_graph", saturate_graph);
-    delete_params.Set<uint32_t>("num_rnds", 1);
-    delete_params.Set<uint32_t>("num_threads", consolidate_threads);
->>>>>>> ed595514
 
     size_t dim, aligned_dim;
     size_t num_points;
@@ -283,11 +257,6 @@
             auto start_del = start - active_window - consolidate_interval;
             auto end_del = start - active_window;
 
-<<<<<<< HEAD
-=======
-            params.Set<uint32_t>("num_threads", consolidate_threads);
-
->>>>>>> ed595514
             delete_tasks.emplace_back(std::async(
                 std::launch::async, [&]() { delete_and_consolidate(index, delete_params, start_del, end_del); }));
         }
