# Copyright (c) Microsoft Corporation. All rights reserved.
# Licensed under the MIT license.

set(CMAKE_CXX_STANDARD 14)

add_executable(fvecs_to_bin fvecs_to_bin.cpp)

add_executable(fvecs_to_bvecs fvecs_to_bvecs.cpp)

add_executable(rand_data_gen rand_data_gen.cpp)
target_link_libraries(rand_data_gen ${PROJECT_NAME} Boost::program_options)

add_executable(float_bin_to_int8 float_bin_to_int8.cpp)

add_executable(ivecs_to_bin ivecs_to_bin.cpp)

add_executable(tsv_to_bin tsv_to_bin.cpp)

add_executable(bin_to_tsv bin_to_tsv.cpp)

add_executable(int8_to_float int8_to_float.cpp)
target_link_libraries(int8_to_float ${PROJECT_NAME})

add_executable(int8_to_float_scale int8_to_float_scale.cpp)
target_link_libraries(int8_to_float_scale ${PROJECT_NAME})

add_executable(uint8_to_float uint8_to_float.cpp)
target_link_libraries(uint8_to_float ${PROJECT_NAME})

add_executable(uint32_to_uint8 uint32_to_uint8.cpp)
target_link_libraries(uint32_to_uint8 ${PROJECT_NAME})

add_executable(vector_analysis vector_analysis.cpp)
target_link_libraries(vector_analysis ${PROJECT_NAME} ${DISKANN_TOOLS_TCMALLOC_LINK_OPTIONS})

add_executable(gen_random_slice gen_random_slice.cpp)
target_link_libraries(gen_random_slice ${PROJECT_NAME} ${DISKANN_TOOLS_TCMALLOC_LINK_OPTIONS})

add_executable(simulate_aggregate_recall simulate_aggregate_recall.cpp)

add_executable(calculate_recall calculate_recall.cpp)
target_link_libraries(calculate_recall ${PROJECT_NAME} ${DISKANN_ASYNC_LIB} ${DISKANN_TOOLS_TCMALLOC_LINK_OPTIONS})

# This is the only thing outside of DiskANN main source that depends on MKL.
add_executable(compute_groundtruth compute_groundtruth.cpp)
target_include_directories(compute_groundtruth PRIVATE ${DISKANN_MKL_INCLUDE_DIRECTORIES})
target_link_libraries(compute_groundtruth ${PROJECT_NAME} ${DISKANN_MKL_LINK_LIBRARIES} ${DISKANN_ASYNC_LIB} Boost::program_options)


add_executable(generate_pq generate_pq.cpp)
target_link_libraries(generate_pq ${PROJECT_NAME} ${DISKANN_TOOLS_TCMALLOC_LINK_OPTIONS})


add_executable(partition_data partition_data.cpp)
target_link_libraries(partition_data ${PROJECT_NAME} ${DISKANN_TOOLS_TCMALLOC_LINK_OPTIONS})

add_executable(partition_with_ram_budget partition_with_ram_budget.cpp)
target_link_libraries(partition_with_ram_budget ${PROJECT_NAME} ${DISKANN_TOOLS_TCMALLOC_LINK_OPTIONS})

add_executable(merge_shards merge_shards.cpp)
target_link_libraries(merge_shards ${PROJECT_NAME} ${DISKANN_TOOLS_TCMALLOC_LINK_OPTIONS} ${DISKANN_ASYNC_LIB})

add_executable(create_disk_layout create_disk_layout.cpp)
target_link_libraries(create_disk_layout ${PROJECT_NAME} ${DISKANN_ASYNC_LIB} ${DISKANN_TOOLS_TCMALLOC_LINK_OPTIONS})
<<<<<<< HEAD

# formatter
if (LINUX)
	# this does not work with the relative paths in the python build.
	# ideally we will specify a custom target like https://arcanis.me/en/2015/10/17/cppcheck-and-clang-format and have
	# our cicd balk if we try to do a PR over improperly formatted code
	#add_custom_command(TARGET gen_random_slice PRE_BUILD COMMAND clang-format -i ../../../include/*.h ../../../include/dll/*.h ../../../src/*.cpp  ../../../tests/*.cpp ../../../src/dll/*.cpp ../../../tests/utils/*.cpp)
endif()
=======
>>>>>>> 977e9376
<|MERGE_RESOLUTION|>--- conflicted
+++ resolved
@@ -62,14 +62,3 @@
 
 add_executable(create_disk_layout create_disk_layout.cpp)
 target_link_libraries(create_disk_layout ${PROJECT_NAME} ${DISKANN_ASYNC_LIB} ${DISKANN_TOOLS_TCMALLOC_LINK_OPTIONS})
-<<<<<<< HEAD
-
-# formatter
-if (LINUX)
-	# this does not work with the relative paths in the python build.
-	# ideally we will specify a custom target like https://arcanis.me/en/2015/10/17/cppcheck-and-clang-format and have
-	# our cicd balk if we try to do a PR over improperly formatted code
-	#add_custom_command(TARGET gen_random_slice PRE_BUILD COMMAND clang-format -i ../../../include/*.h ../../../include/dll/*.h ../../../src/*.cpp  ../../../tests/*.cpp ../../../src/dll/*.cpp ../../../tests/utils/*.cpp)
-endif()
-=======
->>>>>>> 977e9376
