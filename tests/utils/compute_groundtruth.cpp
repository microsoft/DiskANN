// Copyright (c) Microsoft Corporation. All rights reserved.
// Licensed under the MIT license.

#include <string>
#include <iostream>
#include <fstream>
#include <cassert>

#include <vector>
#include <algorithm>
#include <cassert>
#include <cstddef>
#include <random>
#include <limits>
#include <cstring>
#include <queue>
#include <omp.h>
#include <mkl.h>
#include <boost/program_options.hpp>
#include <unordered_map>

#ifdef _WINDOWS
#include <malloc.h>
#else
#include <stdlib.h>
#endif

#include "utils.h"

// WORKS FOR UPTO 2 BILLION POINTS (as we use INT INSTEAD OF UNSIGNED)

#define PARTSIZE 10000000
#define ALIGNMENT 512

namespace po = boost::program_options;

template<class T>
T div_round_up(const T numerator, const T denominator) {
  return (numerator % denominator == 0) ? (numerator / denominator)
                                        : 1 + (numerator / denominator);
}

using pairIF = std::pair<int, float>;
struct cmpmaxstruct {
  bool operator()(const pairIF &l, const pairIF &r) {
    return l.second < r.second;
  };
};

using maxPQIFCS =
    std::priority_queue<pairIF, std::vector<pairIF>, cmpmaxstruct>;

template<class T>
T *aligned_malloc(const size_t n, const size_t alignment) {
#ifdef _WINDOWS
  return (T *) _aligned_malloc(sizeof(T) * n, alignment);
#else
  return static_cast<T *>(aligned_alloc(alignment, sizeof(T) * n));
#endif
}

inline bool custom_dist(const std::pair<uint32_t, float> &a,
                        const std::pair<uint32_t, float> &b) {
  return a.second < b.second;
}

void compute_l2sq(float *const points_l2sq, const float *const matrix,
                  const int64_t num_points, const int dim) {
  assert(points_l2sq != NULL);
#pragma omp parallel for schedule(static, 65536)
  for (int64_t d = 0; d < num_points; ++d)
    points_l2sq[d] = cblas_sdot(dim, matrix + (ptrdiff_t) d * (ptrdiff_t) dim,
                                1, matrix + (ptrdiff_t) d * (ptrdiff_t) dim, 1);
}

void distsq_to_points(
    const size_t dim,
    float *      dist_matrix,  // Col Major, cols are queries, rows are points
    size_t npoints, const float *const points,
    const float *const points_l2sq,  // points in Col major
    size_t nqueries, const float *const queries,
    const float *const queries_l2sq,  // queries in Col major
    float *ones_vec = NULL)  // Scratchspace of num_data size and init to 1.0
{
  bool ones_vec_alloc = false;
  if (ones_vec == NULL) {
    ones_vec = new float[nqueries > npoints ? nqueries : npoints];
    std::fill_n(ones_vec, nqueries > npoints ? nqueries : npoints, (float) 1.0);
    ones_vec_alloc = true;
  }
  cblas_sgemm(CblasColMajor, CblasTrans, CblasNoTrans, npoints, nqueries, dim,
              (float) -2.0, points, dim, queries, dim, (float) 0.0, dist_matrix,
              npoints);
  cblas_sgemm(CblasColMajor, CblasNoTrans, CblasTrans, npoints, nqueries, 1,
              (float) 1.0, points_l2sq, npoints, ones_vec, nqueries,
              (float) 1.0, dist_matrix, npoints);
  cblas_sgemm(CblasColMajor, CblasNoTrans, CblasTrans, npoints, nqueries, 1,
              (float) 1.0, ones_vec, npoints, queries_l2sq, nqueries,
              (float) 1.0, dist_matrix, npoints);
  if (ones_vec_alloc)
    delete[] ones_vec;
}

void inner_prod_to_points(
    const size_t dim,
    float *      dist_matrix,  // Col Major, cols are queries, rows are points
    size_t npoints, const float *const points, size_t nqueries,
    const float *const queries,
    float *ones_vec = NULL)  // Scratchspace of num_data size and init to 1.0
{
  bool ones_vec_alloc = false;
  if (ones_vec == NULL) {
    ones_vec = new float[nqueries > npoints ? nqueries : npoints];
    std::fill_n(ones_vec, nqueries > npoints ? nqueries : npoints, (float) 1.0);
    ones_vec_alloc = true;
  }
  cblas_sgemm(CblasColMajor, CblasTrans, CblasNoTrans, npoints, nqueries, dim,
              (float) -1.0, points, dim, queries, dim, (float) 0.0, dist_matrix,
              npoints);

  if (ones_vec_alloc)
    delete[] ones_vec;
}

void exact_knn(
    const size_t dim, const size_t k,
    int *const closest_points,         // k * num_queries preallocated, col
                                       // major, queries columns
    float *const dist_closest_points,  // k * num_queries
                                       // preallocated, Dist to
                                       // corresponding closes_points
    size_t npoints,
    float *points_in,  // points in Col major
    size_t nqueries, float *queries_in,
    diskann::Metric metric = diskann::Metric::L2)  // queries in Col major
{
  float *points_l2sq = new float[npoints];
  float *queries_l2sq = new float[nqueries];
  compute_l2sq(points_l2sq, points_in, npoints, dim);
  compute_l2sq(queries_l2sq, queries_in, nqueries, dim);

  float *points = points_in;
  float *queries = queries_in;

  if (metric == diskann::Metric::COSINE) {  // we convert cosine distance as
                                            // normalized L2 distnace
    points = new float[npoints * dim];
    queries = new float[nqueries * dim];
#pragma omp parallel for schedule(static, 4096)
    for (_s64 i = 0; i < (_s64) npoints; i++) {
      float norm = std::sqrt(points_l2sq[i]);
      if (norm == 0) {
        norm = std::numeric_limits<float>::epsilon();
      }
      for (_u32 j = 0; j < dim; j++) {
        points[i * dim + j] = points_in[i * dim + j] / norm;
      }
    }

#pragma omp parallel for schedule(static, 4096)
    for (_s64 i = 0; i < (_s64) nqueries; i++) {
      float norm = std::sqrt(queries_l2sq[i]);
      if (norm == 0) {
        norm = std::numeric_limits<float>::epsilon();
      }
      for (_u32 j = 0; j < dim; j++) {
        queries[i * dim + j] = queries_in[i * dim + j] / norm;
      }
    }
    // recalculate norms after normalizing, they should all be one.
    compute_l2sq(points_l2sq, points, npoints, dim);
    compute_l2sq(queries_l2sq, queries, nqueries, dim);
  }

  std::cout << "Going to compute " << k << " NNs for " << nqueries
            << " queries over " << npoints << " points in " << dim
            << " dimensions using";
  if (metric == diskann::Metric::INNER_PRODUCT)
    std::cout << " MIPS ";
  else if (metric == diskann::Metric::COSINE)
    std::cout << " Cosine ";
  else
    std::cout << " L2 ";
  std::cout << "distance fn. " << std::endl;

  size_t q_batch_size = (1 << 9);
  float *dist_matrix = new float[(size_t) q_batch_size * (size_t) npoints];

  for (_u64 b = 0; b < div_round_up(nqueries, q_batch_size); ++b) {
    int64_t q_b = b * q_batch_size;
    int64_t q_e =
        ((b + 1) * q_batch_size > nqueries) ? nqueries : (b + 1) * q_batch_size;

    if (metric == diskann::Metric::L2 || metric == diskann::Metric::COSINE) {
      distsq_to_points(dim, dist_matrix, npoints, points, points_l2sq,
                       q_e - q_b, queries + (ptrdiff_t) q_b * (ptrdiff_t) dim,
                       queries_l2sq + q_b);
    } else {
      inner_prod_to_points(dim, dist_matrix, npoints, points, q_e - q_b,
                           queries + (ptrdiff_t) q_b * (ptrdiff_t) dim);
    }
    std::cout << "Computed distances for queries: [" << q_b << "," << q_e << ")"
              << std::endl;

#pragma omp parallel for schedule(dynamic, 16)
    for (long long q = q_b; q < q_e; q++) {
      maxPQIFCS point_dist;
      for (_u64 p = 0; p < k; p++)
        point_dist.emplace(
            p, dist_matrix[(ptrdiff_t) p +
                           (ptrdiff_t)(q - q_b) * (ptrdiff_t) npoints]);
      for (_u64 p = k; p < npoints; p++) {
        if (point_dist.top().second >
            dist_matrix[(ptrdiff_t) p +
                        (ptrdiff_t)(q - q_b) * (ptrdiff_t) npoints])
          point_dist.emplace(
              p, dist_matrix[(ptrdiff_t) p +
                             (ptrdiff_t)(q - q_b) * (ptrdiff_t) npoints]);
        if (point_dist.size() > k)
          point_dist.pop();
      }
      for (ptrdiff_t l = 0; l < (ptrdiff_t) k; ++l) {
        closest_points[(ptrdiff_t)(k - 1 - l) + (ptrdiff_t) q * (ptrdiff_t) k] =
            point_dist.top().first;
        dist_closest_points[(ptrdiff_t)(k - 1 - l) +
                            (ptrdiff_t) q * (ptrdiff_t) k] =
            point_dist.top().second;
        point_dist.pop();
      }
      assert(std::is_sorted(
          dist_closest_points + (ptrdiff_t) q * (ptrdiff_t) k,
          dist_closest_points + (ptrdiff_t)(q + 1) * (ptrdiff_t) k));
    }
    std::cout << "Computed exact k-NN for queries: [" << q_b << "," << q_e
              << ")" << std::endl;
  }

  delete[] dist_matrix;

  delete[] points_l2sq;
  delete[] queries_l2sq;

  if (metric == diskann::Metric::COSINE) {
    delete[] points;
    delete[] queries;
  }
}

template<typename T>
inline int get_num_parts(const char *filename) {
  std::ifstream reader;
  reader.exceptions(std::ios::failbit | std::ios::badbit);
  reader.open(filename, std::ios::binary);
  std::cout << "Reading bin file " << filename << " ...\n";
  int npts_i32, ndims_i32;
  reader.read((char *) &npts_i32, sizeof(int));
  reader.read((char *) &ndims_i32, sizeof(int));
  std::cout << "#pts = " << npts_i32 << ", #dims = " << ndims_i32 << std::endl;
  reader.close();
  int num_parts = (npts_i32 % PARTSIZE) == 0
                      ? npts_i32 / PARTSIZE
                      : std::floor(npts_i32 / PARTSIZE) + 1;
  std::cout << "Number of parts: " << num_parts << std::endl;
  return num_parts;
}

template<typename T>
inline void load_bin_as_float(const char *filename, float *&data,
                              size_t &npts_u64, size_t &ndims_u64,
                              int part_num) {
  std::ifstream reader;
  reader.exceptions(std::ios::failbit | std::ios::badbit);
  reader.open(filename, std::ios::binary);
  std::cout << "Reading bin file " << filename << " ...\n";
  int npts_i32, ndims_i32;
  reader.read((char *) &npts_i32, sizeof(int));
  reader.read((char *) &ndims_i32, sizeof(int));
  uint64_t start_id = part_num * PARTSIZE;
  uint64_t end_id = (std::min)(start_id + PARTSIZE, (uint64_t) npts_i32);
  npts_u64 = end_id - start_id;
  ndims_u64 = (uint64_t) ndims_i32;
  std::cout << "#pts in part = " << npts_u64 << ", #dims = " << ndims_u64
            << ", size = " << npts_u64 * ndims_u64 * sizeof(T) << "B"
            << std::endl;

  reader.seekg(start_id * ndims_u64 * sizeof(T) + 2 * sizeof(uint32_t),
               std::ios::beg);
  T *data_T = new T[npts_u64 * ndims_u64];
  reader.read((char *) data_T, sizeof(T) * npts_u64 * ndims_u64);
  std::cout << "Finished reading part of the bin file." << std::endl;
  reader.close();
  data = aligned_malloc<float>(npts_u64 * ndims_u64, ALIGNMENT);
#pragma omp parallel for schedule(dynamic, 32768)
  for (int64_t i = 0; i < (int64_t) npts_u64; i++) {
    for (int64_t j = 0; j < (int64_t) ndims_u64; j++) {
      float cur_val_float = (float) data_T[i * ndims_u64 + j];
      std::memcpy((char *) (data + i * ndims_u64 + j), (char *) &cur_val_float,
                  sizeof(float));
    }
  }
  delete[] data_T;
  std::cout << "Finished converting part data to float." << std::endl;
}

template<typename T>
inline std::vector<size_t> load_filtered_bin_as_float(
    const char *filename, float *&data, size_t &npts, size_t &ndims,
    int part_num, const char *label_file, const std::string &filter_label,
    const std::string &universal_label, size_t &npoints_filt,
    std::vector<std::vector<std::string>> &pts_to_labels) {

  std::ifstream reader(filename, std::ios::binary);
  if (reader.fail()) {
    throw diskann::ANNException(std::string("Failed to open file ") + filename, -1);
  }

  std::cout << "Reading bin file " << filename << " ...\n";
  int                 npts_i32, ndims_i32;
  std::vector<size_t> rev_map;
  reader.read((char *) &npts_i32, sizeof(int));
  reader.read((char *) &ndims_i32, sizeof(int));
  uint64_t start_id = part_num * PARTSIZE;
  uint64_t end_id = (std::min)(start_id + PARTSIZE, (uint64_t) npts_i32);
  npts = end_id - start_id;
  ndims = (unsigned) ndims_i32;
  uint64_t nptsuint64_t = (uint64_t) npts;
  uint64_t ndimsuint64_t = (uint64_t) ndims;
  npoints_filt = 0;
  std::cout << "#pts in part = " << npts << ", #dims = " << ndims
            << ", size = " << nptsuint64_t * ndimsuint64_t * sizeof(T) << "B"
            << std::endl;
  std::cout << "start and end ids: " << start_id << ", " << end_id << std::endl;
  reader.seekg(start_id * ndims * sizeof(T) + 2 * sizeof(uint32_t),
               std::ios::beg);
<<<<<<< HEAD
=======

>>>>>>> 86685e2f
  T *data_T = new T[nptsuint64_t * ndimsuint64_t];
  reader.read((char *) data_T, sizeof(T) * nptsuint64_t * ndimsuint64_t);
  std::cout << "Finished reading part of the bin file." << std::endl;
  reader.close();
<<<<<<< HEAD
=======

>>>>>>> 86685e2f
  data = aligned_malloc<float>(nptsuint64_t * ndimsuint64_t, ALIGNMENT);
  
  for (int64_t i = 0; i < (int64_t) nptsuint64_t; i++) {
    if (std::find(pts_to_labels[start_id + i].begin(),
                  pts_to_labels[start_id + i].end(),
                  filter_label) != pts_to_labels[start_id + i].end() ||
        std::find(pts_to_labels[start_id + i].begin(),
                  pts_to_labels[start_id + i].end(),
                  universal_label) != pts_to_labels[start_id + i].end()) {
      rev_map.push_back(start_id + i);
      for (int64_t j = 0; j < (int64_t) ndimsuint64_t; j++) {
        float cur_val_float = (float) data_T[i * ndimsuint64_t + j];
        std::memcpy((char *) (data + npoints_filt * ndimsuint64_t + j),
                    (char *) &cur_val_float, sizeof(float));
      }
      npoints_filt++;
    }
  }
  delete[] data_T;
  std::cout << "Finished converting part data to float.. identified "
            << npoints_filt << " points matching the filter." << std::endl;
  return rev_map;
}

template<typename T>
inline void save_bin(const std::string filename, T *data, size_t npts,
                     size_t ndims) {
  std::ofstream writer;
  writer.exceptions(std::ios::failbit | std::ios::badbit);
  writer.open(filename, std::ios::binary | std::ios::out);
  std::cout << "Writing bin: " << filename << "\n";
  int npts_i32 = (int) npts, ndims_i32 = (int) ndims;
  writer.write((char *) &npts_i32, sizeof(int));
  writer.write((char *) &ndims_i32, sizeof(int));
  std::cout << "bin: #pts = " << npts << ", #dims = " << ndims
            << ", size = " << npts * ndims * sizeof(T) + 2 * sizeof(int) << "B"
            << std::endl;

  writer.write((char *) data, npts * ndims * sizeof(T));
  writer.close();
  std::cout << "Finished writing bin" << std::endl;
}

inline void save_groundtruth_as_one_file(const std::string filename,
                                         int32_t *data, float *distances,
                                         size_t npts, size_t ndims) {
  std::ofstream writer(filename, std::ios::binary | std::ios::out);
  int           npts_i32 = (int) npts, ndims_i32 = (int) ndims;
  writer.write((char *) &npts_i32, sizeof(int));
  writer.write((char *) &ndims_i32, sizeof(int));
  std::cout << "Saving truthset in one file (npts, dim, npts*dim id-matrix, "
               "npts*dim dist-matrix) with npts = "
            << npts << ", dim = " << ndims << ", size = "
            << 2 * npts * ndims * sizeof(unsigned) + 2 * sizeof(int) << "B"
            << std::endl;

  writer.write((char *) data, npts * ndims * sizeof(uint32_t));
  writer.write((char *) distances, npts * ndims * sizeof(float));
  writer.close();
  std::cout << "Finished writing truthset" << std::endl;
}

inline void parse_label_file_into_vec(
    size_t &line_cnt, const std::string &map_file,
    std::vector<std::vector<std::string>> &pts_to_labels) {
  std::ifstream         infile(map_file);
  std::string           line, token;
  std::set<std::string> labels;
  infile.clear();
  infile.seekg(0, std::ios::beg);
  while (std::getline(infile, line)) {
    std::istringstream       iss(line);
    std::vector<std::string> lbls(0);

    getline(iss, token, '\t');
    std::istringstream new_iss(token);
    while (getline(new_iss, token, ',')) {
      token.erase(std::remove(token.begin(), token.end(), '\n'), token.end());
      token.erase(std::remove(token.begin(), token.end(), '\r'), token.end());
      lbls.push_back(token);
      labels.insert(token);
    }
    if (lbls.size() <= 0) {
      std::cout << "No label found";
      exit(-1);
    }
    std::sort(lbls.begin(), lbls.end());
    pts_to_labels.push_back(lbls);
  }
  std::cout << "Identified " << labels.size()
            << " distinct label(s), and populated labels for "
            << pts_to_labels.size() << " points" << std::endl;
}

template<typename T>
int aux_main(const std::string &base_file, const std::string &label_file,
             const std::string &query_file, const std::string &gt_file,
             size_t k, const std::string &filter_label,
             const std::string &universal_label, const diskann::Metric &metric,
             const std::string &tags_file = std::string("")) {
  size_t npoints, nqueries, dim, npoints_filt;

  float *base_data;
  float *query_data;

  const bool tags_enabled = tags_file.empty() ? false : true;

  int num_parts = get_num_parts<T>(base_file.c_str());
  load_bin_as_float<T>(query_file.c_str(), query_data, nqueries, dim, 0);
  if (nqueries > PARTSIZE)
    std::cerr << "WARNING: #Queries provided (" << nqueries
              << ") is greater than " << PARTSIZE
              << ". Computing GT only for the first " << PARTSIZE << " queries."
              << std::endl;

  // load tags
  std::vector<uint32_t> location_to_tag;
  if (tags_enabled) {
    size_t         tag_file_ndims, tag_file_npts;
    std::uint32_t *tag_data;
    diskann::load_bin<std::uint32_t>(tags_file, tag_data, tag_file_npts,
                                     tag_file_ndims);
    if (tag_file_ndims != 1) {
      diskann::cerr << "tags file error" << std::endl;
      throw diskann::ANNException("tag file error", -1, __FUNCSIG__, __FILE__,
                                  __LINE__);
    }

    // check if the point count match
    size_t base_file_npts, base_file_ndims;
    diskann::get_bin_metadata(base_file, base_file_npts, base_file_ndims);
    if (base_file_npts != tag_file_npts) {
      diskann::cerr << "point num in tags file mismatch" << std::endl;
      throw diskann::ANNException("point num in tags file mismatch", -1,
                                  __FUNCSIG__, __FILE__, __LINE__);
    }

    location_to_tag.assign(tag_data, tag_data + tag_file_npts);
    delete[] tag_data;
  }

  std::vector<std::vector<std::pair<uint32_t, float>>> results(nqueries);

  int *  closest_points = new int[nqueries * k];
  float *dist_closest_points = new float[nqueries * k];

  std::vector<std::vector<std::string>> pts_to_labels;
  if (filter_label != "")
    parse_label_file_into_vec(npoints, label_file, pts_to_labels);
  std::vector<size_t> rev_map;

  for (int p = 0; p < num_parts; p++) {
    size_t start_id = p * PARTSIZE;
    if (filter_label == "") {
      load_bin_as_float<T>(base_file.c_str(), base_data, npoints, dim, p);
    } else {
      rev_map = load_filtered_bin_as_float<T>(
          base_file.c_str(), base_data, npoints, dim, p, label_file.c_str(),
          filter_label, universal_label, npoints_filt, pts_to_labels);
    }
    int *  closest_points_part = new int[nqueries * k];
    float *dist_closest_points_part = new float[nqueries * k];

    _u32 part_k;
    if (filter_label == "") {
      part_k = k < npoints ? k : npoints;
      exact_knn(dim, part_k, closest_points_part, dist_closest_points_part,
                npoints, base_data, nqueries, query_data, metric);
    } else {
      part_k = k < npoints_filt ? k : npoints_filt;
      if (npoints_filt > 0) {
        exact_knn(dim, part_k, closest_points_part, dist_closest_points_part,
                  npoints_filt, base_data, nqueries, query_data, metric);
      }
    }

    for (_u64 i = 0; i < nqueries; i++) {
      for (_u64 j = 0; j < part_k; j++) {
        if (tags_enabled)
          if (location_to_tag[closest_points_part[i * k + j] + start_id] == 0)
            continue;
        if (filter_label == "") {
          results[i].push_back(std::make_pair(
              (uint32_t)(closest_points_part[i * part_k + j] + start_id),
              dist_closest_points_part[i * part_k + j]));
        } else {
          results[i].push_back(std::make_pair(
              (uint32_t)(rev_map[closest_points_part[i * part_k + j]]),
              dist_closest_points_part[i * part_k + j]));
        }
      }
    }

    delete[] closest_points_part;
    delete[] dist_closest_points_part;

    diskann::aligned_free(base_data);
  }

  for (_u64 i = 0; i < nqueries; i++) {
    std::vector<std::pair<uint32_t, float>> &cur_res = results[i];
    std::sort(cur_res.begin(), cur_res.end(), custom_dist);
    size_t j = 0;
    for (auto iter : cur_res) {
      if (j == k)
        break;
      if (tags_enabled) {
        std::uint32_t index_with_tag = location_to_tag[iter.first];
        closest_points[i * k + j] = (int32_t) index_with_tag;
      } else {
        closest_points[i * k + j] = (int32_t) iter.first;
      }

      if (metric == diskann::Metric::INNER_PRODUCT)
        dist_closest_points[i * k + j] = -iter.second;
      else
        dist_closest_points[i * k + j] = iter.second;

      ++j;
    }
    if (j < k)
      std::cout << "WARNING: found less than k GT entries for query " << i
                << std::endl;
  }

  save_groundtruth_as_one_file(gt_file, closest_points, dist_closest_points,
                               nqueries, k);
  diskann::aligned_free(query_data);
  delete[] closest_points;
  delete[] dist_closest_points;
  return 0;
}

int main(int argc, char **argv) {
  std::string data_type, dist_fn, base_file, query_file, gt_file, tags_file,
      label_file, filter_label, universal_label;
  uint64_t K;

  try {
    po::options_description desc{"Arguments"};

    desc.add_options()("help,h", "Print information on arguments");

    desc.add_options()("data_type",
                       po::value<std::string>(&data_type)->required(),
                       "data type <int8/uint8/float>");
    desc.add_options()("dist_fn", po::value<std::string>(&dist_fn)->required(),
                       "distance function <l2/mips>");
    desc.add_options()("base_file",
                       po::value<std::string>(&base_file)->required(),
                       "File containing the base vectors in binary format");
    desc.add_options()("query_file",
                       po::value<std::string>(&query_file)->required(),
                       "File containing the query vectors in binary format");
    desc.add_options()("label_file",
                       po::value<std::string>(&label_file)->default_value(""),
                       "Input labels file in txt format if present");
    desc.add_options()("filter_label",
                       po::value<std::string>(&filter_label)->default_value(""),
                       "Input filter label if doing filtered groundtruth");
    desc.add_options()(
        "universal_label",
        po::value<std::string>(&universal_label)->default_value(""),
        "Universal label, if using it, only in conjunction with label_file");

    desc.add_options()(
        "gt_file", po::value<std::string>(&gt_file)->required(),
        "File name for the writing ground truth in binary format");
    desc.add_options()("K", po::value<uint64_t>(&K)->required(),
                       "Number of ground truth nearest neighbors to compute");
    desc.add_options()(
        "tags_file",
        po::value<std::string>(&tags_file)->default_value(std::string()),
        "File containing the tags in binary format");

    po::variables_map vm;
    po::store(po::parse_command_line(argc, argv, desc), vm);
    if (vm.count("help")) {
      std::cout << desc;
      return 0;
    }
    po::notify(vm);
  } catch (const std::exception &ex) {
    std::cerr << ex.what() << '\n';
    return -1;
  }

  if (data_type != std::string("float") && data_type != std::string("int8") &&
      data_type != std::string("uint8")) {
    std::cout << "Unsupported type. float, int8 and uint8 types are supported."
              << std::endl;
    return -1;
  }

  diskann::Metric metric;
  if (dist_fn == std::string("l2")) {
    metric = diskann::Metric::L2;
  } else if (dist_fn == std::string("mips")) {
    metric = diskann::Metric::INNER_PRODUCT;
  } else if (dist_fn == std::string("cosine")) {
    metric = diskann::Metric::COSINE;
  } else {
    std::cerr << "Unsupported distance function. Use l2/mips/cosine."
              << std::endl;
    return -1;
  }

  try {
    if (data_type == std::string("float"))
      aux_main<float>(base_file, label_file, query_file, gt_file, K,
                      filter_label, universal_label, metric, tags_file);
    if (data_type == std::string("int8"))
      aux_main<int8_t>(base_file, label_file, query_file, gt_file, K,
                       filter_label, universal_label, metric, tags_file);
    if (data_type == std::string("uint8"))
      aux_main<uint8_t>(base_file, label_file, query_file, gt_file, K,
                        filter_label, universal_label, metric, tags_file);
  } catch (const std::exception &e) {
    std::cout << std::string(e.what()) << std::endl;
    diskann::cerr << "Compute GT failed." << std::endl;
    return -1;
  }
}<|MERGE_RESOLUTION|>--- conflicted
+++ resolved
@@ -332,18 +332,12 @@
   std::cout << "start and end ids: " << start_id << ", " << end_id << std::endl;
   reader.seekg(start_id * ndims * sizeof(T) + 2 * sizeof(uint32_t),
                std::ios::beg);
-<<<<<<< HEAD
-=======
-
->>>>>>> 86685e2f
+
   T *data_T = new T[nptsuint64_t * ndimsuint64_t];
   reader.read((char *) data_T, sizeof(T) * nptsuint64_t * ndimsuint64_t);
   std::cout << "Finished reading part of the bin file." << std::endl;
   reader.close();
-<<<<<<< HEAD
-=======
-
->>>>>>> 86685e2f
+
   data = aligned_malloc<float>(nptsuint64_t * ndimsuint64_t, ALIGNMENT);
   
   for (int64_t i = 0; i < (int64_t) nptsuint64_t; i++) {
